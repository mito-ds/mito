--- conflicted
+++ resolved
@@ -1,21 +1,12 @@
 import nbformat
 import json
-<<<<<<< HEAD
 from execute_code import exec_code_and_get_globals_and_output
-from agent_testing_utils import process_response_for_errors, process_notebook_update, create_prompt_from_code_and_user_task, get_history_from_response, get_test_case_mappings, get_eval_result_mappings, get_input_and_expected_output_nb, start_new_conversation_history
+from agent_testing_utils import process_response_for_errors, process_notebook_update, create_prompt_from_code_and_user_task, start_new_conversation_history, get_history_from_response, get_test_case_mappings, get_eval_result_mappings, get_input_and_expected_output_nb
 
 from default_system_prompt import create_agent_system_message_prompt
 from run_test_case import get_openai_code
 from eval_metrics import Evals
-=======
-from evals.agent_evals.execute_code import exec_code_and_get_globals_and_output
-from evals.agent_evals.agent_testing_utils import process_response_for_errors, process_notebook_update, create_prompt_from_code_and_user_task, start_new_conversation_history, get_history_from_response, get_test_case_mappings, get_eval_result_mappings, get_input_and_expected_output_nb
-
-from evals.agent_evals.default_system_prompt import create_agent_system_message_prompt
-from evals.agent_evals.run_test_case import get_openai_code_and_conversation_history
-from evals.agent_evals.eval_metrics import Evals
 import os
->>>>>>> 787bc1a2
 
 import warnings
 warnings.filterwarnings("ignore", message="Importing 'mito_ai' outside a proper installation.")
@@ -53,17 +44,12 @@
         existing_response_json['response'].append(response_json)
         cell_update_type = response_json["type"]
 
-<<<<<<< HEAD
-
-        if response_json["type"]!="finished_task":
-=======
         # print(f"response_json: {response_json}")
         if cell_update_type!="finished_task":
->>>>>>> 787bc1a2
             output_nb, output_code = process_notebook_update(input_nb, response_json['cell_update'])
             globals, exec_output = exec_code_and_get_globals_and_output(output_code)
-            
-            # TODO: Before building more evals, we need to pass the globals before we pass the 
+
+            # TODO: Before building more evals, we need to pass the globals before we pass the
             # information back to the agent.
             user_task = create_prompt_from_code_and_user_task(output_nb, exec_output)
 
@@ -128,7 +114,7 @@
         test_case_name = test["test_case_name"]
         user_task = test["user_task"]
         evals_to_test = test["evals_to_test"]
-        
+
         # Use absolute paths based on the current file's location
         input_nb_path = os.path.join(base_dir, f"test_case_inputs/input_notebooks/{test_case_name}.ipynb")
         expected_output_nb_path = os.path.join(base_dir, f"test_case_inputs/expected_output_notebooks/{test_case_name}.ipynb")
