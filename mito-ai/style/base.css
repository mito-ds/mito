--- conflicted
+++ resolved
@@ -8,46 +8,6 @@
 @import url('statusItem.css');
 
 :root {
-<<<<<<< HEAD
-    --chat-background-color: #F3F3F3;
-    --chat-user-message-background-color: #FFFFFF;
-    --chat-user-message-font-color: #474747;
-    --chat-assistant-message-font-color: #0E1119;
-    --item-selected-color: #E9E0FD;
-    --muted-text-color: #888;
-
-    --green-900: #155239;
-    --green-800: #1A7741;
-    --green-700: #239D58;
-    --green-600: #39C172;
-    --green-500: #74D99E;
-    --green-400: #A8EEC1;
-    --green-300: #E3FCEC;
-
-    --red-900: #611818;
-    --red-800: #891A1B;
-    --red-700: #B82020;
-    --red-600: #DB3130;
-    --red-500: #E46464;
-    --red-400: #F5AAAA;
-    --red-300: #FCE8E8;
-
-    --yellow-300: #fde047;
-
-    --grey-900: #222934;
-    --grey-800: #5F6B7A;
-    --grey-700: #8795A7;
-    --grey-500: #B8C4CE;
-    --grey-400: #CFD6DE;
-    --grey-300: #E1E7EB;
-    --grey-200: #F8F9FA;
-
-    --purple-700: #844AF7;
-    --purple-600: #9D6CFF;
-    --purple-500: #BA9BF8;
-    --purple-400: #D0B9FE;
-    --purple-300: #E9E0FD;
-=======
   --chat-background-color: #f3f3f3;
   --chat-user-message-background-color: #ffffff;
   --chat-user-message-font-color: #474747;
@@ -55,17 +15,21 @@
   --item-selected-color: #e9e0fd;
   --muted-text-color: #888;
 
-  --green-700: #15803d;
-  --green-600: #65a30d;
-  --green-500: #84cc16;
-  --green-400: #a3e635;
-  --green-300: #bef264;
+  --green-900: #155239;
+  --green-800: #1A7741;
+  --green-700: #239D58;
+  --green-600: #39C172;
+  --green-500: #74D99E;
+  --green-400: #A8EEC1;
+  --green-300: #E3FCEC;
 
-  --red-700: #b91c1c;
-  --red-600: #dc2626;
-  --red-500: #ef4444;
-  --red-400: #f87171;
-  --red-300: #fca5a5;
+  --red-900: #611818;
+  --red-800: #891A1B;
+  --red-700: #B82020;
+  --red-600: #DB3130;
+  --red-500: #E46464;
+  --red-400: #F5AAAA;
+  --red-300: #FCE8E8;
 
   --yellow-300: #fde047;
 
@@ -82,5 +46,4 @@
   --purple-500: #ba9bf8;
   --purple-400: #d0b9fe;
   --purple-300: #e9e0fd;
->>>>>>> 43627540
 }