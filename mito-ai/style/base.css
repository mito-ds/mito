--- conflicted
+++ resolved
@@ -15,12 +15,9 @@
 :root {
   /* Margins */
   --chat-taskpane-item-indent: 10px;
-<<<<<<< HEAD
   --chat-taskpane-item-border-radius: 5px;
   --chat-taskpane-tool-call-horizontal-padding: 10px;
-=======
   --chat-context-button-height: 20px;
->>>>>>> b5de7415
 
   /* Colors */
   --chat-background-color: var(--jp-layout-color1);
