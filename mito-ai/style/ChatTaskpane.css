.chat-taskpane {
    display: flex;
    flex-direction: column;
    height: 100%;
    background-color: var(--chat-background-color) !important;
    --jp-sidebar-min-width: 350px;
    width: 100%;
    box-sizing: border-box;
    overflow-y: scroll;

    /* 
        Don't set padding on top from the taskpane so we can instead
        set the padding on the chat-taskpane-header instead to make 
        sure the sticky header covers all of the content behind it. 
    */
    padding-top: 0px;
    padding-left: 10px;
    padding-right: 10px;
    padding-bottom: 10px;
}

.chat-taskpane-header {
    display: flex;
    flex-direction: row;
    justify-content: flex-end;
    align-items: center;
    padding-top: 10px;
    padding-bottom: 5px;
    position: sticky;
    /* Make the header sticky */
    top: 0;
    /* Stick to the top of the container */
    background-color: var(--chat-background-color);
    /* Ensure background color covers content behind */
    z-index: 1;
    /* Ensure it stays above other content */
}

.chat-taskpane-header-title {
    font-size: 14px;
    font-weight: bold;
    margin: 0;
}

.chat-taskpane-header-buttons {
    display: flex;
    gap: 8px;
}

<<<<<<< HEAD
.message {
    position: relative;
    height: min-content;
    box-sizing: border-box;
    width: 100%;
    font-size: 14px;
    border-radius: 5px;
    padding-left: 10px;
    padding-right: 10px;
}

.message:not(.chat-input) {
    margin-bottom: 20px;
}

.message:hover .message-start-editing-button {
    opacity: 1 !important;
}

.message-user {
    background-color: var(--chat-user-message-background-color);
    color: var(--chat-user-message-font-color);
    padding: 10px;
}

.message-assistant-chat {
    color: var(--chat-assistant-message-font-color);
}

.message-assistant-agent {
    background-color: var(--purple-300);
    padding: 10px;
}

.message-assistant-agent p {
    color: var(--jp-content-font-color1) !important;
}

.markdown-message-part * .jp-RenderedHTMLCommon :not(pre) > code {
    background-color: var(--purple-300);
    color: var(--purple-700);
    border-radius: 3px;
    display: inline-flex;
    align-items: center;
}

=======
>>>>>>> 1b12dc63
.chat-messages {
    flex: 1;
    overflow-y: auto;
    padding-bottom: 10px;
}

.chat-empty-message {
    display: flex;
    justify-content: center;
    align-items: center;
    height: 100%;
    text-align: center;
    color: var(--muted-text-color);
    padding: 20px;
    /* Add container query support */
    container-type: inline-size;
}

.chat-empty-message .short-message {
    display: none;
}

/* Use container query instead of media query */
@container (max-width: 300px) {
    .chat-empty-message .long-message {
        display: none;
    }
    
    .chat-empty-message .short-message {
        display: block;
    }
}

.chat-loading-message {
    margin-top: 20px;
    margin-bottom: 20px;
}

.chat-controls {
    display: flex;
    justify-content: space-between;
    align-items: center;
}

.submit-button {
    background-color: var(--purple-400);
    color: var(--purple-700);
    padding: 2px 10px;
}

.submit-button:hover {
    background-color: var(--purple-500);
    transition: background-color 0.2s ease-in-out;
}

.stop-agent-button {
    margin-top: 8px;
}

.stop-agent-button-content {
    display: flex;
    text-align: center;
    align-items: center;
    gap: 8px;
    justify-content: center;
}

.agent-controls {
    display: flex;
    gap: 8px;
    width: 100%;
}

.agent-start-button {
    flex: 1;
}

.agent-cancel-button {
    width: 32px;
    padding: 0;
}<|MERGE_RESOLUTION|>--- conflicted
+++ resolved
@@ -47,55 +47,6 @@
     gap: 8px;
 }
 
-<<<<<<< HEAD
-.message {
-    position: relative;
-    height: min-content;
-    box-sizing: border-box;
-    width: 100%;
-    font-size: 14px;
-    border-radius: 5px;
-    padding-left: 10px;
-    padding-right: 10px;
-}
-
-.message:not(.chat-input) {
-    margin-bottom: 20px;
-}
-
-.message:hover .message-start-editing-button {
-    opacity: 1 !important;
-}
-
-.message-user {
-    background-color: var(--chat-user-message-background-color);
-    color: var(--chat-user-message-font-color);
-    padding: 10px;
-}
-
-.message-assistant-chat {
-    color: var(--chat-assistant-message-font-color);
-}
-
-.message-assistant-agent {
-    background-color: var(--purple-300);
-    padding: 10px;
-}
-
-.message-assistant-agent p {
-    color: var(--jp-content-font-color1) !important;
-}
-
-.markdown-message-part * .jp-RenderedHTMLCommon :not(pre) > code {
-    background-color: var(--purple-300);
-    color: var(--purple-700);
-    border-radius: 3px;
-    display: inline-flex;
-    align-items: center;
-}
-
-=======
->>>>>>> 1b12dc63
 .chat-messages {
     flex: 1;
     overflow-y: auto;
