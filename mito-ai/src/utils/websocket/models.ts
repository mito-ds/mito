import OpenAI from "openai";
import type {
  IInlineCompletionError,
  IInlineCompletionItem
} from '@jupyterlab/completer';
<<<<<<< HEAD
import { Variable } from '../../Extensions/VariableManager/VariableInspector';

/* 

Meta Data Models
=======
import { Variable } from '../../Extensions/ContextManager/VariableInspector';
import { File } from '../../Extensions/ContextManager/FileInspector';

/* 

Metadata Models
>>>>>>> 1b12dc63

*/

type CompletionRequestMetadata =
  IChatMessageMetadata |
  ISmartDebugMetadata |
  ICodeExplainMetadata |
  IAgentPlanningMetadata |
  IInlineCompleterMetadata |
<<<<<<< HEAD
  IFetchHistoryMetadata |
  IStartNewChatMetadata |
  IGetThreadsMetadata | 
  IDeleteThreadMetadata;
=======
  IClearHistoryMetadata |
  IFetchHistoryMetadata

>>>>>>> 1b12dc63

export interface IChatMessageMetadata {
    promptType: 'chat' | 'agent:execution'
    variables?: Variable[];
<<<<<<< HEAD
=======
    files?: File[];
>>>>>>> 1b12dc63
    activeCellCode?: string;   
    input: string;
    index?: number;
}

export interface ISmartDebugMetadata {
<<<<<<< HEAD
    promptType: 'smartDebug';
    variables?: Variable[];
=======
    promptType: 'smartDebug' | 'agent:autoErrorFixup';
    variables?: Variable[];
    files?: File[];
>>>>>>> 1b12dc63
    activeCellCode?: string;   
    errorMessage: string;     
}

export interface ICodeExplainMetadata {
    promptType: 'codeExplain';
    variables?: Variable[];
    activeCellCode?: string;
}

export interface IAgentPlanningMetadata {
    promptType: 'agent:planning';
    variables?: Variable[];
<<<<<<< HEAD
=======
    files?: File[];
>>>>>>> 1b12dc63
    input: string;
}

export interface IInlineCompleterMetadata {
    promptType: 'inline_completion';
    variables?: Variable[]; 
<<<<<<< HEAD
=======
    files?: File[];
>>>>>>> 1b12dc63
    prefix: string;
    suffix: string;
}

<<<<<<< HEAD
export interface IFetchHistoryMetadata {
    promptType: 'fetch_history'
    threadID?: string;
}

export interface IStartNewChatMetadata {
  promptType: 'start_new_chat'
}

export interface IGetThreadsMetadata {
  promptType: 'get_threads'
}

export interface IDeleteThreadMetadata {
  promptType: 'delete_thread'
  threadID: string;
=======
export interface IClearHistoryMetadata {
    promptType: 'clear_history'
}

export interface IFetchHistoryMetadata {
    promptType: 'fetch_history'
>>>>>>> 1b12dc63
}

/* 

Completion Request Models

*/
export interface ICompletionRequest {
  /**
   * The type of the message.
   */
  type: string;
  /**
   * The message ID.
   */
  message_id: string;
  /**
   * The metadata containing structured data for backend prompt generation.
   */
  metadata: CompletionRequestMetadata;
  /**
   * Whether to stream the completion or not.
   */
  stream: boolean;
}


export interface IChatCompletionRequest extends ICompletionRequest {
  type: 'chat',
  metadata: IChatMessageMetadata
}

export interface ISmartDebugCompletionRequest extends ICompletionRequest {
  type: 'smartDebug'
  metadata: ISmartDebugMetadata
}

<<<<<<< HEAD
=======
export interface IAgentAutoErrorFixupCompletionRequest extends ICompletionRequest {
  type: 'agent:autoErrorFixup'
  metadata: ISmartDebugMetadata
}

>>>>>>> 1b12dc63
export interface ICodeExplainCompletionRequest extends ICompletionRequest {
  type: 'codeExplain'
  metadata: ICodeExplainMetadata
}

export interface IAgentPlanningCompletionRequest extends ICompletionRequest {
  type: 'agent:planning'
  metadata: IAgentPlanningMetadata
}

<<<<<<< HEAD
=======
export interface IAgentExecutionCompletionRequest extends ICompletionRequest {
  type: 'agent:execution'
  metadata: IChatMessageMetadata
}

>>>>>>> 1b12dc63
export interface IInlineCompleterCompletionRequest extends ICompletionRequest {
  type: 'inline_completion'
  metadata: IInlineCompleterMetadata
}

<<<<<<< HEAD
=======
export interface IClearHistoryCompletionRequest extends ICompletionRequest {
  type: 'clear_history'
  metadata: IClearHistoryMetadata
}

>>>>>>> 1b12dc63
export interface IFetchHistoryCompletionRequest extends ICompletionRequest {
  type: 'fetch_history'
  metadata: IFetchHistoryMetadata
}


/**
 * AI capabilities.
 */
export interface IAICapabilities {
  /**
   * AI provider configuration schema.
   */
  configuration: Record<string, any>;
  /**
   * AI provider name.
   */
  provider: string;
  /**
   * The type of the message.
   */
  type: 'ai_capabilities';
}

/**
 * Completion error type.
 */
export type CompletionError = {
  /**
   * The type of the error.
   */
  error_type: string;
  /**
   * The title of the error.
   */
  title: string;
  /**
   * The traceback of the error.
   */
  traceback?: string;
  /**
   * A hint to fix the error.
   */
  hint?: string;
};

export type ErrorMessage = CompletionError & {
  /**
   * The type of the message.
   */
  type: 'error';
};

/**
 * A completion suggestion.
 */
export interface ICompletionItem {
  /**
   * The completion text.
   */
  content: string;
  /**
   * Token passed to identify the completion when streaming updates.
   */
  token?: string;
  /**
   * Whether generation of `insertText` is still ongoing. If your provider supports streaming,
   * you can set this to true, which will result in the provider's `stream()` method being called
   * with `token` which has to be set for incomplete completions.
   */
  isIncomplete?: boolean;
  /**
   * This field is marked when an error occurs during a stream or fetch request.
   */
  error?: IInlineCompletionError;
}

/**
 * Mito AI completion reply.
 */
export interface ICompletionReply {
  /**
   * The type of the message.
   */
  type: 'reply';
  /**
   * Completion items.
   */
  items: ICompletionItem[];
  /**
   * The parent message ID.
   */
  parent_id: string;
  /**
   * Error information.
   */
  error?: CompletionError;
}

/**
 * Mito AI completion chunk reply
 */
export interface ICompletionStreamChunk {
  /**
   * The type of the message.
   */
  type: 'chunk';
  /**
   * Completion item.
   */
  chunk: ICompletionItem;
  /**
   * Whether the completion is done or not.
   */
  done: boolean;
  /**
   * The parent message ID.
   */
  parent_id: string;
  /**
   * Error information.
   */
  error?: CompletionError;
}

/**
 * Inline completion stream chunk.
 *
 * For the inline completer, it must contain a field `response` that is an `IInlineCompletionItem`.
 * But we extend it for our internal code to get metadata information from the chunk;
 * in particular, the `done` and `error` fields. But we drop the `chunk` field to
 * avoid confusion with the `response` field.
 */
export interface InlineCompletionStreamChunk
  extends Omit<ICompletionStreamChunk, 'chunk'> {
  /**
   * Completion item.
   */
  response: IInlineCompletionItem;
}

/**
 * Chat thread item information.
 */
export interface IChatThreadItem {
  /**
   * Unique thread identifier.
   */
  thread_id: string;

  /**
   * Display name of the thread.
   */
  name: string;

  /**
   * Thread creation timestamp.
   */
  creation_ts: number;

  /**
   * Last interaction timestamp.
   */
  last_interaction_ts: number;
}

/**
 * Response for fetching chat history.
 */
export interface IFetchHistoryReply {
  /**
   * The type of the message.
   */
  type: 'fetch_history';

  /**
   * The parent message ID.
   */
  parent_id: string;

  /**
   * List of chat messages.
   */
  items: OpenAI.Chat.ChatCompletionMessageParam[];
}

/**
 * Response for starting a new chat.
 */
export interface IStartNewChatReply {
  /**
   * The type of the message.
   */
  type: 'start_new_chat';

  /**
   * The parent message ID.
   */
  parent_id: string;

  /**
   * New thread ID.
   */
  thread_id: string;
}

/**
 * Response for fetching chat threads.
 */
export interface IFetchThreadsReply {
  /**
   * The type of the message.
   */
  type: 'fetch_threads';

  /**
   * The parent message ID.
   */
  parent_id: string;

  /**
   * List of chat threads.
   */
  threads: IChatThreadItem[];
}

/**
 * Response for deleting a chat thread.
 */
export interface IDeleteThreadReply {
  /**
   * The type of the message.
   */
  type: 'delete_thread';

  /**
   * The parent message ID.
   */
  parent_id: string;

  /**
   * Success status.
   */
  created: boolean;
}

export type CompleterMessage =
  | ErrorMessage
  | IAICapabilities
  | ICompletionReply
  | ICompletionStreamChunk
  | IFetchHistoryReply
  | IStartNewChatReply
  | IFetchThreadsReply
  | IDeleteThreadReply;<|MERGE_RESOLUTION|>--- conflicted
+++ resolved
@@ -3,20 +3,12 @@
   IInlineCompletionError,
   IInlineCompletionItem
 } from '@jupyterlab/completer';
-<<<<<<< HEAD
-import { Variable } from '../../Extensions/VariableManager/VariableInspector';
-
-/* 
-
-Meta Data Models
-=======
 import { Variable } from '../../Extensions/ContextManager/VariableInspector';
 import { File } from '../../Extensions/ContextManager/FileInspector';
 
 /* 
 
 Metadata Models
->>>>>>> 1b12dc63
 
 */
 
@@ -26,38 +18,24 @@
   ICodeExplainMetadata |
   IAgentPlanningMetadata |
   IInlineCompleterMetadata |
-<<<<<<< HEAD
   IFetchHistoryMetadata |
   IStartNewChatMetadata |
   IGetThreadsMetadata | 
   IDeleteThreadMetadata;
-=======
-  IClearHistoryMetadata |
-  IFetchHistoryMetadata
-
->>>>>>> 1b12dc63
 
 export interface IChatMessageMetadata {
     promptType: 'chat' | 'agent:execution'
     variables?: Variable[];
-<<<<<<< HEAD
-=======
     files?: File[];
->>>>>>> 1b12dc63
     activeCellCode?: string;   
     input: string;
     index?: number;
 }
 
 export interface ISmartDebugMetadata {
-<<<<<<< HEAD
-    promptType: 'smartDebug';
-    variables?: Variable[];
-=======
     promptType: 'smartDebug' | 'agent:autoErrorFixup';
     variables?: Variable[];
     files?: File[];
->>>>>>> 1b12dc63
     activeCellCode?: string;   
     errorMessage: string;     
 }
@@ -71,25 +49,18 @@
 export interface IAgentPlanningMetadata {
     promptType: 'agent:planning';
     variables?: Variable[];
-<<<<<<< HEAD
-=======
     files?: File[];
->>>>>>> 1b12dc63
     input: string;
 }
 
 export interface IInlineCompleterMetadata {
     promptType: 'inline_completion';
     variables?: Variable[]; 
-<<<<<<< HEAD
-=======
     files?: File[];
->>>>>>> 1b12dc63
     prefix: string;
     suffix: string;
 }
 
-<<<<<<< HEAD
 export interface IFetchHistoryMetadata {
     promptType: 'fetch_history'
     threadID?: string;
@@ -106,14 +77,6 @@
 export interface IDeleteThreadMetadata {
   promptType: 'delete_thread'
   threadID: string;
-=======
-export interface IClearHistoryMetadata {
-    promptType: 'clear_history'
-}
-
-export interface IFetchHistoryMetadata {
-    promptType: 'fetch_history'
->>>>>>> 1b12dc63
 }
 
 /* 
@@ -151,14 +114,11 @@
   metadata: ISmartDebugMetadata
 }
 
-<<<<<<< HEAD
-=======
 export interface IAgentAutoErrorFixupCompletionRequest extends ICompletionRequest {
   type: 'agent:autoErrorFixup'
   metadata: ISmartDebugMetadata
 }
 
->>>>>>> 1b12dc63
 export interface ICodeExplainCompletionRequest extends ICompletionRequest {
   type: 'codeExplain'
   metadata: ICodeExplainMetadata
@@ -169,27 +129,16 @@
   metadata: IAgentPlanningMetadata
 }
 
-<<<<<<< HEAD
-=======
 export interface IAgentExecutionCompletionRequest extends ICompletionRequest {
   type: 'agent:execution'
   metadata: IChatMessageMetadata
 }
 
->>>>>>> 1b12dc63
 export interface IInlineCompleterCompletionRequest extends ICompletionRequest {
   type: 'inline_completion'
   metadata: IInlineCompleterMetadata
 }
 
-<<<<<<< HEAD
-=======
-export interface IClearHistoryCompletionRequest extends ICompletionRequest {
-  type: 'clear_history'
-  metadata: IClearHistoryMetadata
-}
-
->>>>>>> 1b12dc63
 export interface IFetchHistoryCompletionRequest extends ICompletionRequest {
   type: 'fetch_history'
   metadata: IFetchHistoryMetadata
