--- conflicted
+++ resolved
@@ -148,7 +148,6 @@
   ): Promise<R> {
     return new Promise<R>((resolve, reject) => {
       try {
-<<<<<<< HEAD
         // If the socket is not connected, try to reconnect first
         if (this._socket === null || this._socket.readyState !== WebSocket.OPEN) {
           try {
@@ -178,22 +177,6 @@
         } else {
           reject(new Error('Inline completion websocket not initialized'));
         }
-=======
-        // Ensure the websocket is initialized before sending
-        this.ready.then(async () => {
-          if (this._socket) {
-            this._socket.send(JSON.stringify(message));
-            const pendingReply = new PromiseDelegate<R>();
-            this._pendingRepliesMap.set(
-              message.message_id, 
-              pendingReply as PromiseDelegate<CompleterMessage>
-            );
-            pendingReply.promise.then(resolve).catch(reject);
-          } else {
-            reject(new Error('Inline completion websocket not initialized'));
-          }
-        }).catch(reject);
->>>>>>> 2818d92b
       } catch (error) {
         reject(error);
       }
