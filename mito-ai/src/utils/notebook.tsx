<<<<<<< HEAD
import { INotebookTracker } from '@jupyterlab/notebook';
import { Cell, CodeCell } from '@jupyterlab/cells';
import { removeMarkdownCodeFormatting } from './strings';
import { JupyterFrontEnd } from '@jupyterlab/application';
import { captureNode } from './nodeToPng';

=======
/*
 * Copyright (c) Saga Inc.
 * Distributed under the terms of the GNU Affero General Public License v3.0 License.
 */

import { INotebookTracker, NotebookActions } from '@jupyterlab/notebook';
import { Cell, CodeCell } from '@jupyterlab/cells';
import { removeMarkdownCodeFormatting } from './strings';
import { AIOptimizedCell } from './websocket/models';
>>>>>>> 0fe9631f

export const getActiveCell = (notebookTracker: INotebookTracker): Cell | undefined => {
    const notebook = notebookTracker.currentWidget?.content;
    const activeCell = notebook?.activeCell;
    return activeCell || undefined
}

export const getCellByID = (notebookTracker: INotebookTracker, cellID: string | undefined): Cell | undefined => {
    if (cellID === undefined) {
        return undefined
    }

    const notebook = notebookTracker.currentWidget?.content;
    return notebook?.widgets.find(cell => cell.model.id === cellID);
}

export const getActiveCellID = (notebookTracker: INotebookTracker): string | undefined => {
    return getActiveCell(notebookTracker)?.model.id
}

export const getActiveCellCode = (notebookTracker: INotebookTracker): string | undefined => {
    const activeCell = getActiveCell(notebookTracker)
    return activeCell?.model.sharedModel.source
}

export const getCellCodeByID = (notebookTracker: INotebookTracker, codeCellID: string | undefined): string | undefined => {
    const cell = getCellByID(notebookTracker, codeCellID)
    return cell?.model.sharedModel.source
}

export const getCellIndexByID = (notebookTracker: INotebookTracker, cellID: string | undefined): number | undefined => {
    const cellList = notebookTracker.currentWidget?.model?.cells

    if (cellList === undefined) {
        return undefined
    }

    // In order to get the cell index, we need to iterate over the cells and call the `get` method
    // to see the cells in order. Otherwise, the cells are returned in a random order.
    for (let i = 0; i < cellList.length; i++) {
        const cellModel = cellList.get(i)

        if (cellModel.id == cellID) {
            return i
        }
    }

    return undefined
}

<<<<<<< HEAD
export const getCellOutputByID = async (app: JupyterFrontEnd, notebookTracker: INotebookTracker, codeCellID: string | undefined): Promise<string | undefined> => {
    if (codeCellID === undefined) {
        return undefined
    }

    const notebook = notebookTracker.currentWidget?.content;
    const cell = notebook?.widgets.find(cell => cell.model.id === codeCellID);
    if (cell instanceof CodeCell) {
        console.log('cell', cell.outputArea?.node);
        const outputNode = cell.outputArea?.node;
        if (outputNode) {
            console.log('outputNode', outputNode)
            const image = await captureNode(outputNode);
            console.log('image', image)
        }
    }
    return 'test'
}

=======
export const setActiveCellByID = (notebookTracker: INotebookTracker, cellID: string | undefined): void => {
    const cellIndex = getCellIndexByID(notebookTracker, cellID)
    const notebookPanel = notebookTracker.currentWidget
    if (notebookPanel !== undefined && notebookPanel !== null && cellIndex !== undefined) {
        notebookPanel.content.activeCellIndex = cellIndex
    }
}


>>>>>>> 0fe9631f
export const writeCodeToCellByID = (
    notebookTracker: INotebookTracker,
    code: string | undefined,
    codeCellID: string,
): void => {
    if (code === undefined) {
        return;
    }

    const codeMirrorValidCode = removeMarkdownCodeFormatting(code);
    const notebook = notebookTracker.currentWidget?.content;
    const cell = notebook?.widgets.find(cell => cell.model.id === codeCellID);

    console.log("codeMirrorValidCode", codeMirrorValidCode)
    console.log("cell", cell)

    if (cell) {
        cell.model.sharedModel.source = codeMirrorValidCode;
    }
}

export const getAIOptimizedCells = (
    notebookTracker: INotebookTracker
): AIOptimizedCell[] => {

    const cellList = notebookTracker.currentWidget?.model?.cells

    if (cellList == undefined) {
        return []
    }

    // In order to get the cell index, we need to iterate over the cells and call the `get` method
    // to see the cells in order. Otherwise, the cells are returned in a random order.
    const cells: AIOptimizedCell[] = []
    for (let i = 0; i < cellList.length; i++) {
        const cellModel = cellList.get(i)

        const cell: AIOptimizedCell = {
            id: cellModel.id,
            cell_type: cellModel.type,
            code: cellModel.sharedModel.source
        }

        cells.push(cell)
    }

    return cells
}

export function createCodeCellAtIndexAndActivate(notebookTracker: INotebookTracker, index: number): void {
    /* 
        Create a new code cell at index and make it the active cell.
    */

    const notebook = notebookTracker.currentWidget?.content
    if (notebook === undefined) {
        return;
    }

    if (index > 0) {
        notebook.activeCellIndex = index - 1;

        // insertBelow makes the new cell the active cell
        NotebookActions.insertBelow(notebook);
    } else {
        notebook.activeCellIndex = 0

        // insertAbove makes the new cell the active cell
        NotebookActions.insertAbove(notebook)
    }
}

export const didCellExecutionError = (cell: CodeCell): boolean => {
    /* 
        Check the cell's output for an error.
    */
    const outputs = cell?.model.outputs?.toJSON() || [];
    return outputs.some(output => output.output_type === "error");
}

export const getNotebookName = (notebookTracker: INotebookTracker): string => {
    const notebook = notebookTracker.currentWidget?.content;
    return notebook?.title.label || 'Untitled'
}

export const highlightCodeCell = (notebookTracker: INotebookTracker, codeCellID: string): void => {
    /*
        Briefly highlights a code cell, to draw the user's attention to it.
    */
    const notebook = notebookTracker.currentWidget?.content;
    const cell = notebook?.widgets.find(cell => cell.model.id === codeCellID);
    if (cell) {
        const cellElement = cell.node;
        const originalBackground = cellElement.style.background;

        // Add a yellow highlight
        cellElement.style.background = 'var(--purple-400)';

        // Remove highlight after 500ms
        cellElement.style.transition = 'background 0.5s ease';
        setTimeout(() => {
            cellElement.style.background = originalBackground;
        }, 500);
    }
}

export const highlightLineOfCodeInCodeCell = (notebookTracker: INotebookTracker, codeCellID: string, lineNumber: number): void => {
    /*
        Briefly highlights a specific line in a code cell, to draw the user's attention to it.
        
        Args:
            notebookTracker: The notebook tracker.
            codeCellID: The ID of the code cell.
            lineNumber: The 0-indexed line number to highlight.
    */
    // Get the cell with the given ID
    const cell = getCellByID(notebookTracker, codeCellID);
    if (!cell) {
        return;
    }

    // Get the cell's editor
    const editor = cell.editor;
    if (!editor) {
        return;
    }

    // We expect the line number to be 0-indexed. To be safe, if the line number is out of bounds, we clamp it.
    const lines = editor.model.sharedModel.source.split('\n');
    const targetLine = Math.min(Math.max(lineNumber, 0), lines.length - 1);

    // Find the line element in the DOM
    const cmEditor = cell.node.querySelector('.jp-Editor');
    if (!cmEditor) {
        return;
    }

    // Find all line elements and get the one at the target index
    const lineElements = cmEditor.querySelectorAll('.cm-line');
    if (targetLine >= lineElements.length) {
        return;
    }

    const lineElement = lineElements[targetLine] as HTMLElement;
    if (!lineElement) {
        return;
    }

    // Store the original background color
    const originalBackground = lineElement.style.background;

    // Change the background color to highlight the line
    lineElement.style.background = 'var(--purple-400)';
    lineElement.style.transition = 'background 0.5s ease';

    // Reset the background color after a delay
    setTimeout(() => {
        lineElement.style.background = originalBackground;
    }, 2000);
}

export const scrollToCell = (notebookTracker: INotebookTracker, cellID: string, lineNumber?: number): void => {

    // First activate the cell
    setActiveCellByID(notebookTracker, cellID);

    // Get the cell
    const cell = getCellByID(notebookTracker, cellID);
    if (!cell) {
        return;
    }

    // Get the cell's editor
    const editor = cell.editor;
    if (!editor) {
        return;
    }

    // Make the cell node visible by scrolling to it
    const cellNode = cell.node;
    if (cellNode) {
        cellNode.scrollIntoView({ behavior: 'smooth', block: 'center' });

        // Wait for the scroll animation to complete before highlighting the line
        // The default smooth scroll takes about 300-500ms to complete
        setTimeout(() => {
            if (lineNumber !== undefined) {
                highlightLineOfCodeInCodeCell(notebookTracker, cellID, lineNumber);
            }
        }, 500);
    }
}
<|MERGE_RESOLUTION|>--- conflicted
+++ resolved
@@ -1,21 +1,14 @@
-<<<<<<< HEAD
-import { INotebookTracker } from '@jupyterlab/notebook';
-import { Cell, CodeCell } from '@jupyterlab/cells';
-import { removeMarkdownCodeFormatting } from './strings';
-import { JupyterFrontEnd } from '@jupyterlab/application';
-import { captureNode } from './nodeToPng';
-
-=======
 /*
  * Copyright (c) Saga Inc.
  * Distributed under the terms of the GNU Affero General Public License v3.0 License.
  */
 
+import { JupyterFrontEnd } from '@jupyterlab/application';
 import { INotebookTracker, NotebookActions } from '@jupyterlab/notebook';
 import { Cell, CodeCell } from '@jupyterlab/cells';
 import { removeMarkdownCodeFormatting } from './strings';
 import { AIOptimizedCell } from './websocket/models';
->>>>>>> 0fe9631f
+import { captureNode } from './nodeToPng';
 
 export const getActiveCell = (notebookTracker: INotebookTracker): Cell | undefined => {
     const notebook = notebookTracker.currentWidget?.content;
@@ -46,27 +39,6 @@
     return cell?.model.sharedModel.source
 }
 
-export const getCellIndexByID = (notebookTracker: INotebookTracker, cellID: string | undefined): number | undefined => {
-    const cellList = notebookTracker.currentWidget?.model?.cells
-
-    if (cellList === undefined) {
-        return undefined
-    }
-
-    // In order to get the cell index, we need to iterate over the cells and call the `get` method
-    // to see the cells in order. Otherwise, the cells are returned in a random order.
-    for (let i = 0; i < cellList.length; i++) {
-        const cellModel = cellList.get(i)
-
-        if (cellModel.id == cellID) {
-            return i
-        }
-    }
-
-    return undefined
-}
-
-<<<<<<< HEAD
 export const getCellOutputByID = async (app: JupyterFrontEnd, notebookTracker: INotebookTracker, codeCellID: string | undefined): Promise<string | undefined> => {
     if (codeCellID === undefined) {
         return undefined
@@ -86,7 +58,26 @@
     return 'test'
 }
 
-=======
+export const getCellIndexByID = (notebookTracker: INotebookTracker, cellID: string | undefined): number | undefined => {
+    const cellList = notebookTracker.currentWidget?.model?.cells
+
+    if (cellList === undefined) {
+        return undefined
+    }
+
+    // In order to get the cell index, we need to iterate over the cells and call the `get` method
+    // to see the cells in order. Otherwise, the cells are returned in a random order.
+    for (let i = 0; i < cellList.length; i++) {
+        const cellModel = cellList.get(i)
+
+        if (cellModel.id == cellID) {
+            return i
+        }
+    }
+
+    return undefined
+}
+
 export const setActiveCellByID = (notebookTracker: INotebookTracker, cellID: string | undefined): void => {
     const cellIndex = getCellIndexByID(notebookTracker, cellID)
     const notebookPanel = notebookTracker.currentWidget
@@ -96,7 +87,6 @@
 }
 
 
->>>>>>> 0fe9631f
 export const writeCodeToCellByID = (
     notebookTracker: INotebookTracker,
     code: string | undefined,
