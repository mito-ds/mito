/*
 * Copyright (c) Saga Inc.
 * Distributed under the terms of the GNU Affero General Public License v3.0 License.
 */

import AiChatPlugin from './Extensions/AiChat/AiChatPlugin';
import ContextManagerPlugin from './Extensions/ContextManager/ContextManagerPlugin';
import ErrorMimeRendererPlugin from './Extensions/ErrorMimeRenderer/ErrorMimeRendererPlugin';
import ToolbarButtonsPlugin from './Extensions/ToolbarButtons/ToolbarButtonsPlugin';
import AppBuilderPlugin from './Extensions/AppBuilder/AppBuilderPlugin';
import { emptyCellPlaceholder } from './Extensions/emptyCell/EmptyCellPlugin';
import { completionPlugin } from './Extensions/InlineCompleter';
import { statusItem } from './Extensions/status';
<<<<<<< HEAD
import SettingsManagerPlugin from './Extensions/SettingsManager/SettingsManagerPlugin';
=======
import { versionCheckPlugin } from './Extensions/VersionCheck';
>>>>>>> 30ba6145

// This is the main entry point to the mito-ai extension. It must export all of the top level
// extensions that we want to load.
export default [
  AiChatPlugin,
  ErrorMimeRendererPlugin,
  ContextManagerPlugin,
  AppBuilderPlugin,
  ToolbarButtonsPlugin,
  emptyCellPlaceholder,
  completionPlugin,
  statusItem,
<<<<<<< HEAD
  SettingsManagerPlugin
=======
  versionCheckPlugin
>>>>>>> 30ba6145
];<|MERGE_RESOLUTION|>--- conflicted
+++ resolved
@@ -11,11 +11,8 @@
 import { emptyCellPlaceholder } from './Extensions/emptyCell/EmptyCellPlugin';
 import { completionPlugin } from './Extensions/InlineCompleter';
 import { statusItem } from './Extensions/status';
-<<<<<<< HEAD
 import SettingsManagerPlugin from './Extensions/SettingsManager/SettingsManagerPlugin';
-=======
 import { versionCheckPlugin } from './Extensions/VersionCheck';
->>>>>>> 30ba6145
 
 // This is the main entry point to the mito-ai extension. It must export all of the top level
 // extensions that we want to load.
@@ -28,9 +25,6 @@
   emptyCellPlaceholder,
   completionPlugin,
   statusItem,
-<<<<<<< HEAD
   SettingsManagerPlugin
-=======
   versionCheckPlugin
->>>>>>> 30ba6145
 ];