--- conflicted
+++ resolved
@@ -14,13 +14,9 @@
 import SettingsManagerPlugin from './Extensions/SettingsManager/SettingsManagerPlugin';
 import { versionCheckPlugin } from './Extensions/VersionCheck';
 import NotebookFooterPlugin from './Extensions/NotebookFooter';
-<<<<<<< HEAD
-import ManageAppsPlugin from "./Extensions/AppManager/ManageAppsPlugin";
 import mitoThemePlugin from './Extensions/MitoThemeLight';
-=======
 import ManageAppsPlugin from "./Extensions/AppManager/ManageAppsPlugin"
 import CellNumberingPlugin from './Extensions/CellNumbering/CellNumberingPlugin';
->>>>>>> 961d53fc
 
 // This is the main entry point to the mito-ai extension. It must export all of the top level
 // extensions that we want to load.
@@ -37,9 +33,6 @@
   versionCheckPlugin,
   NotebookFooterPlugin,
   ManageAppsPlugin,
-<<<<<<< HEAD
-  mitoThemePlugin
-=======
+  mitoThemePlugin,
   CellNumberingPlugin
->>>>>>> 961d53fc
 ];