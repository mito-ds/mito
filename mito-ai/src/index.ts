import AiChatPlugin from './Extensions/AiChat/AiChatPlugin';
import VariableManagerPlugin from './Extensions/VariableManager/VariableManagerPlugin';
import ErrorMimeRendererPlugin from './Extensions/ErrorMimeRenderer/ErrorMimeRendererPlugin';
import CellToolbarButtonsPlugin from './Extensions/CellToolbarButtons/CellToolbarButtonsPlugin';
import { localPrompt } from './Extensions/emptyCell/EmptyCellPlugin';
import { completionPlugin } from './Extensions/InlineCompleter';
<<<<<<< HEAD
=======
import { statusItem } from './Extensions/status';

>>>>>>> ad7fb1e6
// This is the main entry point to the mito-ai extension. It must export all of the top level
// extensions that we want to load.
export default [
  AiChatPlugin,
  ErrorMimeRendererPlugin,
  VariableManagerPlugin,
  CellToolbarButtonsPlugin,
  localPrompt,
  completionPlugin,
<<<<<<< HEAD
=======
  statusItem
>>>>>>> ad7fb1e6
];<|MERGE_RESOLUTION|>--- conflicted
+++ resolved
@@ -4,11 +4,8 @@
 import CellToolbarButtonsPlugin from './Extensions/CellToolbarButtons/CellToolbarButtonsPlugin';
 import { localPrompt } from './Extensions/emptyCell/EmptyCellPlugin';
 import { completionPlugin } from './Extensions/InlineCompleter';
-<<<<<<< HEAD
-=======
 import { statusItem } from './Extensions/status';
 
->>>>>>> ad7fb1e6
 // This is the main entry point to the mito-ai extension. It must export all of the top level
 // extensions that we want to load.
 export default [
@@ -18,8 +15,5 @@
   CellToolbarButtonsPlugin,
   localPrompt,
   completionPlugin,
-<<<<<<< HEAD
-=======
   statusItem
->>>>>>> ad7fb1e6
 ];