// src/ContextManager.ts
import { JupyterFrontEnd, JupyterFrontEndPlugin } from '@jupyterlab/application';
import { INotebookTracker } from '@jupyterlab/notebook';
import { Token } from '@lumino/coreutils';
import { fetchVariablesAndUpdateState, Variable } from './VariableInspector';
import { fetchFilesAndUpdateState, File } from './FileInspector';
import { KernelMessage } from '@jupyterlab/services';


// The provides field in JupyterLab's JupyterFrontEndPlugin expects a token 
// that can be used to look up the service in the dependency injection system,
// so we define a new token for the ContextManager
export const IContextManager = new Token<IContextManager>('mito-ai:IContextManager');

export interface IContextManager {
    variables: Variable[];
    setVariables: (newVars: Variable[]) => void;
    files: File[];
    setFiles: (newFiles: File[]) => void;
}

export class ContextManager implements IContextManager {
    private _variables: Variable[] = [];
    private _files: File[] = [];

    constructor(app: JupyterFrontEnd, notebookTracker: INotebookTracker) {
        // Setup the kernel listener to update context as kernel messages are received
        this.setupKernelListener(app, notebookTracker); 
    }

    get variables(): Variable[] {
        return this._variables;
    }

    setVariables(newVars: Variable[]): void {
        this._variables = newVars;
    }

    get files(): File[] {
        return this._files;
    }

    setFiles(newFiles: File[]): void {
        this._files = newFiles;
    }

    // Setup kernel execution listener
    private setupKernelListener(app: JupyterFrontEnd, notebookTracker: INotebookTracker): void {
        notebookTracker.currentChanged.connect(async (tracker, notebookPanel) => {
            if (!notebookPanel) {
                return;
            }

            // As soon as the notebook is opened, fetch the files so we don't have to wait for the first message.
<<<<<<< HEAD
            await fetchFilesAndUpdateState(app, notebookTracker, this.setFiles.bind(this));
 
=======
            fetchFilesAndUpdateState(app, notebookTracker, this.setFiles.bind(this));

>>>>>>> ac94227e
            // Listen to kernel messages
            notebookPanel.context.sessionContext.iopubMessage.connect(async (sender, msg: KernelMessage.IMessage) => {

                // Watch for execute_input messages, which indicate is a request to execute code. 
                // Previosuly, we watched for 'execute_result' messages, but these are only returned
                // from the kernel when a code cell prints a value to the output cell, which is not what we want.
                // TODO: Check if there is a race condition where we might end up fetching variables before the 
                // code is executed. I don't think this is the case because the kernel runs in one thread I believe.
                if (msg.header.msg_type === 'execute_input') {
                    await fetchVariablesAndUpdateState(notebookPanel, this.setVariables.bind(this));
                    await fetchFilesAndUpdateState(app, notebookTracker, this.setFiles.bind(this));
                }
            });
        });
    }
}


export const ContextManagerPlugin: JupyterFrontEndPlugin<IContextManager> = {
    id: 'mito-ai:context-manager',
    autoStart: true,
    requires: [INotebookTracker],
    provides: IContextManager,
    activate: (app: JupyterFrontEnd, notebookTracker: INotebookTracker): IContextManager => {
        console.log("mito-ai: ContextManagerPlugin activated");
        return new ContextManager(app, notebookTracker);
    }
};

export default ContextManagerPlugin<|MERGE_RESOLUTION|>--- conflicted
+++ resolved
@@ -52,13 +52,8 @@
             }
 
             // As soon as the notebook is opened, fetch the files so we don't have to wait for the first message.
-<<<<<<< HEAD
             await fetchFilesAndUpdateState(app, notebookTracker, this.setFiles.bind(this));
- 
-=======
-            fetchFilesAndUpdateState(app, notebookTracker, this.setFiles.bind(this));
 
->>>>>>> ac94227e
             // Listen to kernel messages
             notebookPanel.context.sessionContext.iopubMessage.connect(async (sender, msg: KernelMessage.IMessage) => {
 
