import React from 'react';
import { ReactWidget } from '@jupyterlab/apputils';
import ChatTaskpane from './ChatTaskpane';
import { INotebookTracker } from '@jupyterlab/notebook';
import { IRenderMimeRegistry } from '@jupyterlab/rendermime';
import { LabIcon } from '@jupyterlab/ui-components';
import chatIconSvg from '../../../src/icons/ChatIcon.svg';
import { IVariableManager } from '../VariableManager/VariableManagerPlugin';
import { JupyterFrontEnd } from '@jupyterlab/application';
import { getOperatingSystem, type OperatingSystem } from '../../utils/user';
import type { IChatWidget as IChatWidget } from './token';
import { Signal, type ISignal } from '@lumino/signaling';
import type {
  CompleterMessage,
  ErrorMessage,
  IAICapabilities
} from '../../utils/websocket/models';
import { CompletionWebsocketClient } from '../../utils/websocket/websocketClient';

export const chatIcon = new LabIcon({
  name: 'mito_ai',
  svgstr: chatIconSvg
});

export class ChatWidget extends ReactWidget implements IChatWidget {
  protected websocketClient: CompletionWebsocketClient;
  private _capabilitiesChanged = new Signal<this, IAICapabilities>(this);
  private _lastErrorChanged = new Signal<this, ErrorMessage>(this);

  constructor(
    protected options: {
      app: JupyterFrontEnd;
      notebookTracker: INotebookTracker;
      rendermime: IRenderMimeRegistry;
      variableManager: IVariableManager;
      operatingSystem: OperatingSystem;
    }
  ) {
    super();
    // Create the websocket client
    this.websocketClient = new CompletionWebsocketClient({
      serverSettings: options.app.serviceManager.serverSettings
    });

    this.websocketClient.messages.connect(this.onMessage, this);

    // Initialize the websocket client
    this.websocketClient.initialize().catch((error: any) => {
      console.error('Failed to initialized the websocketClient for the Mito AI Chat panel', error);
    });
    this.title.icon = chatIcon;
    this.title.caption = 'AI Chat for your JupyterLab';
  }

  /**
   * Signal emitted when the capabilities of the AI provider changes.
   */
  get capabilitiesChanged(): ISignal<this, IAICapabilities> {
    return this._capabilitiesChanged;
  }

  /**
   * Signal emitted when the last error of the AI provider changes.
   */
  get lastErrorChanged(): ISignal<this, ErrorMessage> {
    return this._lastErrorChanged;
  }

  /**
   * Dispose the widget.
   */
  dispose(): void {
    if (this.isDisposed) {
      return;
    }
    this.websocketClient.dispose();
    super.dispose();
  }

  protected render(): JSX.Element {
    return (
      <ChatTaskpane
        app={this.options.app}
        notebookTracker={this.options.notebookTracker}
        rendermime={this.options.rendermime}
        variableManager={this.options.variableManager}
        operatingSystem={this.options.operatingSystem}
        websocketClient={this.websocketClient}
      />
    );
  }

  protected onMessage(
    client: CompletionWebsocketClient,
    message: CompleterMessage
  ): void {
    switch (message.type) {
      case 'ai_capabilities':
        this._capabilitiesChanged.emit(message);
        break;
      case 'error':
        this._lastErrorChanged.emit(message);
        break;
    }
  }
}

export function buildChatWidget(
<<<<<<< HEAD
    app: JupyterFrontEnd,
    notebookTracker: INotebookTracker,
    rendermime: IRenderMimeRegistry,
    variableManager: IVariableManager,
) {

    // Get the operating system here so we don't have to do it each time the chat changes.
    // The operating system won't change, duh. 
    const operatingSystem = getOperatingSystem()
    
    const chatWidget = ReactWidget.create(
        <ChatTaskpane 
            app={app}
            notebookTracker={notebookTracker}
            renderMimeRegistry={rendermime}
            variableManager={variableManager}
            operatingSystem={operatingSystem}
        />
    ) 
    chatWidget.id = 'mito_ai';
    chatWidget.title.icon = chatIcon;
    chatWidget.title.caption = 'AI Chat for your JupyterLab';
    return chatWidget;
=======
  app: JupyterFrontEnd,
  notebookTracker: INotebookTracker,
  rendermime: IRenderMimeRegistry,
  variableManager: IVariableManager
): ChatWidget {
  // Get the operating system here so we don't have to do it each time the chat changes.
  // The operating system won't change, duh.
  const operatingSystem = getOperatingSystem();

  const chatWidget = new ChatWidget({
    app,
    notebookTracker,
    rendermime,
    variableManager,
    operatingSystem
  });
  chatWidget.id = 'mito_ai';
  return chatWidget;
>>>>>>> ad7fb1e6
}<|MERGE_RESOLUTION|>--- conflicted
+++ resolved
@@ -31,7 +31,7 @@
     protected options: {
       app: JupyterFrontEnd;
       notebookTracker: INotebookTracker;
-      rendermime: IRenderMimeRegistry;
+      renderMimeRegistry: IRenderMimeRegistry;
       variableManager: IVariableManager;
       operatingSystem: OperatingSystem;
     }
@@ -82,7 +82,7 @@
       <ChatTaskpane
         app={this.options.app}
         notebookTracker={this.options.notebookTracker}
-        rendermime={this.options.rendermime}
+        renderMimeRegistry={this.options.renderMimeRegistry}
         variableManager={this.options.variableManager}
         operatingSystem={this.options.operatingSystem}
         websocketClient={this.websocketClient}
@@ -106,34 +106,9 @@
 }
 
 export function buildChatWidget(
-<<<<<<< HEAD
-    app: JupyterFrontEnd,
-    notebookTracker: INotebookTracker,
-    rendermime: IRenderMimeRegistry,
-    variableManager: IVariableManager,
-) {
-
-    // Get the operating system here so we don't have to do it each time the chat changes.
-    // The operating system won't change, duh. 
-    const operatingSystem = getOperatingSystem()
-    
-    const chatWidget = ReactWidget.create(
-        <ChatTaskpane 
-            app={app}
-            notebookTracker={notebookTracker}
-            renderMimeRegistry={rendermime}
-            variableManager={variableManager}
-            operatingSystem={operatingSystem}
-        />
-    ) 
-    chatWidget.id = 'mito_ai';
-    chatWidget.title.icon = chatIcon;
-    chatWidget.title.caption = 'AI Chat for your JupyterLab';
-    return chatWidget;
-=======
   app: JupyterFrontEnd,
   notebookTracker: INotebookTracker,
-  rendermime: IRenderMimeRegistry,
+  renderMimeRegistry: IRenderMimeRegistry,
   variableManager: IVariableManager
 ): ChatWidget {
   // Get the operating system here so we don't have to do it each time the chat changes.
@@ -143,11 +118,10 @@
   const chatWidget = new ChatWidget({
     app,
     notebookTracker,
-    rendermime,
+    renderMimeRegistry,
     variableManager,
     operatingSystem
   });
   chatWidget.id = 'mito_ai';
   return chatWidget;
->>>>>>> ad7fb1e6
 }