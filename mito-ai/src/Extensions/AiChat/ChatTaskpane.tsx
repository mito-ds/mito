--- conflicted
+++ resolved
@@ -11,22 +11,10 @@
 import '../../../style/button.css';
 import '../../../style/ChatTaskpane.css';
 import '../../../style/TextButton.css';
-<<<<<<< HEAD
-import ChatIcon from '../../icons/ChatIcon';
 import NewChatIcon from '../../icons/NewChatIcon';
 import DeleteIcon from '../../icons/DeleteIcon';
 import HistoryIcon from '../../icons/HistoryIcon';
 import OpenIndicatorIcon from '../../icons/OpenIndicatorIcon';
-import RobotHeadIcon from '../../icons/RobotHeadIcon';
-import SupportIcon from '../../icons/SupportIcon';
-import ChatInput from './ChatMessage/ChatInput';
-import ChatMessage from './ChatMessage/ChatMessage';
-import { 
-    ChatHistoryManager,  
-    IDisplayOptimizedChatHistory,
-    PromptType, 
-=======
-import ResetIcon from '../../icons/ResetIcon';
 import SupportIcon from '../../icons/SupportIcon';
 import ChatInput from './ChatMessage/ChatInput';
 import ChatMessage from './ChatMessage/ChatMessage';
@@ -34,7 +22,6 @@
     ChatHistoryManager,
     IDisplayOptimizedChatHistory,
     PromptType 
->>>>>>> 1b12dc63
 } from './ChatHistoryManager';
 import { codeDiffStripesExtension } from './CodeDiffDisplay';
 import ToggleButton from '../../components/ToggleButton';
@@ -54,8 +41,6 @@
 import { getCodeBlockFromMessage, removeMarkdownCodeFormatting } from '../../utils/strings';
 import { OperatingSystem } from '../../utils/user';
 import type { CompletionWebsocketClient } from '../../utils/websocket/websocketClient';
-<<<<<<< HEAD
-import { IVariableManager } from '../VariableManager/VariableManagerPlugin';
 import { 
     IChatThreadItem, 
     IChatMessageMetadata, 
@@ -69,18 +54,13 @@
     IStartNewChatReply,
     ICompletionRequest,
     IAgentPlanningCompletionRequest,
-    IChatCompletionRequest,
     ICodeExplainCompletionRequest,
     ISmartDebugCompletionRequest,
-    IFetchHistoryCompletionRequest
+    IFetchHistoryCompletionRequest,
+    IAgentAutoErrorFixupCompletionRequest, 
+    IAgentExecutionCompletionRequest
 } from '../../utils/websocket/models';
-
-const getDefaultChatHistoryManager = (notebookTracker: INotebookTracker, variableManager: IVariableManager): ChatHistoryManager => {
-    const chatHistoryManager = new ChatHistoryManager(variableManager, notebookTracker)
-=======
-import { IAgentAutoErrorFixupCompletionRequest, IAgentExecutionCompletionRequest, IAgentPlanningCompletionRequest, IChatMessageMetadata, ICodeExplainCompletionRequest, ICompletionRequest, IFetchHistoryCompletionRequest, ISmartDebugCompletionRequest } from '../../utils/websocket/models';
 import { IContextManager } from '../ContextManager/ContextManagerPlugin';
-import { sleep } from '../../utils/sleep';
 import { acceptAndRunCode, retryIfExecutionError } from '../../utils/agentActions';
 import { scrollToDiv } from '../../utils/scroll';
 import LoadingCircle from '../../components/LoadingCircle';
@@ -88,7 +68,6 @@
 
 const getDefaultChatHistoryManager = (notebookTracker: INotebookTracker, contextManager: IContextManager): ChatHistoryManager => {
     const chatHistoryManager = new ChatHistoryManager(contextManager, notebookTracker)
->>>>>>> 1b12dc63
     chatHistoryManager.addSystemMessage('You are an expert Python programmer.')
     return chatHistoryManager
 }
@@ -138,12 +117,24 @@
     const [chatThreads, setChatThreads] = useState<IChatThreadItem[]>([]);
     const [activeThreadId, setActiveThreadId] = useState<string | null>(null);
     
+    /* 
+        Three possible states:
+        1. working: the agent is working on the task
+        2. stopping: the agent is stopping after it has received ai response it is waiting on
+        3. idle: the agent is idle
+    */
+    const [agentExecutionStatus, setAgentExecutionStatus] = useState<'working' | 'stopping' | 'idle'>('idle')
+
+    // We use a ref to always access the most up-to-date value during a function's execution. Refs immediately reflect changes, 
+    // unlike state variables, which are captured at the beginning of a function and may not reflect updates made during execution.
+    const shouldContinueAgentExecution = useRef<boolean>(true);
+
     const fetchChatThreads = async () => {
       await websocketClient.ready;
 
       const metadata: IGetThreadsMetadata = {
         promptType: "get_threads"
-     };
+      };
 
       const chatThreadsResponse = await websocketClient.sendMessage<
         ICompletionRequest, 
@@ -158,7 +149,6 @@
       setChatThreads(chatThreadsResponse.threads);
     };
 
-<<<<<<< HEAD
     const fetchChatHistoryForThread = async (threadId: string) => {
       await websocketClient.ready;
 
@@ -166,33 +156,6 @@
         promptType: "fetch_history",
         threadID: threadId
       };
-=======
-    /* 
-        Three possible states:
-        1. working: the agent is working on the task
-        2. stopping: the agent is stopping after it has received ai response it is waiting on
-        3. idle: the agent is idle
-    */
-    const [agentExecutionStatus, setAgentExecutionStatus] = useState<'working' | 'stopping' | 'idle'>('idle')
-    
-    // We use a ref to always access the most up-to-date value during a function's execution. Refs immediately reflect changes, 
-    // unlike state variables, which are captured at the beginning of a function and may not reflect updates made during execution.
-    const shouldContinueAgentExecution = useRef<boolean>(true);
-
-    const fetchInitialChatHistory = async (): Promise<OpenAI.Chat.ChatCompletionMessageParam[]> => {
-        await websocketClient.ready;
-
-        const fetchHistoryCompletionRequest: IFetchHistoryCompletionRequest = {
-            type: 'fetch_history',
-            message_id: UUID.uuid4(),
-            metadata: {
-                promptType: 'fetch_history'
-            },
-            stream: false
-        }
-        
-        const chatHistoryResponse = await websocketClient.sendMessage(fetchHistoryCompletionRequest);
->>>>>>> 1b12dc63
 
       const fetchHistoryCompletionRequest: IFetchHistoryCompletionRequest = {
         type: 'fetch_history',
@@ -207,7 +170,10 @@
       >(fetchHistoryCompletionRequest);
 
       // Create a fresh ChatHistoryManager and add the initial messages
-      const newChatHistoryManager = getDefaultChatHistoryManager(notebookTracker, variableManager);
+      const newChatHistoryManager = getDefaultChatHistoryManager(
+        notebookTracker,
+        contextManager
+    );
 
       // Add messages to the ChatHistoryManager
       chatHistoryResponse.items.forEach(item => {
@@ -263,7 +229,6 @@
                 // 1. Check that the websocket client is ready
                 await websocketClient.ready;
 
-<<<<<<< HEAD
                 // 2. Fetch available chat threads.
                 const chatThreadsResponse = await websocketClient.sendMessage<
                     ICompletionRequest, 
@@ -289,36 +254,7 @@
             } catch (error) {
                 const newChatHistoryManager = getDefaultChatHistoryManager(
                     notebookTracker,
-                    variableManager
-=======
-                // 2. Fetch or load the initial chat history
-                const history = await fetchInitialChatHistory();
-
-                // 3. Create a fresh ChatHistoryManager and add the initial messages
-                const newChatHistoryManager = getDefaultChatHistoryManager(
-                    notebookTracker,
                     contextManager
-                );
-
-                // 4. Add messages to the ChatHistoryManager
-                history.forEach(item => {
-                    try {
-                        // If the user sent a message in agent mode, the ai response will be a JSON object
-                        // which we need to parse. 
-                        const agentResponse = JSON.parse(item.content as string);
-                        handleAgentResponse(agentResponse, newChatHistoryManager);
-                    } catch {
-                        newChatHistoryManager.addChatMessageFromHistory(item);
-                    }
-                });
-
-                // 5. Update the state with the new ChatHistoryManager
-                setChatHistoryManager(newChatHistoryManager);
-            } catch (error) {
-                const newChatHistoryManager = getDefaultChatHistoryManager(
-                    notebookTracker,
-                    contextManager
->>>>>>> 1b12dc63
                 );
                 addAIMessageFromResponseAndUpdateState(
                     (error as any).hint ? (error as any).hint : `${error}`,
@@ -356,28 +292,9 @@
         chatHistoryManagerRef.current = chatHistoryManager;
     }, [chatHistoryManager]);
 
-<<<<<<< HEAD
-    // Helper function to scroll chat to bottom
-    const scrollToBottom = () => {
-        setTimeout(() => {
-            const chatContainer = chatMessagesRef.current;
-            if (chatContainer) {
-                chatContainer.scrollTo({
-                    top: chatContainer.scrollHeight,
-                    behavior: 'smooth'
-                });
-            }
-        }, 100);
-    };
-
-    // Scroll to bottom whenever chat history updates
-    useEffect(() => {
-        scrollToBottom();
-=======
     // Scroll to bottom whenever chat history updates
     useEffect(() => {
         scrollToDiv(chatMessagesRef);
->>>>>>> 1b12dc63
     }, [chatHistoryManager.getDisplayOptimizedHistory().length]);
 
 
@@ -401,27 +318,24 @@
         // Step 0: Reject the previous Ai generated code if they did not accept it
         rejectAICode()
 
-<<<<<<< HEAD
-        // Step 1: Start new chat, and add the new error message
-        const newChatHistoryManager = await startNewChat()
-        const smartDebugMetadata = newChatHistoryManager.addDebugErrorMessage(errorMessage)
-        setChatHistoryManager(newChatHistoryManager)
-
-        // Step 2: Send the message to the AI
-        const smartDebugCompletionRequest: ISmartDebugCompletionRequest = {
-            type: 'smartDebug',
-=======
-        const promptType = agent ? 'agent:autoErrorFixup' : 'smartDebug'
-
-        // Step 1: Add the error message to the chat history
-        const newChatHistoryManager = getDuplicateChatHistoryManager()
+        // Step 1. Determine prompt type and chat history manager based on if it is agent or not
+        let promptType: PromptType;
+        let newChatHistoryManager: ChatHistoryManager;
+        if (agent) {
+            promptType = 'agent:autoErrorFixup';
+            newChatHistoryManager = getDuplicateChatHistoryManager()
+        }
+        else {
+            promptType = 'smartDebug';
+            newChatHistoryManager = await startNewChat()
+        }
+            
         const smartDebugMetadata = newChatHistoryManager.addDebugErrorMessage(errorMessage, promptType)
-        setChatHistoryManager(newChatHistoryManager)
+        setChatHistoryManager(newChatHistoryManager);
 
         // Step 2: Send the message to the AI
         const smartDebugCompletionRequest: ISmartDebugCompletionRequest | IAgentAutoErrorFixupCompletionRequest = {
             type: promptType,
->>>>>>> 1b12dc63
             message_id: UUID.uuid4(),
             metadata: smartDebugMetadata,
             stream: false
@@ -434,11 +348,7 @@
         rejectAICode()
 
         // Step 1: Clear the chat history, and add the explain code message
-<<<<<<< HEAD
         const newChatHistoryManager = await startNewChat()
-=======
-        const newChatHistoryManager = clearChatHistory()
->>>>>>> 1b12dc63
         const explainCodeMetadata = newChatHistoryManager.addExplainCodeMessage()
         setChatHistoryManager(newChatHistoryManager)
 
@@ -457,11 +367,7 @@
     /* 
         Send whatever message is currently in the chat input
     */
-<<<<<<< HEAD
-    const sendChatInputMessage = async (input: string, messageIndex?: number, overridePromptType?: 'agent:execution') => {
-=======
     const sendChatInputMessage = async (input: string, messageIndex?: number, overridePromptType?: 'agent:execution'): Promise<void> => {
->>>>>>> 1b12dc63
         // Step 0: Reject the previous Ai generated code if they did not accept it
         rejectAICode()
 
@@ -479,8 +385,6 @@
         let completionRequest: ICompletionRequest | IAgentExecutionCompletionRequest;
         if (overridePromptType) {
             chatMessageMetadata.promptType = overridePromptType
-<<<<<<< HEAD
-=======
             completionRequest = {
                 type: overridePromptType,
                 message_id: UUID.uuid4(),
@@ -494,7 +398,6 @@
                 metadata: chatMessageMetadata,
                 stream: false
             }
->>>>>>> 1b12dc63
         }
 
         setChatHistoryManager(newChatHistoryManager)
@@ -509,17 +412,7 @@
         }, 100);
 
         // Step 3: Send the message to the AI
-<<<<<<< HEAD
-        const chatCompletionRequest: IChatCompletionRequest = {
-            type: 'chat',
-            message_id: UUID.uuid4(),
-            metadata: chatMessageMetadata,
-            stream: false
-        }
-        await _sendMessageAndSaveResponse(chatCompletionRequest, newChatHistoryManager)
-=======
         await _sendMessageAndSaveResponse(completionRequest, newChatHistoryManager)
->>>>>>> 1b12dc63
 
         // Step 4: Scroll to the bottom of the chat smoothly
         setTimeout(() => {
@@ -538,11 +431,7 @@
         newContent: string,
         messageType: IDisplayOptimizedChatHistory['type']
     ): Promise<void> => {
-<<<<<<< HEAD
-        if (messageType === 'openai message:agent:planning') {
-=======
         if (messageType === 'openai message:agent:planning' && messageIndex !== 1) {
->>>>>>> 1b12dc63
             // In agent planning mode we only update the message locally without sending it to the AI
             // because the user has not yet confirmed that they want the AI to process these messages 
             // until they hit the submit button.
@@ -551,20 +440,12 @@
             setChatHistoryManager(newChatHistoryManager)
         } else if (agentModeEnabled && messageIndex === 1) {
             // If editing the original agent message, send it as a new agent message.
-<<<<<<< HEAD
-            sendAgentPlanningMessage(newContent)
-=======
             await sendAgentPlanningMessage(newContent)
->>>>>>> 1b12dc63
         } else {
             await sendChatInputMessage(newContent, messageIndex)
         }
     };
 
-<<<<<<< HEAD
-    const sendAgentPlanningMessage = async (message: string) => {
-        console.log('Sending agent message: ', message)
-=======
     const handleDeleteMessage = (messageIndex: number) => {
         // Get a new chat history manager
         const newChatHistoryManager = getDuplicateChatHistoryManager()
@@ -577,17 +458,12 @@
     }
 
     const sendAgentPlanningMessage = async (message: string, messageIndex?: number): Promise<void> => {
->>>>>>> 1b12dc63
         // Step 0: Reject the previous Ai generated code if they did not accept it
         rejectAICode()
 
         // Step 1: Add user message to chat history
         const newChatHistoryManager = getDuplicateChatHistoryManager()
-<<<<<<< HEAD
-        const agentPlanningMetadata = newChatHistoryManager.addAgentMessage(message)
-=======
         const agentPlanningMetadata = newChatHistoryManager.addAgentMessage(message, messageIndex)
->>>>>>> 1b12dc63
         setChatHistoryManager(newChatHistoryManager)
 
         // Step 2: Send the message to the AI
@@ -600,24 +476,16 @@
         await _sendMessageAndSaveResponse(agentPlanningCompletionRequest, newChatHistoryManager)
     }
 
-<<<<<<< HEAD
-    const _sendMessageAndSaveResponse = async (completionRequest: ICompletionRequest, newChatHistoryManager: ChatHistoryManager) => {
-=======
     const _sendMessageAndSaveResponse = async (completionRequest: ICompletionRequest, newChatHistoryManager: ChatHistoryManager): Promise<boolean> => {
->>>>>>> 1b12dc63
         setLoadingAIResponse(true)
 
         try {
             await websocketClient.ready;
 
-<<<<<<< HEAD
             const aiResponse = await websocketClient.sendMessage<
                 ICompletionRequest, 
                 ICompletionReply
             >(completionRequest);
-=======
-            const aiResponse = await websocketClient.sendMessage(completionRequest);
->>>>>>> 1b12dc63
 
             if (aiResponse.error) {
                 console.error('Error calling OpenAI API:', aiResponse.error);
@@ -715,8 +583,6 @@
             'chat',
             newChatHistoryManager
         )
-<<<<<<< HEAD
-=======
     }
 
     const markAgentForStopping = () => {
@@ -737,7 +603,6 @@
         );
         // Reset agent to idle state
         setAgentExecutionStatus('idle');
->>>>>>> 1b12dc63
     }
 
     const executeAgentPlan = async () => {
@@ -828,11 +693,15 @@
                 break;
             }
 
-            // Insert a new cell for the next step
-            await app.commands.execute("notebook:insert-cell-below")
-
-            // Wait for the new cell to be created
-            await sleep(1000)
+            await new Promise<void>((resolve) => {
+                // Adding a small delay to make it easier for users to follow along
+                setTimeout(async () => {
+                    await previewAICode()
+                    await acceptAICode()
+                    await app.commands.execute("notebook:run-cell-and-insert-below");
+                    resolve();
+                }, 1000);
+            });
         }
 
         setAgentExecutionStatus('idle')
@@ -928,8 +797,7 @@
             return chatHistoryManager;
         }
         // Reset frontend chat history
-<<<<<<< HEAD
-        const newChatHistoryManager = getDefaultChatHistoryManager(notebookTracker, variableManager);
+        const newChatHistoryManager = getDefaultChatHistoryManager(notebookTracker, contextManager);
         setChatHistoryManager(newChatHistoryManager);
 
         // Notify the backend to request a new chat thread and get its ID
@@ -952,20 +820,6 @@
         } catch (error) {
             console.error('Error starting new chat:', error);
         }
-=======
-        const newChatHistoryManager = getDefaultChatHistoryManager(notebookTracker, contextManager)
-        setChatHistoryManager(newChatHistoryManager);
-
-        // Notify the backend to clear the prompt history
-        websocketClient.sendMessage({
-            type: 'clear_history',
-            message_id: UUID.uuid4(),
-            metadata: {
-                promptType: 'clear_history'
-            },
-            stream: false,
-        });
->>>>>>> 1b12dc63
 
         return newChatHistoryManager;
     }
@@ -1133,26 +987,6 @@
 
     const lastAIMessagesIndex = chatHistoryManager.getLastAIMessageIndex()
 
-<<<<<<< HEAD
-    const agentMenuItems = [
-        {
-            label: 'Chat',
-            onClick: () => {
-                setAgentModeEnabled(false);
-            },
-            primaryIcon: ChatIcon,
-        },
-        {
-            label: 'Agent',
-            onClick: () => {
-                setAgentModeEnabled(true);
-            },
-            primaryIcon: RobotHeadIcon,
-        }
-    ];
-
-=======
->>>>>>> 1b12dc63
     return (
         <div className="chat-taskpane">
             <div className="chat-taskpane-header">
@@ -1264,9 +1098,6 @@
                 <>
                     <ChatInput
                         initialContent={''}
-<<<<<<< HEAD
-                        placeholder={agentModeEnabled ? 'Ask agent to do anything' : displayOptimizedChatHistory.length < 2 ? `Ask question (${operatingSystem === 'mac' ? '⌘' : 'Ctrl'}E), @ to mention` : `Ask followup (${operatingSystem === 'mac' ? '⌘' : 'Ctrl'}E), @ to mention`}
-=======
                         placeholder={
                             agentExecutionStatus === 'working' ? 'Agent is working...' :
                             agentExecutionStatus === 'stopping' ? 'Agent is stopping...' :
@@ -1274,7 +1105,6 @@
                             displayOptimizedChatHistory.length < 2 ? `Ask question (${operatingSystem === 'mac' ? '⌘' : 'Ctrl'}E), @ to mention` 
                             : `Ask followup (${operatingSystem === 'mac' ? '⌘' : 'Ctrl'}E), @ to mention`
                         }
->>>>>>> 1b12dc63
                         onSave={agentModeEnabled ? sendAgentPlanningMessage : sendChatInputMessage}
                         onCancel={undefined}
                         isEditing={false}
