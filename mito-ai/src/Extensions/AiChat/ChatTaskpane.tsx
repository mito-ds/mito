/*
 * Copyright (c) Saga Inc.
 * Distributed under the terms of the GNU Affero General Public License v3.0 License.
 */

// External libraries
import { Compartment, StateEffect } from '@codemirror/state';
import OpenAI from "openai";
import React, { useEffect, useRef, useState } from 'react';

// JupyterLab imports
import { JupyterFrontEnd } from '@jupyterlab/application';
import { NotebookPanel } from '@jupyterlab/notebook';
import { CodeCell } from '@jupyterlab/cells';
import { CodeMirrorEditor } from '@jupyterlab/codemirror';
import { INotebookTracker } from '@jupyterlab/notebook';
import { IRenderMimeRegistry } from '@jupyterlab/rendermime';
import { addIcon, historyIcon, deleteIcon, settingsIcon } from '@jupyterlab/ui-components';
import { ReadonlyPartialJSONObject, UUID } from '@lumino/coreutils';

// Internal imports - Commands
import {
    COMMAND_MITO_AI_APPLY_LATEST_CODE,
    COMMAND_MITO_AI_CELL_TOOLBAR_ACCEPT_CODE,
    COMMAND_MITO_AI_CELL_TOOLBAR_REJECT_CODE,
    COMMAND_MITO_AI_PREVIEW_LATEST_CODE,
    COMMAND_MITO_AI_REJECT_LATEST_CODE,
    COMMAND_MITO_AI_SEND_AGENT_MESSAGE,
    COMMAND_MITO_AI_SEND_DEBUG_ERROR_MESSAGE,
    COMMAND_MITO_AI_SEND_EXPLAIN_CODE_MESSAGE,
} from '../../commands';

// Internal imports - Components
import GroupedErrorsAndFixes from '../../components/AgentComponents/ErrorFixupToolUI';
import DropdownMenu from '../../components/DropdownMenu';
import IconButton from '../../components/IconButton';
import LoadingCircle from '../../components/LoadingCircle';

import { DEFAULT_MODEL } from '../../components/ModelSelector';
import ModelSelector from '../../components/ModelSelector';
import NextStepsPills from '../../components/NextStepsPills';
import TextAndIconButton from '../../components/TextAndIconButton';
import ToggleButton from '../../components/ToggleButton';

// Internal imports - Icons
import { OpenIndicatorLabIcon } from '../../icons';
import UndoIcon from '../../icons/UndoIcon';

// Internal imports - Utils
import { acceptAndRunCellUpdate, retryIfExecutionError, runAllCells } from '../../utils/agentActions';
import { classNames } from '../../utils/classNames';
import { checkForBlacklistedWords } from '../../utils/blacklistedWords';
import { createCheckpoint, restoreCheckpoint } from '../../utils/checkpoint';
import { processChatHistoryForErrorGrouping, GroupedErrorMessages } from '../../utils/chatHistory';
import { getCodeDiffsAndUnifiedCodeString, UnifiedDiffLine } from '../../utils/codeDiff';
import {
    getActiveCellID,
    getCellByID,
    getCellCodeByID,
    highlightCodeCell,
    scrollToCell,
    setActiveCellByID,
    setActiveCellByIDInNotebookPanel,
    writeCodeToCellByID,
} from '../../utils/notebook';
import { getActiveCellOutput } from '../../utils/cellOutput';
import { scrollToDiv } from '../../utils/scroll';
import { getCodeBlockFromMessage, removeMarkdownCodeFormatting } from '../../utils/strings';
import { OperatingSystem } from '../../utils/user';
import { streamlitAppPreviewPlugin } from '../AppPreview/StreamlitPreviewPlugin';
import { waitForNotebookReady } from '../../utils/waitForNotebookReady';
import { getBase64EncodedCellOutputInNotebook } from './utils';
import { logEvent } from '../../restAPI/RestAPI';
import { checkUserSignupState } from '../../utils/userSignupState';

// Internal imports - Websockets
import type { CompletionWebsocketClient } from '../../websockets/completions/CompletionsWebsocketClient';
import {
    IChatThreadMetadataItem,
    IChatMessageMetadata,
    IGetThreadsMetadata,
    IFetchHistoryMetadata,
    IDeleteThreadMetadata,
    ICompletionReply,
    IDeleteThreadReply,
    IFetchHistoryReply,
    IFetchThreadsReply,
    IStartNewChatReply,
    ICompletionRequest,
    ICodeExplainCompletionRequest,
    IChatCompletionRequest,
    ISmartDebugCompletionRequest,
    IFetchHistoryCompletionRequest,
    IAgentAutoErrorFixupCompletionRequest,
    IAgentExecutionCompletionRequest,
    AgentResponse,
    ICompletionStreamChunk
} from '../../websockets/completions/CompletionModels';

// Internal imports - Extensions
import { IContextManager } from '../ContextManager/ContextManagerPlugin';
import { COMMAND_MITO_AI_SETTINGS } from '../SettingsManager/SettingsManagerPlugin';
import { captureCompletionRequest } from '../SettingsManager/profiler/ProfilerPage';

// Internal imports - Chat components
import CTACarousel from './CTACarousel';
import SignUpForm from './SignUpForm';
import { codeDiffStripesExtension } from './CodeDiffDisplay';
import { getFirstMessageFromCookie } from './FirstMessage';
import ChatInput from './ChatMessage/ChatInput';
import ChatMessage from './ChatMessage/ChatMessage';
import RevertQuestionnaire from './ChatMessage/RevertQuestionnaire';
import ScrollableSuggestions from './ChatMessage/ScrollableSuggestions';
import { ChatHistoryManager, IDisplayOptimizedChatItem, PromptType } from './ChatHistoryManager';

// Styles
import '../../../style/button.css';
import '../../../style/ChatTaskpane.css';
import '../../../style/TextButton.css';
import LoadingDots from '../../components/LoadingDots';

const AGENT_EXECUTION_DEPTH_LIMIT = 20

const getDefaultChatHistoryManager = (notebookTracker: INotebookTracker, contextManager: IContextManager, app: JupyterFrontEnd): ChatHistoryManager => {
    const chatHistoryManager = new ChatHistoryManager(contextManager, notebookTracker, app)
    return chatHistoryManager
}

interface IChatTaskpaneProps {
    notebookTracker: INotebookTracker
    renderMimeRegistry: IRenderMimeRegistry
    contextManager: IContextManager
    app: JupyterFrontEnd
    operatingSystem: OperatingSystem
    websocketClient: CompletionWebsocketClient
}

interface ICellStateBeforeDiff {
    codeCellID: string
    code: string
}

export type CodeReviewStatus = 'chatPreview' | 'codeCellPreview' | 'applied'
export type AgentExecutionStatus = 'working' | 'stopping' | 'idle'

const ChatTaskpane: React.FC<IChatTaskpaneProps> = ({
    notebookTracker,
    renderMimeRegistry,
    contextManager,
    app,
    operatingSystem,
    websocketClient,
}) => {

<<<<<<< HEAD
    const [isSignedUp, setIsSignedUp] = useState<boolean>(false);
    const [chatHistoryManager, setChatHistoryManager] = useState<ChatHistoryManager>(() => getDefaultChatHistoryManager(notebookTracker, contextManager, app));
=======
    const [isSignedUp, setIsSignedUp] = useState<boolean>(true);
    const [chatHistoryManager, setChatHistoryManager] = useState<ChatHistoryManager>(() => getDefaultChatHistoryManager(notebookTracker, contextManager));
>>>>>>> 65056396
    const chatHistoryManagerRef = useRef<ChatHistoryManager>(chatHistoryManager);

    const [loadingAIResponse, setLoadingAIResponse] = useState<boolean>(false)

    // Store the original cell before diff so that we can revert to it if the user rejects the AI's code
    const cellStateBeforeDiff = useRef<ICellStateBeforeDiff | undefined>(undefined)

    // Three possible states:
    // 1. chatPreview: state where the user has not yet pressed the apply button.
    // 2. codeCellPreview: state where the user is seeing the code diffs and deciding how they want to respond.
    // 3. applied: state where the user has applied the code to the code cell
    const [codeReviewStatus, setCodeReviewStatus] = useState<CodeReviewStatus>('chatPreview')

    // Add this ref for the chat messages container
    const chatMessagesRef = useRef<HTMLDivElement>(null);

    /* 
        Keep track of agent mode enabled state and use keep a ref in sync with it 
        so that we can access the most up-to-date value during a function's execution.
        Without it, we would always use the initial value of agentModeEnabled.
    */
    const [agentModeEnabled, setAgentModeEnabled] = useState<boolean>(true)
    const agentModeEnabledRef = useRef<boolean>(agentModeEnabled);
    useEffect(() => {
        // Update the ref whenever agentModeEnabled state changes
        agentModeEnabledRef.current = agentModeEnabled;
    }, [agentModeEnabled]);

    /* 
        Auto-scroll follow mode: tracks whether we should automatically scroll to bottom
        when new messages arrive. Set to false when user manually scrolls up.
    */
    const [autoScrollFollowMode, setAutoScrollFollowMode] = useState<boolean>(true);
    const autoScrollFollowModeRef = useRef<boolean>(autoScrollFollowMode);
    useEffect(() => {
        autoScrollFollowModeRef.current = autoScrollFollowMode;
    }, [autoScrollFollowMode]);

    const [chatThreads, setChatThreads] = useState<IChatThreadMetadataItem[]>([]);
    // The active thread id is originally set by the initializeChatHistory function, which will either set it to 
    // the last active thread or create a new thread if there are no previously existing threads. So that
    // we don't need to handle the undefined case everywhere, we just default to an empty string knowing that
    // it will always be set to a valid thread id before it is used.
    const activeThreadIdRef = useRef<string>('');

    /* 
        Three possible states:
        1. working: the agent is working on the task
        2. stopping: the agent is stopping after it has received ai response it is waiting on
        3. idle: the agent is idle
    */
    const [agentExecutionStatus, setAgentExecutionStatus] = useState<AgentExecutionStatus>('idle')
    const agentTargetNotebookPanelRef = useRef<NotebookPanel | null>(null)

    // We use a ref to always access the most up-to-date value during a function's execution. Refs immediately reflect changes, 
    // unlike state variables, which are captured at the beginning of a function and may not reflect updates made during execution.
    const shouldContinueAgentExecution = useRef<boolean>(true);

    const streamingContentRef = useRef<string>('');
    const streamHandlerRef = useRef<((sender: CompletionWebsocketClient, chunk: ICompletionStreamChunk) => void) | null>(null);
    
    // Track active requests for cancellation
    const activeRequestControllerRef = useRef<AbortController | null>(null);

    // State for managing next steps from responses
    // If the user hides the next steps, we keep them hidden until they re-open them
    const [nextSteps, setNextSteps] = useState<string[]>([]);
    const [displayedNextStepsIfAvailable, setDisplayedNextStepsIfAvailable] = useState(true);

    // Track if checkpoint exists for UI updates
    const [hasCheckpoint, setHasCheckpoint] = useState<boolean>(false);

    // Track if revert questionnaire should be shown
    const [showRevertQuestionnaire, setShowRevertQuestionnaire] = useState<boolean>(false);

    const updateModelOnBackend = async (model: string): Promise<void> => {
        try {
            await websocketClient.sendMessage({
                type: "update_model_config",
                message_id: UUID.uuid4(),
                metadata: {
                    promptType: "update_model_config",
                    model: model
                },
                stream: false
            });

            console.log('Model configuration updated on backend:', model);
        } catch (error) {
            console.error('Failed to update model configuration on backend:', error);
        }
    };

    const fetchChatThreads = async (): Promise<void> => {
        const metadata: IGetThreadsMetadata = {
            promptType: "get_threads"
        };

        const chatThreadsResponse = await websocketClient.sendMessage<
            ICompletionRequest,
            IFetchThreadsReply
        >({
            type: "get_threads",
            message_id: UUID.uuid4(),
            metadata: metadata,
            stream: false
        });

        setChatThreads(chatThreadsResponse.threads);
    };

    const fetchChatHistoryAndSetActiveThread = async (threadId: string): Promise<void> => {

        const metadata: IFetchHistoryMetadata = {
            promptType: "fetch_history",
            thread_id: threadId
        };

        const fetchHistoryCompletionRequest: IFetchHistoryCompletionRequest = {
            type: 'fetch_history',
            message_id: UUID.uuid4(),
            metadata: metadata,
            stream: false
        }

        const chatHistoryResponse = await websocketClient.sendMessage<ICompletionRequest, IFetchHistoryReply>(fetchHistoryCompletionRequest);

        // Create a fresh ChatHistoryManager and add the initial messages
        const newChatHistoryManager = getDefaultChatHistoryManager(notebookTracker, contextManager, app);

        // Each thread only contains agent or chat messages. For now, we enforce this by clearing the chat 
        // when the user switches mode. When the user reloads a chat, we want to put them back into the same
        // chat mode so that we use the correct system message and preserve this one-type of message invariant.
        let isAgentChat: boolean = false

        // Add messages to the ChatHistoryManager
        chatHistoryResponse.items.forEach(item => {
            try {
                // If the user sent a message in agent:execution mode, the ai response will be a JSON object which we need to parse. 
                // TODO: We need to save the full metadata in the message_history.json so we don't have to do these hacky workarounds!
                const chatHistoryItem = JSON.parse(item.content as string);
                if (Object.prototype.hasOwnProperty.call(chatHistoryItem, 'type')) {
                    // If it is a structured output with 'type', then it is an AgentResponse and we should handle it as such
                    const agentResponse: AgentResponse = chatHistoryItem
                    newChatHistoryManager.addAIMessageFromAgentResponse(agentResponse)
                    isAgentChat = true
                } else {
                    newChatHistoryManager.addChatMessageFromHistory(item);
                    isAgentChat = false
                }
            } catch {
                newChatHistoryManager.addChatMessageFromHistory(item);
            }
        });

        // Update the state with the new ChatHistoryManager
        setAgentModeEnabled(isAgentChat)
        setChatHistoryManager(newChatHistoryManager);
        activeThreadIdRef.current = threadId;
    };

    const deleteThread = async (threadId: string): Promise<void> => {
        const metadata: IDeleteThreadMetadata = {
            promptType: "delete_thread",
            thread_id: threadId
        };

        const response = await websocketClient.sendMessage<ICompletionRequest, IDeleteThreadReply>({
            type: "delete_thread",
            message_id: UUID.uuid4(),
            metadata: metadata,
            stream: false
        });

        if (response.success) {
            const updatedThreads = chatThreads.filter(thread => thread.thread_id !== threadId);
            setChatThreads(updatedThreads);
            if (activeThreadIdRef.current === threadId) {
                if (updatedThreads.length > 0) {
                    const latestThread = updatedThreads[0]!;
                    await fetchChatHistoryAndSetActiveThread(latestThread.thread_id);
                } else {
                    await startNewChat();
                }
            }
        }
    };

    const startNewChat = async (): Promise<ChatHistoryManager> => {

        // If current thread is empty and we already have an active thread id, do not create a new thread.
        if (chatHistoryManagerRef.current.getDisplayOptimizedHistory().length === 0 && activeThreadIdRef.current !== '') {
            return chatHistoryManager;
        }

        // Clear next steps when starting a new chat
        setNextSteps([])

        // Get rid of the revert questionaire if its open
        setShowRevertQuestionnaire(false);

        // Clear agent checkpoint when starting new chat
        setHasCheckpoint(false)

        // Enable follow mode when starting a new chat
        setAutoScrollFollowMode(true);

        // Reset frontend chat history
        const newChatHistoryManager = getDefaultChatHistoryManager(notebookTracker, contextManager, app);
        setChatHistoryManager(newChatHistoryManager);

        // Notify the backend to request a new chat thread and get its ID
        try {
            const response = await websocketClient.sendMessage<ICompletionRequest, IStartNewChatReply>({
                type: 'start_new_chat',
                message_id: UUID.uuid4(),
                metadata: {
                    promptType: 'start_new_chat'
                },
                stream: false,
            });

            // Set the new thread ID as active
            activeThreadIdRef.current = response.thread_id;
        } catch (error) {
            console.error('Error starting new chat:', error);
        }

        return newChatHistoryManager;
    }

    // Main initialization effect - runs once on mount
    useEffect(() => {
        const initializeChatHistory = async (): Promise<void> => {
            try {                
                // Check for saved model preference in localStorage
                const storedConfig = localStorage.getItem('llmModelConfig');
                let initialModel = DEFAULT_MODEL;
                if (storedConfig) {
                    try {
                        const parsedConfig = JSON.parse(storedConfig);
                        initialModel = parsedConfig.model || DEFAULT_MODEL;
                    } catch (e) {
                        console.error('Failed to parse stored LLM config', e);
                    }
                }

                // Set the model on backend when the taskpane is opened
                void updateModelOnBackend(initialModel);

                // 1. Fetch available chat threads.
                const chatThreadsResponse = await websocketClient.sendMessage<ICompletionRequest, IFetchThreadsReply>({
                    type: "get_threads",
                    message_id: UUID.uuid4(),
                    metadata: {
                        promptType: "get_threads"
                    },
                    stream: false
                });

                setChatThreads(chatThreadsResponse.threads);

                // 2. If threads exist, load the latest thread; otherwise, start a new chat.
                if (chatThreadsResponse.threads.length > 0) {
                    const latestThread = chatThreadsResponse.threads[0]!;
                    await fetchChatHistoryAndSetActiveThread(latestThread.thread_id);
                } else {
                    await startNewChat();
                }

                const firstMessage = getFirstMessageFromCookie();
                if (firstMessage) {
                    await waitForNotebookReady(notebookTracker);
                    await startAgentExecution(firstMessage);
                }

            } catch (error: unknown) {
                const newChatHistoryManager = getDefaultChatHistoryManager(
                    notebookTracker,
                    contextManager,
                    app
                );
                addAIMessageFromResponseAndUpdateState(
                    (error as { title?: string }).title ? (error as { title?: string }).title! : `${error}`,
                    'chat',
                    newChatHistoryManager,
                    false
                );
                addAIMessageFromResponseAndUpdateState(
                    (error as { hint?: string }).hint ? (error as { hint?: string }).hint! : `${error}`,
                    'chat',
                    newChatHistoryManager,
                    true
                );
            }
        };

        void logEvent('opened_ai_chat_taskpane');
        void initializeChatHistory(); 
        void refreshUserSignupState(); // Get user signup state when the component first mounts

    }, [websocketClient]);

    useEffect(() => {
        /* 
            Why we use a ref (chatHistoryManagerRef) instead of directly accessing the state (chatHistoryManager):

            The reason we use a ref here is because the function `applyLatestCode` is registered once 
            when the component mounts via `app.commands.addCommand`. If we directly used `chatHistoryManager`
            in the command's execute function, it would "freeze" the state at the time of the registration 
            and wouldn't update as the state changes over time.

            React's state (`useState`) is asynchronous, and the registered command won't automatically pick up the 
            updated state unless the command is re-registered every time the state changes, which would require 
            unregistering and re-registering the command, causing unnecessary complexity.

            By using a ref (`chatHistoryManagerRef`), we are able to keep a persistent reference to the 
            latest version of `chatHistoryManager`, which is updated in this effect whenever the state 
            changes. This allows us to always access the most recent state of `chatHistoryManager` in the 
            `applyLatestCode` function, without needing to re-register the command or cause unnecessary re-renders.

            We still use `useState` for `chatHistoryManager` so that we can trigger a re-render of the chat
            when the state changes.
        */
        chatHistoryManagerRef.current = chatHistoryManager;

    }, [chatHistoryManager]);

    // Function to refresh user signup state using the shared helper
    const refreshUserSignupState = async (): Promise<void> => {
        const signupState = await checkUserSignupState();
        setIsSignedUp(signupState.isSignedUp);
    };

    // Scroll to bottom whenever chat history updates, but only if in follow mode
    useEffect(() => {
        if (autoScrollFollowMode) {
            scrollToDiv(chatMessagesRef);
        }
    }, [chatHistoryManager.getDisplayOptimizedHistory().length, chatHistoryManager, autoScrollFollowMode]);

    // Add scroll event handler to detect manual scrolling
    useEffect(() => {
        const chatContainer = chatMessagesRef.current;
        if (!chatContainer) return;

        const handleScroll = (): void => {
            const { scrollTop, scrollHeight, clientHeight } = chatContainer;
            const isAtBottom = scrollTop + clientHeight >= scrollHeight - 10; // 10px threshold

            // If user is not at bottom and we're in follow mode, break out of follow mode
            if (!isAtBottom && autoScrollFollowModeRef.current) {
                setAutoScrollFollowMode(false);
            }
            // If user scrolls back to bottom, re-enter follow mode
            else if (isAtBottom && !autoScrollFollowModeRef.current) {
                setAutoScrollFollowMode(true);
            }
        };

        chatContainer.addEventListener('scroll', handleScroll);
        return () => chatContainer.removeEventListener('scroll', handleScroll);
    }, []);

    const getDuplicateChatHistoryManager = (): ChatHistoryManager => {

        /*
            We use getDuplicateChatHistoryManager() instead of directly accessing the state variable because 
            the COMMAND_MITO_AI_SEND_MESSAGE is registered in a useEffect on initial render, which
            would otherwise always use the initial state values. By using a function, we ensure we always
            get the most recent chat history, even when the command is executed later.        
        */
        return chatHistoryManagerRef.current.createDuplicateChatHistoryManager()
    }

    /* 
        Send a message with a specific input, clearing what is currently in the chat input.
        This is useful when we want to send the error message from the MIME renderer directly
        to the AI chat.
    */
    const sendSmartDebugMessage = async (errorMessage: string): Promise<void> => {
        // Check if user is in agent mode and switch to chat mode if needed
        if (agentModeEnabledRef.current) {
            await startNewChat();
            setAgentModeEnabled(false);
            // Clear agent checkpoint when switching modes
            setHasCheckpoint(false);
        }

        // Step 0: reset the state for a new message
        resetForNewMessage()

        // Enable follow mode when sending a debug message
        setAutoScrollFollowMode(true);

        // Step 1: Add the smart debug message to the chat history
        const newChatHistoryManager = getDuplicateChatHistoryManager()

        const smartDebugMetadata = newChatHistoryManager.addSmartDebugMessage(activeThreadIdRef.current, errorMessage)
        setChatHistoryManager(newChatHistoryManager);
        setLoadingAIResponse(true)

        // Step 2: Send the message to the AI
        const smartDebugCompletionRequest: ISmartDebugCompletionRequest = {
            type: 'smartDebug',
            message_id: UUID.uuid4(),
            metadata: smartDebugMetadata,
            stream: true
        }
        await _sendMessageAndSaveResponse(smartDebugCompletionRequest, newChatHistoryManager)
    }

    const sendAgentSmartDebugMessage = async (errorMessage: string): Promise<void> => {
        if (agentTargetNotebookPanelRef.current === null) {
            return
        }

        // Step 0: reset the state for a new message
        resetForNewMessage()

        // Enable follow mode when sending agent debug message (same behavior as other modes)
        setAutoScrollFollowMode(true);

        // Step 1: Create message metadata
        const newChatHistoryManager = getDuplicateChatHistoryManager()
        const agentSmartDebugMessage = newChatHistoryManager.addAgentSmartDebugMessage(
            activeThreadIdRef.current, 
            errorMessage,
            agentTargetNotebookPanelRef.current
        )
        setChatHistoryManager(newChatHistoryManager);
        setLoadingAIResponse(true);

        // Step 2: Send the message to the AI
        const smartDebugCompletionRequest: IAgentAutoErrorFixupCompletionRequest = {
            type: 'agent:autoErrorFixup',
            message_id: UUID.uuid4(),
            metadata: agentSmartDebugMessage,
            stream: false
        }
        await _sendMessageAndSaveResponse(smartDebugCompletionRequest, newChatHistoryManager)
    }

    const sendExplainCodeMessage = async (): Promise<void> => {
        // Step 0: reset the state for a new message
        resetForNewMessage()

        // Enable follow mode when explaining code
        setAutoScrollFollowMode(true);

        // Step 1: Add the code explain message to the chat history
        const newChatHistoryManager = getDuplicateChatHistoryManager()

        const explainCodeMetadata = newChatHistoryManager.addExplainCodeMessage(activeThreadIdRef.current)
        setChatHistoryManager(newChatHistoryManager)
        setLoadingAIResponse(true)

        // Step 2: Send the message to the AI
        const explainCompletionRequest: ICodeExplainCompletionRequest = {
            type: 'codeExplain',
            message_id: UUID.uuid4(),
            metadata: explainCodeMetadata,
            stream: true
        }
        await _sendMessageAndSaveResponse(explainCompletionRequest, newChatHistoryManager)

        // Step 3: No post processing step needed for explaining code. 
    }

    const sendAgentExecutionMessage = async (
        input: string,
        messageIndex?: number,
        sendCellIDOutput: string | undefined = undefined,
        additionalContext?: Array<{type: string, value: string}>
    ): Promise<void> => {

        // Step 0: reset the state for a new message
        resetForNewMessage()

        const agentTargetNotebookPanel = agentTargetNotebookPanelRef.current

        if (agentTargetNotebookPanel === null) {
            return
        }

        // Step 1: Add the user's message to the chat history
        const newChatHistoryManager = getDuplicateChatHistoryManager()
        console.log('newChatHistoryManager', newChatHistoryManager)

        if (messageIndex !== undefined) {
            // Drop all of the messages starting at the message index
            newChatHistoryManager.dropMessagesStartingAtIndex(messageIndex)
        }

        const agentExecutionMetadata = newChatHistoryManager.addAgentExecutionMessage(
            activeThreadIdRef.current, 
            agentTargetNotebookPanel,
            input,
            additionalContext
        )
        if (messageIndex !== undefined) {
            agentExecutionMetadata.index = messageIndex
        }

        agentExecutionMetadata.base64EncodedActiveCellOutput = await getBase64EncodedCellOutputInNotebook(agentTargetNotebookPanel, sendCellIDOutput)

        setChatHistoryManager(newChatHistoryManager)
        setLoadingAIResponse(true);

        // Step 2: Send the message to the AI
        const completionRequest: IAgentExecutionCompletionRequest = {
            type: 'agent:execution',
            message_id: UUID.uuid4(),
            metadata: agentExecutionMetadata,
            stream: false
        }
        await _sendMessageAndSaveResponse(completionRequest, newChatHistoryManager)
    }

    /* 
        Send whatever message is currently in the chat input
    */
    const sendChatInputMessage = async (input: string, messageIndex?: number, additionalContext?: Array<{type: string, value: string}>): Promise<void> => {
        // Step 0: reset the state for a new message
        resetForNewMessage()

        // Enable follow mode when user sends a new message
        setAutoScrollFollowMode(true);

        // Step 1: Add the user's message to the chat history
        const newChatHistoryManager = getDuplicateChatHistoryManager()

        if (messageIndex !== undefined) {
            // Drop all of the messages starting at the message index
            newChatHistoryManager.dropMessagesStartingAtIndex(messageIndex)
        }

        const chatMessageMetadata: IChatMessageMetadata = await newChatHistoryManager.addChatInputMessage(
            input,
            activeThreadIdRef.current,
            messageIndex,
            additionalContext
        )

        setChatHistoryManager(newChatHistoryManager)
        setLoadingAIResponse(true)

        // Yield control briefly to allow React to re-render the UI
        // A timeout of 0ms pushes the rest of the function to the next event loop cycle
        // so we don't get stuck behind the slow getActiveCellOutput function.
        await new Promise(resolve => setTimeout(resolve, 0));

        // Add the active cell output to the metadata afterwards setting the chatHistoryManager so that 
        // we don't have to wait on turning the output into a base64 image before we can add the user's message
        // to the chat.
        const activeCellOutput = await getActiveCellOutput(notebookTracker)
        if (activeCellOutput !== undefined) {
            chatMessageMetadata.base64EncodedActiveCellOutput = activeCellOutput
        }

        const completionRequest: IChatCompletionRequest = {
            type: 'chat',
            message_id: UUID.uuid4(),
            metadata: chatMessageMetadata,
            stream: true
        }

        // Step 2: Send the message to the AI
        await _sendMessageAndSaveResponse(completionRequest, newChatHistoryManager)
    }

    const handleUpdateMessage = async (
        messageIndex: number,
        newContent: string,
        additionalContext?: Array<{type: string, value: string}>
    ): Promise<void> => {

        // Then send the new message to replace it
        if (agentModeEnabled) {
            await startAgentExecution(newContent, messageIndex, additionalContext)
        } else {
            await sendChatInputMessage(newContent, messageIndex, additionalContext)
        }
    };

    const _sendMessageAndSaveResponse = async (
        completionRequest: ICompletionRequest, newChatHistoryManager: ChatHistoryManager
    ): Promise<boolean> => {
        // Create AbortController for this request
        const abortController = new AbortController();
        activeRequestControllerRef.current = abortController;
        
        // Capture the completion request for debugging
        captureCompletionRequest(completionRequest);
        if (completionRequest.stream) {
            // Reset the streaming response and set streaming state
            streamingContentRef.current = '';

            // Disconnect any existing stream handler
            if (streamHandlerRef.current) {
                websocketClient.stream.disconnect(streamHandlerRef.current, null);
                streamHandlerRef.current = null;
            }

            // Create the stream handler function and store it in the ref
            const streamHandler = (_: CompletionWebsocketClient, chunk: ICompletionStreamChunk): void => {
                if (chunk.error) {
                    console.group('Error calling OpenAI API:');
                    console.error('Title:', chunk.error.title);
                    console.error('Type:', chunk.error.error_type);
                    console.error('Hint:', chunk.error.hint);
                    console.log('Full Error Details:', chunk.error);
                    console.groupEnd();

                    // Log traceback separately to preserve formatting
                    if (chunk.error.traceback) {
                        console.group('Error Traceback:');
                        console.error(chunk.error.traceback);
                        console.groupEnd();
                    }

                    addAIMessageFromResponseAndUpdateState(
                        chunk.error.hint || chunk.error.title || "An error occurred",
                        completionRequest.metadata.promptType,
                        newChatHistoryManager,
                        true,
                        chunk.error.title
                    );
                    setLoadingAIResponse(false);
                } else if (chunk.done) {
                    // Reset states to allow future messages to show the "Apply" button
                    setCodeReviewStatus('chatPreview');
                } else {
                    // Use a ref to accumulate the content properly
                    streamingContentRef.current += chunk.chunk.content;

                    // Create a new chat history manager instance to ensure React detects the state change
                    const updatedChatHistoryManager = newChatHistoryManager.createDuplicateChatHistoryManager();
                    updatedChatHistoryManager.addStreamingAIMessage(
                        streamingContentRef.current,
                        completionRequest.metadata.promptType,
                    );
                    setChatHistoryManager(updatedChatHistoryManager);

                    // Set loading to false after we receive the first chunk
                    if (streamingContentRef.current.length > 0) {
                        setLoadingAIResponse(false);
                    }
                }
            };

            // Store the handler for later cleanup
            streamHandlerRef.current = streamHandler;

            // Connect the handler
            websocketClient.stream.connect(streamHandler, null);

            try {
                const aiResponse = await websocketClient.sendMessage<ICompletionRequest, ICompletionReply>(completionRequest);
                
                const content = aiResponse.items[0]?.content ?? '';

                if (
                    completionRequest.metadata.promptType === 'agent:execution' ||
                    completionRequest.metadata.promptType === 'agent:autoErrorFixup'
                ) {
                    // Agent:Execution prompts return a CellUpdate object that we need to parse
                    const agentResponse: AgentResponse = JSON.parse(content)
                    newChatHistoryManager.addAIMessageFromAgentResponse(agentResponse)
                }
            } catch (error) {
                addAIMessageFromResponseAndUpdateState(
                    (error as any).title ? (error as any).title : `${error}`,
                    'chat',
                    newChatHistoryManager,
                    false
                );
                addAIMessageFromResponseAndUpdateState(
                    (error as any).hint ? (error as any).hint : `${error}`,
                    completionRequest.metadata.promptType,
                    newChatHistoryManager,
                    true
                );
            }
        } else {
            // NON-STREAMING RESPONSES
            // Once we move everything to streaming, we can remove everything in this else block
            try {
                // Check if request was aborted before making the call
                if (abortController.signal.aborted) {
                    throw new Error('Request aborted');
                }
                
                const aiResponse = await websocketClient.sendMessage<ICompletionRequest, ICompletionReply>(completionRequest);
                
                // Check if request was aborted after receiving response
                if (abortController.signal.aborted) {
                    throw new Error('Request aborted');
                }

                if (aiResponse.error) {

                    console.group('Error calling OpenAI API:');
                    console.error('Title:', aiResponse.error.title);
                    console.error('Type:', aiResponse.error.error_type);
                    console.error('Hint:', aiResponse.error.hint);
                    console.log('Full Error Details:', aiResponse.error);
                    console.groupEnd();

                    // Log traceback separately to preserve formatting
                    if (aiResponse.error.traceback) {
                        console.group('Error Traceback:');
                        console.error(aiResponse.error.traceback);
                        console.groupEnd();
                    }

                    addAIMessageFromResponseAndUpdateState(
                        aiResponse.error.hint
                            ? aiResponse.error.hint
                            : `${aiResponse.error.error_type}: ${aiResponse.error.title}`,
                        completionRequest.metadata.promptType,
                        newChatHistoryManager,
                        true,
                        aiResponse.error.title
                    );
                } else {
                    const content = aiResponse.items[0]?.content ?? '';

                    if (completionRequest.metadata.promptType === 'agent:execution' || completionRequest.metadata.promptType === 'agent:autoErrorFixup') {
                        // Agent:Execution prompts return a CellUpdate object that we need to parse
                        const agentResponse: AgentResponse = JSON.parse(content)
                        newChatHistoryManager.addAIMessageFromAgentResponse(agentResponse)
                    } else {
                        // For all other prompt types, we can just add the content to the chat history
                        aiResponse.items.forEach((item: any) => {
                            newChatHistoryManager.addAIMessageFromResponse(
                                item.content || '',
                                completionRequest.metadata.promptType
                            );
                        });
                        setChatHistoryManager(newChatHistoryManager);
                    }
                }
            } catch (error) {
                // Check if this was an abort error
                if ((error as any).message === 'Request aborted') {
                    // Don't show error message for aborted requests
                    return false;
                }
                
                addAIMessageFromResponseAndUpdateState(
                    (error as any).title ? (error as any).title : `${error}`,
                    'chat',
                    newChatHistoryManager,
                    false
                );
                addAIMessageFromResponseAndUpdateState(
                    (error as any).hint ? (error as any).hint : `${error}`,
                    completionRequest.metadata.promptType,
                    newChatHistoryManager,
                    true
                )
            } finally {
                // Reset states to allow future messages to show the "Apply" button
                setCodeReviewStatus('chatPreview');
                setLoadingAIResponse(false);
            }
        }

        // Clean up AbortController
        if (activeRequestControllerRef.current === abortController) {
            activeRequestControllerRef.current = null;
        }

        return true
    }

    const addAIMessageFromResponseAndUpdateState = (
        messageContent: string,
        promptType: PromptType,
        chatHistoryManager: ChatHistoryManager,
        mitoAIConnectionError: boolean = false,
        mitoAIConnectionErrorType: string | null = null
    ): void => {
        /* 
        Adds a new message to the chat history and updates the state. If we don't update the state 
        then the chat history does not update in the UI. 
        */
        chatHistoryManager.addAIMessageFromResponse(messageContent, promptType, mitoAIConnectionError, mitoAIConnectionErrorType)
        setChatHistoryManager(chatHistoryManager)
    }

    const markAgentForStopping = async (reason: 'userStop' | 'naturalConclusion' = 'naturalConclusion',): Promise<void> => {
        // Signal that the agent should stop immediately
        shouldContinueAgentExecution.current = false;
        // Update state/UI
        setAgentExecutionStatus('idle');
        setLoadingAIResponse(false);

        if (reason === 'userStop') {
            // Immediately abort any ongoing requests
            if (activeRequestControllerRef.current) {
                activeRequestControllerRef.current.abort();
                activeRequestControllerRef.current = null;
            }

            const newChatHistoryManager = getDuplicateChatHistoryManager();
            addAIMessageFromResponseAndUpdateState(
                "Agent stopped by user.",
                'chat', // TODO: This probably should not be type 'chat' because that is reserved for a chat thread!
                newChatHistoryManager
            );

            // Send stop message to backend
            await websocketClient.sendMessage({
                type: "stop_agent",
                message_id: UUID.uuid4(),
                metadata: {
                    promptType: "stop_agent",
                    threadId: activeThreadIdRef.current
                },
                stream: false
            });
        }
        return;
    }


    const startAgentExecution = async (input: string, messageIndex?: number, additionalContext?: Array<{type: string, value: string}>): Promise<void> => {
        agentTargetNotebookPanelRef.current = notebookTracker.currentWidget

        await createCheckpoint(app, setHasCheckpoint);
        setAgentExecutionStatus('working')

        // Enable follow mode when user starts agent execution
        setAutoScrollFollowMode(true);

        // Reset the execution flag at the start of a new plan
        shouldContinueAgentExecution.current = true;

        let isAgentFinished = false
        let agentExecutionDepth = 1
        let sendCellIDOutput: string | undefined = undefined

        // Loop through each message in the plan and send it to the AI
        while (!isAgentFinished && agentExecutionDepth <= AGENT_EXECUTION_DEPTH_LIMIT) {

            // Check if we should continue execution
            if (!shouldContinueAgentExecution.current) {
                await markAgentForStopping()
                break;
            }

            // Only the first message sent to the Agent should contain the user's input.
            // All other messages only contain updated information about the state of the notebook.
            if (agentExecutionDepth === 1) {
                await sendAgentExecutionMessage(input, messageIndex, undefined, additionalContext)
            } else {
                await sendAgentExecutionMessage('', undefined, sendCellIDOutput)
                // Reset flag back to false until the agent requests the active cell output again
                sendCellIDOutput = undefined
            }

            // Iterate the agent execution depth
            agentExecutionDepth++

            // Check the code generated by the AI for blacklisted words before running it
            const aiDisplayOptimizedChatItem = chatHistoryManagerRef.current.getLastAIDisplayOptimizedChatItem();

            // # TODO: Make this is a helper function so we can also use it in the auto error fixup! 
            if (aiDisplayOptimizedChatItem) {
                const aiGeneratedCode = getCodeBlockFromMessage(aiDisplayOptimizedChatItem.message);
                if (aiGeneratedCode) {
                    const securityCheck = checkForBlacklistedWords(aiGeneratedCode);
                    if (!securityCheck.safe) {
                        console.error('Security Warning:', securityCheck.reason);
                        addAIMessageFromResponseAndUpdateState(
                            `I cannot execute this code without your approval because this code did not pass my security checks. ${securityCheck.reason}. For your safety, I am stopping execution of this plan.`,
                            'agent:execution',
                            chatHistoryManager
                        );
                        await markAgentForStopping()
                        break;
                    }
                }
            }

            const agentResponse = aiDisplayOptimizedChatItem?.agentResponse

            if (agentTargetNotebookPanelRef.current === null) {
                // If the agent target notebook panel is not set, we don't know where to run the code so we stop
                await markAgentForStopping();
                isAgentFinished = true
                break;
            }

            if (agentResponse === undefined) {
                // If the agent response is undefined, we need to send a message to the agent
                await markAgentForStopping();
                isAgentFinished = true
                break;
            }

            if (agentResponse.type === 'finished_task') {
                // If the agent told us that it is finished, we can stop
                await markAgentForStopping();
                isAgentFinished = true
                break;
            }

            if (agentResponse.type === 'cell_update' && (agentResponse.cell_update === undefined || agentResponse.cell_update === null)) {
                // If the agent's response is not formatted correctly, stop. This is for typechecking mostly
                await markAgentForStopping();
                isAgentFinished = true
                break;
            }

            if (agentResponse.type === 'cell_update' && agentResponse.cell_update) {
                // Run the code and handle any errors
                await acceptAndRunCellUpdate(
                    agentResponse.cell_update,
                    agentTargetNotebookPanelRef.current,
                )

                const status = await retryIfExecutionError(
                    agentTargetNotebookPanelRef.current,
                    app,
                    sendAgentSmartDebugMessage,
                    shouldContinueAgentExecution,
                    markAgentForStopping,
                    chatHistoryManagerRef
                )

                if (status === 'interupted') {
                    break;
                }

                // If we were not able to run the code, break out of the loop 
                // so we don't continue to execute the plan. Instead, we encourage
                // the user to update the plan and try again. 
                // TODO: Save this message in backend also even if there is not another message sent. 
                // TODO: Move this into the retryIfExecutionError function?
                if (status === 'failure') {
                    addAIMessageFromResponseAndUpdateState(
                        "I apologize, but I was unable to fix the error after 3 attempts. You may want to try rephrasing your request or providing more context.",
                        'agent:execution',
                        chatHistoryManager
                    )
                    break;
                }
            }

            if (agentResponse.type === 'get_cell_output' && agentResponse.get_cell_output_cell_id !== null && agentResponse.get_cell_output_cell_id !== undefined) {
                // Mark that we should send the cell output to the agent 
                // in the next loop iteration
                sendCellIDOutput = agentResponse.get_cell_output_cell_id
            }

            if (agentResponse.type === 'run_all_cells') {
                const result = await runAllCells(app, agentTargetNotebookPanelRef.current)
                
                // If run_all_cells resulted in an error, handle it through the error fixup process
                if (!result.success && result.errorMessage && result.errorCellId) {
                    // Set the error cell as active so the error retry logic can work with it
                    setActiveCellByIDInNotebookPanel(agentTargetNotebookPanelRef.current, result.errorCellId)
                    
                    const status = await retryIfExecutionError(
                        agentTargetNotebookPanelRef.current,
                        app,
                        sendAgentSmartDebugMessage,
                        shouldContinueAgentExecution,
                        markAgentForStopping,
                        chatHistoryManagerRef
                    )

                    if (status === 'interupted') {
                        break;
                    }

                    if (status === 'failure') {
                        addAIMessageFromResponseAndUpdateState(
                            "I apologize, but I encountered an error while running all cells and was unable to fix it after multiple attempts. You may want to check the notebook for errors.",
                            'agent:execution',
                            chatHistoryManager
                        )
                        break;
                    }
                }
            }

            if (agentResponse.type === 'create_streamlit_app') {
                try {
                    const notebookPath = agentTargetNotebookPanelRef.current?.context.path;
                    if (!notebookPath) {
                        addAIMessageFromResponseAndUpdateState(
                            "I couldn't find the current notebook path to create the Streamlit app.",
                            'agent:execution',
                            chatHistoryManager
                        );
                        break;
                    }

                    // Create new preview using the plugin
                    // Note: Services will be handled internally by the plugin
                    await streamlitAppPreviewPlugin.createNewPreview(
                        app,
                        notebookTracker,
                        null, // appDeployService - will be handled internally
                        null  // appManagerService - will be handled internally
                    );
                } catch (error) {
                    console.error('Error creating Streamlit app:', error);
                    addAIMessageFromResponseAndUpdateState(
                        `I encountered an error while creating the Streamlit app: ${error}`,
                        'agent:execution',
                        chatHistoryManager
                    );
                    break;
                }
            }

            if (agentResponse.type === 'edit_streamlit_app') {
                try {
                    const notebookPath = agentTargetNotebookPanelRef.current?.context.path;
                    if (!notebookPath) {
                        addAIMessageFromResponseAndUpdateState(
                            "I couldn't find the current notebook path to edit the Streamlit app.",
                            'agent:execution',
                            chatHistoryManager
                        );
                        break;
                    }

                    if (!agentResponse.edit_streamlit_app_prompt) {
                        addAIMessageFromResponseAndUpdateState(
                            "I need a description of the edit to make to the Streamlit app.",
                            'agent:execution',
                            chatHistoryManager
                        );
                        break;
                    }

                    // Check if there's an active preview to edit
                    if (!streamlitAppPreviewPlugin.hasActivePreview()) {
                        // No active preview, create a new one first
                        await streamlitAppPreviewPlugin.createNewPreview(
                            app,
                            notebookTracker,
                            null, // appDeployService - will be handled internally
                            null  // appManagerService - will be handled internally
                        );
                    }

                    // Edit the existing preview
                    await streamlitAppPreviewPlugin.editExistingPreview(
                        agentResponse.edit_streamlit_app_prompt,
                        notebookPath
                    );
                } catch (error) {
                    console.error('Error editing Streamlit app:', error);
                    addAIMessageFromResponseAndUpdateState(
                        `I encountered an error while editing the Streamlit app: ${error}`,
                        'agent:execution',
                        chatHistoryManager
                    );
                    break;
                }
            }
        }

        if (agentExecutionDepth > AGENT_EXECUTION_DEPTH_LIMIT) {
            addAIMessageFromResponseAndUpdateState(
                "Since I've been working for a while now, give my work a review and then tell me how to continue.",
                'agent:execution',
                chatHistoryManager
            )
        }

        // Use markAgentForStopping for natural conclusion to ensure consistent cleanup
        await markAgentForStopping();
    }

    const updateCodeDiffStripes = (aiMessage: OpenAI.ChatCompletionMessageParam | undefined, updateCellID: string): void => {
        if (!aiMessage) {
            return
        }

        const updateCellCode = getCellCodeByID(notebookTracker, updateCellID)

        if (updateCellID === undefined || updateCellCode === undefined) {
            return
        }

        // Extract the code from the AI's message and then calculate the code diffs
        const aiGeneratedCode = getCodeBlockFromMessage(aiMessage);
        const aiGeneratedCodeCleaned = removeMarkdownCodeFormatting(aiGeneratedCode || '');
        const { unifiedCodeString, unifiedDiffs } = getCodeDiffsAndUnifiedCodeString(updateCellCode, aiGeneratedCodeCleaned)

        // Store the code cell ID where we write the code diffs so that we can
        // accept or reject the code diffs to the correct cell
        cellStateBeforeDiff.current = { codeCellID: updateCellID, code: updateCellCode }

        // Temporarily write the unified code string to the active cell so we can display
        // the code diffs to the user
        writeCodeToCellByID(notebookTracker, unifiedCodeString, updateCellID)
        updateCodeCellsExtensions(unifiedDiffs)

        // Briefly highlight the code cell to draw the user's attention to it
        highlightCodeCell(notebookTracker, updateCellID)
    }

    const displayOptimizedChatHistory = chatHistoryManager.getDisplayOptimizedHistory()

    const previewAICodeToActiveCell = (): void => {
        setCodeReviewStatus('codeCellPreview')

        const activeCellID = getActiveCellID(notebookTracker)
        const lastAIDisplayMessage = chatHistoryManagerRef.current.getLastAIDisplayOptimizedChatItem()

        if (activeCellID === undefined || lastAIDisplayMessage === undefined) {
            return
        }

        scrollToCell(notebookTracker.currentWidget, activeCellID, undefined, 'end')
        updateCodeDiffStripes(lastAIDisplayMessage.message, activeCellID)
        updateCellToolbarButtons()
    }

    const acceptAICode = (): void => {
        const latestChatHistoryManager = chatHistoryManagerRef.current;
        const lastAIMessage = latestChatHistoryManager.getLastAIDisplayOptimizedChatItem()

        if (!lastAIMessage || !cellStateBeforeDiff.current) {
            return
        }

        const aiGeneratedCode = getCodeBlockFromMessage(lastAIMessage.message);
        if (!aiGeneratedCode) {
            return
        }

        setCodeReviewStatus('applied')

        const targetCellID = cellStateBeforeDiff.current.codeCellID
        // Write to the cell that has the code diffs
        writeCodeToCellAndTurnOffDiffs(aiGeneratedCode, targetCellID)

        // Focus on the active cell after the code is written
        const targetCell = getCellByID(notebookTracker, targetCellID)
        if (targetCell) {
            // Make the target cell the active cell
            setActiveCellByID(notebookTracker, targetCellID)
            // Focus on the active cell
            targetCell.activate();
        }
    }

    const resetForNewMessage = (): void => {
        /* 
        Before we send the next user message, we need to reset the state for a new message:
        - Reject the previous Ai generated code if they did not accept it yet
        - Clear the next steps
        */
        rejectAICode()
        setNextSteps([])
        setShowRevertQuestionnaire(false);
    }

    const rejectAICode = (): void => {
        if (cellStateBeforeDiff.current === undefined) {
            return
        }

        setCodeReviewStatus('chatPreview')

        writeCodeToCellAndTurnOffDiffs(cellStateBeforeDiff.current.code, cellStateBeforeDiff.current.codeCellID)
    }

    const writeCodeToCellAndTurnOffDiffs = (code: string, codeCellID: string | undefined): void => {
        updateCodeCellsExtensions(undefined)
        cellStateBeforeDiff.current = undefined

        if (codeCellID !== undefined) {
            writeCodeToCellByID(notebookTracker, code, codeCellID)
            updateCellToolbarButtons()
        }
    }

    useEffect(() => {
        /* 
            Add a new command to the JupyterLab command registry that applies the latest AI generated code
            to the active code cell. Do this inside of the useEffect so that we only register the command
            the first time we create the chat. Registering the command when it is already created causes
            errors.
        */
        app.commands.addCommand(COMMAND_MITO_AI_PREVIEW_LATEST_CODE, {
            execute: () => {
                previewAICodeToActiveCell()
            }
        });

        app.commands.addCommand(COMMAND_MITO_AI_APPLY_LATEST_CODE, {
            execute: () => {
                acceptAICode()
            }
        });

        app.commands.addCommand(COMMAND_MITO_AI_REJECT_LATEST_CODE, {
            execute: () => {
                rejectAICode()
            }
        });

        /* 
            Add a new command to the JupyterLab command registry that sends the current chat message.
            We use this to automatically send the message when the user adds an error to the chat. 
        */
        app.commands.addCommand(COMMAND_MITO_AI_SEND_DEBUG_ERROR_MESSAGE, {
            execute: async (args?: ReadonlyPartialJSONObject) => {
                if (args?.input) {
                    await sendSmartDebugMessage(args.input.toString())
                }
            }
        });

        app.commands.addCommand(COMMAND_MITO_AI_SEND_EXPLAIN_CODE_MESSAGE, {
            execute: async () => {
                await sendExplainCodeMessage()
            }
        });

        app.commands.addCommand(COMMAND_MITO_AI_SEND_AGENT_MESSAGE, {
            execute: async (args?: ReadonlyPartialJSONObject) => {
                if (args?.input) {
                    // If its not already in agent mode, start a new chat in agent mode
                    if (!agentModeEnabledRef.current) {
                        await startNewChat();
                        setAgentModeEnabled(true);
                    }

                    // Wait for the next tick to ensure state update is processed
                    await new Promise(resolve => setTimeout(resolve, 0));

                    await startAgentExecution(args.input.toString())
                }
            }
        });


        /* 
            Register the code cell toolbar buttons for accepting and rejecting code.
        */
        app.commands.addCommand(COMMAND_MITO_AI_CELL_TOOLBAR_ACCEPT_CODE, {
            label: `Accept ${operatingSystem === 'mac' ? '⌘Y' : 'Ctrl+Y'}`,
            className: 'text-button-mito-ai button-base button-green',
            caption: 'Accept Code',
            execute: () => { acceptAICode() },
            // We use the cellStateBeforeDiff because it contains the code cell ID that we want to write to
            // and it will only be set when the codeReviewStatus is 'codeCellPreview'
            isVisible: () => {
                try {
                    return notebookTracker.activeCell?.model.id === cellStateBeforeDiff.current?.codeCellID
                } catch (error) {
                    console.error('Error checking if code cell toolbar accept code is visible', error)
                    return false;
                }
            }
        });

        app.commands.addCommand(COMMAND_MITO_AI_CELL_TOOLBAR_REJECT_CODE, {
            label: `Reject ${operatingSystem === 'mac' ? '⌘U' : 'Ctrl+U'}`,
            className: 'text-button-mito-ai button-base button-red',
            caption: 'Reject Code',
            execute: () => { rejectAICode() },
            isVisible: () => {
                try {
                    return notebookTracker.activeCell?.model.id === cellStateBeforeDiff.current?.codeCellID
                } catch (error) {
                    console.error('Error checking if code cell toolbar reject code is visible', error)
                    return false;
                }
            }
        });
    }, []);

    useEffect(() => {
        // Register keyboard shortcuts 
        const accelYDisposable = app.commands.addKeyBinding({
            command: codeReviewStatus === 'chatPreview' ?
                COMMAND_MITO_AI_PREVIEW_LATEST_CODE :
                COMMAND_MITO_AI_APPLY_LATEST_CODE,
            keys: ['Accel Y'],
            selector: 'body',
        });

        const accelDDisposable = app.commands.addKeyBinding({
            command: COMMAND_MITO_AI_REJECT_LATEST_CODE,
            keys: ['Accel U'],
            selector: 'body',
            preventDefault: true,
        });


        // Clean up the key bindings when the component unmounts or when codeReviewStatus changes
        // This prevents keyboard shortcuts from persisting when they shouldn't.
        return () => {
            accelYDisposable.dispose();
            accelDDisposable.dispose();
        };
    }, [codeReviewStatus]);

    const updateCellToolbarButtons = (): void => {
        // Tell Jupyter to re-evaluate if the toolbar buttons should be visible.
        // Without this, the user needs to take some action, like switching to a different cell 
        // and then switching back in order for the Jupyter to re-evaluate if it should
        // show the toolbar buttons.
        app.commands.notifyCommandChanged(COMMAND_MITO_AI_CELL_TOOLBAR_ACCEPT_CODE);
        app.commands.notifyCommandChanged(COMMAND_MITO_AI_CELL_TOOLBAR_REJECT_CODE);
    }
    
    const codeDiffStripesCompartments = React.useRef(new Map<string, Compartment>());

    // Function to update the extensions of code cells
    const updateCodeCellsExtensions = (unifiedDiffLines: UnifiedDiffLine[] | undefined): void => {
        const notebook = notebookTracker.currentWidget?.content;
        if (!notebook) {
            return;
        }

        const activeCellIndex = notebook.activeCellIndex

        notebook.widgets.forEach((cell, index) => {
            if (cell.model.type === 'code') {

                const isActiveCodeCell = activeCellIndex === index

                // TODO: Instead of casting, we should rely on the type system to make 
                // sure we're using the correct types!
                const codeCell = cell as CodeCell;

                const cmEditor = codeCell.editor as CodeMirrorEditor;
                const editorView = cmEditor?.editor;

                if (editorView) {
                    const cellId = codeCell.model.id;
                    let compartment = codeDiffStripesCompartments.current.get(cellId);

                    if (!compartment) {
                        // Create a new compartment and store it
                        compartment = new Compartment();
                        codeDiffStripesCompartments.current.set(cellId, compartment);

                        // Apply the initial configuration
                        editorView.dispatch({
                            effects: StateEffect.appendConfig.of(
                                compartment.of(unifiedDiffLines !== undefined && isActiveCodeCell ? codeDiffStripesExtension({ unifiedDiffLines: unifiedDiffLines }) : [])
                            ),
                        });
                    } else {
                        // Reconfigure the compartment
                        editorView.dispatch({
                            effects: compartment.reconfigure(
                                unifiedDiffLines !== undefined && isActiveCodeCell ? codeDiffStripesExtension({ unifiedDiffLines: unifiedDiffLines }) : []
                            ),
                        });
                    }
                } else {
                    console.log('Mito AI: editor view not found when applying code diff stripes')
                }
            }
        });
    };

    const lastAIMessagesIndex = chatHistoryManager.getLastAIMessageIndex()

    let processedDisplayOptimizedChatHistory: (IDisplayOptimizedChatItem | GroupedErrorMessages)[] = []
    
    // In agent mode, we group consecutive error messages together. 
    // In chat mode, we display messages individually as they were sent
    if (agentModeEnabled) {
        processedDisplayOptimizedChatHistory = processChatHistoryForErrorGrouping(
            chatHistoryManager.getDisplayOptimizedHistory()
        );
    } else {
        processedDisplayOptimizedChatHistory = chatHistoryManager.getDisplayOptimizedHistory()
    }

    // Type guard function to check if an item is GroupedErrorMessages
    const isGroupedErrorMessages = (item: GroupedErrorMessages | IDisplayOptimizedChatItem): item is GroupedErrorMessages => {
        return Array.isArray(item);
    };

    return (
        // We disable the chat taskpane if the user is not signed up AND there are no chat history items
        <div className={classNames('chat-taskpane', { 'disabled': !(isSignedUp || displayOptimizedChatHistory.length > 0) })}>
            <div className="chat-taskpane-header">
                <div className="chat-taskpane-header-left">
                    <IconButton
                        icon={<settingsIcon.react />}
                        title="Mito AI Settings"
                        onClick={() => {
                            void app.commands.execute(COMMAND_MITO_AI_SETTINGS);
                        }}
                    />
                </div>
                <div className="chat-taskpane-header-right">
                    <IconButton
                        icon={<addIcon.react />}
                        title="Start New Chat"
                        onClick={async () => { await startNewChat() }}
                    />
                    <DropdownMenu
                        trigger={
                            <button className="icon-button" title="Chat Threads" onClick={fetchChatThreads}>
                                <historyIcon.react />
                            </button>
                        }
                        items={chatThreads.length > 0
                            ? chatThreads.map(thread => ({
                                label: thread.name,
                                primaryIcon: activeThreadIdRef.current === thread.thread_id ? OpenIndicatorLabIcon.react : undefined,
                                onClick: () => fetchChatHistoryAndSetActiveThread(thread.thread_id),
                                secondaryActions: [
                                    {
                                        icon: deleteIcon.react,
                                        onClick: () => deleteThread(thread.thread_id),
                                        tooltip: 'Delete this chat',
                                    }
                                ]
                            }))
                            : [{
                                label: "No chat history available",
                                disabled: true,
                                onClick: () => { }
                            }]
                        }
                        alignment="right"
                    />
                </div>
            </div>
            <div className="chat-messages" ref={chatMessagesRef}>
                {displayOptimizedChatHistory.length === 0 &&
                    <div className="chat-empty-message">
                        {isSignedUp === false 
                            ? <SignUpForm onSignUpSuccess={refreshUserSignupState} /> 
                            : <CTACarousel app={app} />
                        }
                    </div>
                }
                {processedDisplayOptimizedChatHistory.map((displayOptimizedChat, index) => {
                    if (isGroupedErrorMessages(displayOptimizedChat)) {
                        return (
                            <GroupedErrorsAndFixes
                                key={index}
                                messages={displayOptimizedChat}
                                renderMimeRegistry={renderMimeRegistry}
                            />
                        )
                    } else {
                        return (
                            <ChatMessage
                                key={index}
                                message={displayOptimizedChat.message}
                                promptType={displayOptimizedChat.promptType}
                                agentResponse={displayOptimizedChat.agentResponse}
                                codeCellID={displayOptimizedChat.codeCellID}
                                mitoAIConnectionError={displayOptimizedChat.type === 'connection error'}
                                mitoAIConnectionErrorType={displayOptimizedChat.mitoAIConnectionErrorType || null}
                                messageIndex={index}
                                notebookTracker={notebookTracker}
                                renderMimeRegistry={renderMimeRegistry}
                                app={app}
                                isLastAiMessage={index === lastAIMessagesIndex}
                                isLastMessage={index === displayOptimizedChatHistory.length - 1}
                                operatingSystem={operatingSystem}
                                previewAICode={previewAICodeToActiveCell}
                                acceptAICode={acceptAICode}
                                rejectAICode={rejectAICode}
                                onUpdateMessage={handleUpdateMessage}
                                contextManager={contextManager}
                                codeReviewStatus={codeReviewStatus}
                                setNextSteps={setNextSteps}
                                agentModeEnabled={agentModeEnabled}
                                additionalContext={displayOptimizedChat.additionalContext}
                            />
                        )
                    }
                }).filter(message => message !== null)}
                {loadingAIResponse &&
                    <div className="chat-loading-message">
                        Thinking <LoadingDots />
                    </div>
                }
                {/* Agent restore button - shows after agent completes and when agent checkpoint exists */}
                {hasCheckpoint &&
                    agentModeEnabled &&
                    agentExecutionStatus === 'idle' &&
                    displayOptimizedChatHistory.length > 0 && (
                        <div className='message message-assistant-chat'>
                            <TextAndIconButton
                                text="Revert changes"
                                icon={UndoIcon}
                                title="Revert changes"
                                onClick={() => {
                                    void restoreCheckpoint(app, notebookTracker, setHasCheckpoint)
                                    setDisplayedNextStepsIfAvailable(false)
                                    setHasCheckpoint(false)
                                    setShowRevertQuestionnaire(true)
                                    scrollToDiv(chatMessagesRef);
                                }}
                                variant="gray"
                                width="fit-contents"
                                iconPosition="left"
                            />
                            <p className="text-muted text-sm">
                                Undo the most recent changes made by the agent
                            </p>
                        </div>
                    )}
                {/* Revert questionnaire - shows when user clicks revert button */}
                {showRevertQuestionnaire && (
                    <RevertQuestionnaire 
                        onDestroy={() => setShowRevertQuestionnaire(false)} 
                        getDuplicateChatHistoryManager={getDuplicateChatHistoryManager}
                        setChatHistoryManager={setChatHistoryManager}
                    />
                )}
            </div>
            {displayOptimizedChatHistory.length === 0 && (
                <div className="suggestions-container">
                    <ScrollableSuggestions
                        onSelectSuggestion={(prompt) => {
                            if (agentModeEnabled) {
                                void startAgentExecution(prompt);
                            } else {
                                void sendChatInputMessage(prompt);
                            }
                        }}
                    />
                </div>
            )}
            <div className={`connected-input-container ${nextSteps.length > 0 ? 'has-next-steps' : ''}`}>
                {nextSteps.length > 0 && (
                    <NextStepsPills
                        nextSteps={nextSteps}
                        onSelectNextStep={agentModeEnabled ? startAgentExecution : sendChatInputMessage}
                        displayedNextStepsIfAvailable={displayedNextStepsIfAvailable}
                        setDisplayedNextStepsIfAvailable={setDisplayedNextStepsIfAvailable}
                    />
                )}
                <ChatInput
                    app={app}
                    initialContent={''}
                    onSave={agentModeEnabled ? startAgentExecution : sendChatInputMessage}
                    onCancel={undefined}
                    isEditing={false}
                    contextManager={contextManager}
                    notebookTracker={notebookTracker}
                    agentModeEnabled={agentModeEnabled}
                    agentExecutionStatus={agentExecutionStatus}
                    operatingSystem={operatingSystem}
                    displayOptimizedChatHistoryLength={displayOptimizedChatHistory.length}
                    agentTargetNotebookPanelRef={agentTargetNotebookPanelRef}
                    isSignedUp={isSignedUp}
                />
            </div>
            {agentExecutionStatus !== 'working' && agentExecutionStatus !== 'stopping' && (
                <div className="chat-controls">
                    <div className="chat-controls-left">
                        <ToggleButton
                            leftText="Chat"
                            leftTooltip="Chat mode suggests an edit to the active cell and let's you decide to accept or reject it."
                            rightText="Agent"
                            rightTooltip="Agent mode writes and executes code until it's finished your request."
                            isLeftSelected={!agentModeEnabled}
                            onChange={async (isLeftSelected) => {
                                await startNewChat(); // TODO: delete thread instead of starting new chat
                                setAgentModeEnabled(!isLeftSelected);
                                // Clear agent checkpoint when switching modes
                                setHasCheckpoint(false);
                                setShowRevertQuestionnaire(false);
                                // Focus the chat input directly
                                const chatInput = document.querySelector('.chat-input') as HTMLTextAreaElement;
                                if (chatInput) {
                                    chatInput.focus();
                                }
                            }}
                        />
                        <ModelSelector onConfigChange={(config) => {
                            // Just update the backend
                            void updateModelOnBackend(config.model);
                        }} />
                    </div>
                    <button
                        className="button-base submit-button"
                        onClick={() => {
                            const chatInput = document.querySelector('.chat-input') as HTMLTextAreaElement;
                            if (chatInput && chatInput.value) {
                                // Simulate an Enter keypress
                                // This triggers the existing submission logic in ChatInput.tsx
                                const enterEvent = new KeyboardEvent('keydown', {
                                    key: 'Enter',
                                    code: 'Enter',
                                    keyCode: 13,
                                    which: 13,
                                    bubbles: true,
                                    cancelable: true
                                });
                                chatInput.dispatchEvent(enterEvent);
                            }
                        }}
                    >
                        <span className="submit-text">Submit</span> ⏎
                    </button>
                </div>
            )}
            {(agentExecutionStatus === 'working' || agentExecutionStatus === 'stopping') && (
                <button
                    className="button-base button-red stop-agent-button"
                    onClick={() => void markAgentForStopping('userStop')}
                    disabled={agentExecutionStatus === 'stopping'}
                    data-testid="stop-agent-button"
                >
                    {agentExecutionStatus === 'stopping' ? (
                        <div className="stop-agent-button-content">Stopping<LoadingCircle /> </div>
                    ) : (
                        'Stop Agent'
                    )}
                </button>
            )}
        </div>
    );
};

export default ChatTaskpane;

<|MERGE_RESOLUTION|>--- conflicted
+++ resolved
@@ -152,13 +152,8 @@
     websocketClient,
 }) => {
 
-<<<<<<< HEAD
-    const [isSignedUp, setIsSignedUp] = useState<boolean>(false);
+    const [isSignedUp, setIsSignedUp] = useState<boolean>(true);
     const [chatHistoryManager, setChatHistoryManager] = useState<ChatHistoryManager>(() => getDefaultChatHistoryManager(notebookTracker, contextManager, app));
-=======
-    const [isSignedUp, setIsSignedUp] = useState<boolean>(true);
-    const [chatHistoryManager, setChatHistoryManager] = useState<ChatHistoryManager>(() => getDefaultChatHistoryManager(notebookTracker, contextManager));
->>>>>>> 65056396
     const chatHistoryManagerRef = useRef<ChatHistoryManager>(chatHistoryManager);
 
     const [loadingAIResponse, setLoadingAIResponse] = useState<boolean>(false)
