/*
 * Copyright (c) Saga Inc.
 * Distributed under the terms of the GNU Affero General Public License v3.0 License.
 */

// External libraries
import { Compartment } from '@codemirror/state';
import OpenAI from "openai";
import React, { useEffect, useRef, useState } from 'react';

// JupyterLab imports
import { JupyterFrontEnd } from '@jupyterlab/application';
import { INotebookTracker } from '@jupyterlab/notebook';
import { IRenderMimeRegistry } from '@jupyterlab/rendermime';
import { addIcon, historyIcon, deleteIcon, settingsIcon } from '@jupyterlab/ui-components';
import { ReadonlyPartialJSONObject, UUID } from '@lumino/coreutils';

// Internal imports - Commands
import {
    COMMAND_MITO_AI_APPLY_LATEST_CODE,
    COMMAND_MITO_AI_CELL_TOOLBAR_ACCEPT_CODE,
    COMMAND_MITO_AI_CELL_TOOLBAR_REJECT_CODE,
    COMMAND_MITO_AI_PREVIEW_LATEST_CODE,
    COMMAND_MITO_AI_REJECT_LATEST_CODE,
    COMMAND_MITO_AI_SEND_AGENT_MESSAGE,
    COMMAND_MITO_AI_SEND_DEBUG_ERROR_MESSAGE,
    COMMAND_MITO_AI_SEND_EXPLAIN_CODE_MESSAGE,
} from '../../commands';

// Internal imports - Components
import GroupedErrorsAndFixes from '../../components/AgentComponents/ErrorFixupToolUI';
import DropdownMenu from '../../components/DropdownMenu';
import IconButton from '../../components/IconButton';
import LoadingCircle from '../../components/LoadingCircle';

import { DEFAULT_MODEL } from '../../components/ModelSelector';
import ModelSelector from '../../components/ModelSelector';
import NextStepsPills from '../../components/NextStepsPills';
import ToggleButton from '../../components/ToggleButton';

// Internal imports - Icons
import { OpenIndicatorLabIcon } from '../../icons';

// Internal imports - Utils
import { classNames } from '../../utils/classNames';
import { processChatHistoryForErrorGrouping, GroupedErrorMessages } from '../../utils/chatHistory';
import { 
    getCodeDiffsAndUnifiedCodeString, 
    UnifiedDiffLine, 
    shouldShowDiffToolbarButtons, 
    ICellStateBeforeDiff 
} from '../../utils/codeDiff';
import {
    applyCellEditorExtension,
    getActiveCellID,
    getCellByID,
    getCellCodeByID,
    highlightCodeCell,
    scrollToCell,
    setActiveCellByID,
    writeCodeToCellByID,
} from '../../utils/notebook';
import { getActiveCellOutput } from '../../utils/cellOutput';
import { scrollToDiv } from '../../utils/scroll';
import { getCodeBlockFromMessage, removeMarkdownCodeFormatting } from '../../utils/strings';
import { OperatingSystem } from '../../utils/user';
import { IStreamlitPreviewManager } from '../AppPreview/StreamlitPreviewPlugin';
import { waitForNotebookReady } from '../../utils/waitForNotebookReady';
import { getBase64EncodedCellOutputInNotebook } from './utils';
import { logEvent } from '../../restAPI/RestAPI';
import { isUserSignedUp } from '../../utils/userSignupState';

// Internal imports - Websockets
import type { CompletionWebsocketClient } from '../../websockets/completions/CompletionsWebsocketClient';
import {
    IChatThreadMetadataItem,
    IChatMessageMetadata,
    IGetThreadsMetadata,
    IFetchHistoryMetadata,
    IDeleteThreadMetadata,
    ICompletionReply,
    IDeleteThreadReply,
    IFetchHistoryReply,
    IFetchThreadsReply,
    IStartNewChatReply,
    ICompletionRequest,
    ICodeExplainCompletionRequest,
    IChatCompletionRequest,
    ISmartDebugCompletionRequest,
    IFetchHistoryCompletionRequest,
    IAgentAutoErrorFixupCompletionRequest,
    IAgentExecutionCompletionRequest,
    AgentResponse,
    ICompletionStreamChunk
} from '../../websockets/completions/CompletionModels';

// Internal imports - Extensions
import { IContextManager } from '../ContextManager/ContextManagerPlugin';
import { COMMAND_MITO_AI_SETTINGS } from '../SettingsManager/SettingsManagerPlugin';
import { captureCompletionRequest } from '../SettingsManager/profiler/ProfilerPage';

// Internal imports - Chat components
import AgentReviewPanel from './components/AgentReviewPanel';
import CTACarousel from './CTACarousel';
import UsageBadge, { UsageBadgeRef } from './UsageBadge';
import SignUpForm from './SignUpForm';
import { codeDiffStripesExtension } from './CodeDiffDisplay';
<<<<<<< HEAD
import { getFirstMessage } from './FirstMessage';
import ChatInput from './ChatMessage/ChatInput';
=======
import { getFirstMessageFromCookie } from './FirstMessage';
import ChatInput, { ContextItemAIOptimized } from './ChatMessage/ChatInput';
>>>>>>> 9628328c
import ChatMessage from './ChatMessage/ChatMessage';
import ScrollableSuggestions from './ChatMessage/ScrollableSuggestions';
import { ChatHistoryManager, IDisplayOptimizedChatItem, PromptType } from './ChatHistoryManager';

// Internal imports - Hooks
import { useAgentReview } from './hooks/useAgentReview';
import { useAgentExecution } from './hooks/useAgentExecution';

// Styles
import '../../../style/button.css';
import '../../../style/ChatTaskpane.css';
import '../../../style/TextButton.css';
import LoadingDots from '../../components/LoadingDots';


const getDefaultChatHistoryManager = (
    notebookTracker: INotebookTracker, 
    contextManager: IContextManager, 
    app: JupyterFrontEnd, 
    streamlitPreviewManager: IStreamlitPreviewManager
): ChatHistoryManager => {
    const chatHistoryManager = new ChatHistoryManager(contextManager, notebookTracker, app, streamlitPreviewManager)
    return chatHistoryManager
}

interface IChatTaskpaneProps {
    notebookTracker: INotebookTracker
    renderMimeRegistry: IRenderMimeRegistry
    contextManager: IContextManager
    streamlitPreviewManager: IStreamlitPreviewManager
    app: JupyterFrontEnd
    operatingSystem: OperatingSystem
    websocketClient: CompletionWebsocketClient
}

export type CodeReviewStatus = 'chatPreview' | 'codeCellPreview' | 'applied'
export type AgentReviewStatus = 'pre-agent-code-review' | 'in-agent-code-review' | 'post-agent-code-review'
export type AgentExecutionStatus = 'working' | 'stopping' | 'idle'
export interface ChangedCell {
    cellId: string;
    originalCode: string;
    currentCode: string;
    reviewed: boolean;
}

const ChatTaskpane: React.FC<IChatTaskpaneProps> = ({
    notebookTracker,
    renderMimeRegistry,
    contextManager,
    streamlitPreviewManager,
    app,
    operatingSystem,
    websocketClient,
}) => {

    const [isSignedUp, setIsSignedUp] = useState<boolean>(true);
    const [chatHistoryManager, setChatHistoryManager] = useState<ChatHistoryManager>(() => getDefaultChatHistoryManager(notebookTracker, contextManager, app, streamlitPreviewManager));
    const chatHistoryManagerRef = useRef<ChatHistoryManager>(chatHistoryManager);

    const [loadingAIResponse, setLoadingAIResponse] = useState<boolean>(false)

    // Store the original cell before diff so that we can revert to it if the user rejects the AI's code
    const cellStateBeforeDiff = useRef<ICellStateBeforeDiff | undefined>(undefined)
    
    // Three possible states:
    // 1. chatPreview: state where the user has not yet pressed the apply button.
    // 2. codeCellPreview: state where the user is seeing the code diffs and deciding how they want to respond.
    // 3. applied: state where the user has applied the code to the code cell
    const [codeReviewStatus, setCodeReviewStatus] = useState<CodeReviewStatus>('chatPreview')
    const [agentReviewStatus, setAgentReviewStatus] = useState<AgentReviewStatus>('pre-agent-code-review')

    // Add this ref for the chat messages container
    const chatMessagesRef = useRef<HTMLDivElement>(null);

    /* 
        Keep track of agent mode enabled state and use keep a ref in sync with it 
        so that we can access the most up-to-date value during a function's execution.
        Without it, we would always use the initial value of agentModeEnabled.
    */
    const [agentModeEnabled, setAgentModeEnabled] = useState<boolean>(true)
    const agentModeEnabledRef = useRef<boolean>(agentModeEnabled);
    useEffect(() => {
        // Update the ref whenever agentModeEnabled state changes
        agentModeEnabledRef.current = agentModeEnabled;
    }, [agentModeEnabled]);

    /* 
        Auto-scroll follow mode: tracks whether we should automatically scroll to bottom
        when new messages arrive. Set to false when user manually scrolls up.
    */
    const [autoScrollFollowMode, setAutoScrollFollowMode] = useState<boolean>(true);
    const autoScrollFollowModeRef = useRef<boolean>(autoScrollFollowMode);
    useEffect(() => {
        autoScrollFollowModeRef.current = autoScrollFollowMode;
    }, [autoScrollFollowMode]);

    const [chatThreads, setChatThreads] = useState<IChatThreadMetadataItem[]>([]);
    // The active thread id is originally set by the initializeChatHistory function, which will either set it to 
    // the last active thread or create a new thread if there are no previously existing threads. So that
    // we don't need to handle the undefined case everywhere, we just default to an empty string knowing that
    // it will always be set to a valid thread id before it is used.
    const activeThreadIdRef = useRef<string>('');
    
    // Ref to trigger refresh of the usage badge
    const usageBadgeRef = useRef<UsageBadgeRef>(null);

    const streamingContentRef = useRef<string>('');
    const streamHandlerRef = useRef<((sender: CompletionWebsocketClient, chunk: ICompletionStreamChunk) => void) | null>(null);
    
    // Track active requests for cancellation
    const activeRequestControllerRef = useRef<AbortController | null>(null);

    // State for managing next steps from responses
    // If the user hides the next steps, we keep them hidden until they re-open them
    const [nextSteps, setNextSteps] = useState<string[]>([]);
    const [displayedNextStepsIfAvailable, setDisplayedNextStepsIfAvailable] = useState(true);

    // Track if checkpoint exists for UI updates
    const [hasCheckpoint, setHasCheckpoint] = useState<boolean>(false);

    // Track if revert questionnaire should be shown
    const [showRevertQuestionnaire, setShowRevertQuestionnaire] = useState<boolean>(false);

    // Initialize code diff stripes compartments
    const codeDiffStripesCompartments = React.useRef(new Map<string, Compartment>());

    // Create a shared ref for the agent target notebook panel
    const agentTargetNotebookPanelRef = React.useRef<any>(null);

    // Initialize agent review hook
    const agentReview = useAgentReview({
        notebookTracker,
        agentTargetNotebookPanelRef,
        codeDiffStripesCompartments,
        setAgentReviewStatus,
        updateCellToolbarButtons: () => {
            // Tell Jupyter to re-evaluate if the toolbar buttons should be visible.
            // Without this, the user needs to take some action, like switching to a different cell 
            // and then switching back in order for the Jupyter to re-evaluate if it should
            // show the toolbar buttons.
            app.commands.notifyCommandChanged(COMMAND_MITO_AI_CELL_TOOLBAR_ACCEPT_CODE);
            app.commands.notifyCommandChanged(COMMAND_MITO_AI_CELL_TOOLBAR_REJECT_CODE);
        }
    });

    const updateModelOnBackend = async (model: string): Promise<void> => {
        try {
            await websocketClient.sendMessage({
                type: "update_model_config",
                message_id: UUID.uuid4(),
                metadata: {
                    promptType: "update_model_config",
                    model: model
                },
                stream: false
            });

            console.log('Model configuration updated on backend:', model);
        } catch (error) {
            console.error('Failed to update model configuration on backend:', error);
        }
    };

    const fetchChatThreads = async (): Promise<void> => {
        const metadata: IGetThreadsMetadata = {
            promptType: "get_threads"
        };

        const chatThreadsResponse = await websocketClient.sendMessage<
            ICompletionRequest,
            IFetchThreadsReply
        >({
            type: "get_threads",
            message_id: UUID.uuid4(),
            metadata: metadata,
            stream: false
        });

        setChatThreads(chatThreadsResponse.threads);
    };

    const fetchChatHistoryAndSetActiveThread = async (threadId: string): Promise<void> => {

        const metadata: IFetchHistoryMetadata = {
            promptType: "fetch_history",
            thread_id: threadId
        };

        const fetchHistoryCompletionRequest: IFetchHistoryCompletionRequest = {
            type: 'fetch_history',
            message_id: UUID.uuid4(),
            metadata: metadata,
            stream: false
        }

        const chatHistoryResponse = await websocketClient.sendMessage<ICompletionRequest, IFetchHistoryReply>(fetchHistoryCompletionRequest);

        // Create a fresh ChatHistoryManager and add the initial messages
        const newChatHistoryManager = getDefaultChatHistoryManager(notebookTracker, contextManager, app, streamlitPreviewManager);

        // Each thread only contains agent or chat messages. For now, we enforce this by clearing the chat 
        // when the user switches mode. When the user reloads a chat, we want to put them back into the same
        // chat mode so that we use the correct system message and preserve this one-type of message invariant.
        let isAgentChat: boolean = false

        // Add messages to the ChatHistoryManager
        chatHistoryResponse.items.forEach(item => {
            try {
                // If the user sent a message in agent:execution mode, the ai response will be a JSON object which we need to parse. 
                // TODO: We need to save the full metadata in the message_history.json so we don't have to do these hacky workarounds!
                const chatHistoryItem = JSON.parse(item.content as string);
                if (Object.prototype.hasOwnProperty.call(chatHistoryItem, 'type')) {
                    // If it is a structured output with 'type', then it is an AgentResponse and we should handle it as such
                    const agentResponse: AgentResponse = chatHistoryItem
                    newChatHistoryManager.addAIMessageFromAgentResponse(agentResponse)
                    isAgentChat = true
                } else {
                    newChatHistoryManager.addChatMessageFromHistory(item);
                    isAgentChat = false
                }
            } catch {
                newChatHistoryManager.addChatMessageFromHistory(item);
            }
        });

        // Update the state with the new ChatHistoryManager
        setAgentModeEnabled(isAgentChat)
        setChatHistoryManager(newChatHistoryManager);
        activeThreadIdRef.current = threadId;
    };

    const deleteThread = async (threadId: string): Promise<void> => {
        const metadata: IDeleteThreadMetadata = {
            promptType: "delete_thread",
            thread_id: threadId
        };

        const response = await websocketClient.sendMessage<ICompletionRequest, IDeleteThreadReply>({
            type: "delete_thread",
            message_id: UUID.uuid4(),
            metadata: metadata,
            stream: false
        });

        if (response.success) {
            const updatedThreads = chatThreads.filter(thread => thread.thread_id !== threadId);
            setChatThreads(updatedThreads);
            if (activeThreadIdRef.current === threadId) {
                if (updatedThreads.length > 0) {
                    const latestThread = updatedThreads[0]!;
                    await fetchChatHistoryAndSetActiveThread(latestThread.thread_id);
                } else {
                    await startNewChat();
                }
            }
        }
    };

    const startNewChat = async (): Promise<ChatHistoryManager> => {

        // If current thread is empty and we already have an active thread id, do not create a new thread.
        if (chatHistoryManagerRef.current.getDisplayOptimizedHistory().length === 0 && activeThreadIdRef.current !== '') {
            return chatHistoryManager;
        }

        // Clear next steps when starting a new chat
        setNextSteps([])

        // Get rid of the revert questionaire if its open
        setShowRevertQuestionnaire(false);

        // Clear agent checkpoint when starting new chat
        setHasCheckpoint(false)
        
        // Clear agent review diffs
        agentReview.clearAgentReviewDiffs()

        // Enable follow mode when starting a new chat
        setAutoScrollFollowMode(true);

        // Reset frontend chat history
        const newChatHistoryManager = getDefaultChatHistoryManager(notebookTracker, contextManager, app, streamlitPreviewManager);
        setChatHistoryManager(newChatHistoryManager);

        // Notify the backend to request a new chat thread and get its ID
        try {
            const response = await websocketClient.sendMessage<ICompletionRequest, IStartNewChatReply>({
                type: 'start_new_chat',
                message_id: UUID.uuid4(),
                metadata: {
                    promptType: 'start_new_chat'
                },
                stream: false,
            });

            // Set the new thread ID as active
            activeThreadIdRef.current = response.thread_id;
        } catch (error) {
            console.error('Error starting new chat:', error);
        }

        return newChatHistoryManager;
    }

    // Main initialization effect - runs once on mount
    useEffect(() => {
        const initializeChatHistory = async (): Promise<void> => {
            try {                
                // Check for saved model preference in localStorage
                const storedConfig = localStorage.getItem('llmModelConfig');
                let initialModel = DEFAULT_MODEL;
                if (storedConfig) {
                    try {
                        const parsedConfig = JSON.parse(storedConfig);
                        initialModel = parsedConfig.model || DEFAULT_MODEL;
                    } catch (e) {
                        console.error('Failed to parse stored LLM config', e);
                    }
                }

                // Set the model on backend when the taskpane is opened
                void updateModelOnBackend(initialModel);

                // 1. Fetch available chat threads.
                const chatThreadsResponse = await websocketClient.sendMessage<ICompletionRequest, IFetchThreadsReply>({
                    type: "get_threads",
                    message_id: UUID.uuid4(),
                    metadata: {
                        promptType: "get_threads"
                    },
                    stream: false
                });

                setChatThreads(chatThreadsResponse.threads);

                // 2. If threads exist, load the latest thread; otherwise, start a new chat.
                if (chatThreadsResponse.threads.length > 0) {
                    const latestThread = chatThreadsResponse.threads[0]!;
                    await fetchChatHistoryAndSetActiveThread(latestThread.thread_id);
                } else {
                    await startNewChat();
                }

                const firstMessage = getFirstMessage();
                if (firstMessage) {
                    await waitForNotebookReady(notebookTracker);
<<<<<<< HEAD
                    // Start a new chat with the first message
                    await startNewChat();
                    await startAgentExecution(firstMessage);
=======
                    await agentExecution.startAgentExecution(firstMessage, setAgentReviewStatus);
>>>>>>> 9628328c
                }

            } catch (error: unknown) {
                const newChatHistoryManager = getDefaultChatHistoryManager(
                    notebookTracker,
                    contextManager,
                    app,
                    streamlitPreviewManager
                );
                addAIMessageFromResponseAndUpdateState(
                    (error as { title?: string }).title ? (error as { title?: string }).title! : `${error}`,
                    'chat',
                    newChatHistoryManager,
                    false
                );
                addAIMessageFromResponseAndUpdateState(
                    (error as { hint?: string }).hint ? (error as { hint?: string }).hint! : `${error}`,
                    'chat',
                    newChatHistoryManager,
                    true
                );
            }
        };

        void logEvent('opened_ai_chat_taskpane');
        void initializeChatHistory(); 
        void refreshUserSignupState(); // Get user signup state when the component first mounts

    }, [websocketClient]);

    useEffect(() => {
        /* 
            Why we use a ref (chatHistoryManagerRef) instead of directly accessing the state (chatHistoryManager):

            The reason we use a ref here is because the function `applyLatestCode` is registered once 
            when the component mounts via `app.commands.addCommand`. If we directly used `chatHistoryManager`
            in the command's execute function, it would "freeze" the state at the time of the registration 
            and wouldn't update as the state changes over time.

            React's state (`useState`) is asynchronous, and the registered command won't automatically pick up the 
            updated state unless the command is re-registered every time the state changes, which would require 
            unregistering and re-registering the command, causing unnecessary complexity.

            By using a ref (`chatHistoryManagerRef`), we are able to keep a persistent reference to the 
            latest version of `chatHistoryManager`, which is updated in this effect whenever the state 
            changes. This allows us to always access the most recent state of `chatHistoryManager` in the 
            `applyLatestCode` function, without needing to re-register the command or cause unnecessary re-renders.

            We still use `useState` for `chatHistoryManager` so that we can trigger a re-render of the chat
            when the state changes.
        */
        chatHistoryManagerRef.current = chatHistoryManager;

    }, [chatHistoryManager]);

    // Function to refresh user signup state using the shared helper
    const refreshUserSignupState = async (): Promise<void> => {
        const signedUp = await isUserSignedUp();
        setIsSignedUp(signedUp);
    };

    // Scroll to bottom whenever chat history updates, but only if in follow mode
    useEffect(() => {
        if (autoScrollFollowMode) {
            scrollToDiv(chatMessagesRef);
        }
    }, [chatHistoryManager.getDisplayOptimizedHistory().length, chatHistoryManager, autoScrollFollowMode]);

    // Add scroll event handler to detect manual scrolling
    useEffect(() => {
        const chatContainer = chatMessagesRef.current;
        if (!chatContainer) return;

        const handleScroll = (): void => {
            const { scrollTop, scrollHeight, clientHeight } = chatContainer;
            const isAtBottom = scrollTop + clientHeight >= scrollHeight - 10; // 10px threshold

            // If user is not at bottom and we're in follow mode, break out of follow mode
            if (!isAtBottom && autoScrollFollowModeRef.current) {
                setAutoScrollFollowMode(false);
            }
            // If user scrolls back to bottom, re-enter follow mode
            else if (isAtBottom && !autoScrollFollowModeRef.current) {
                setAutoScrollFollowMode(true);
            }
        };

        chatContainer.addEventListener('scroll', handleScroll);
        return () => chatContainer.removeEventListener('scroll', handleScroll);
    }, []);

    const getDuplicateChatHistoryManager = (): ChatHistoryManager => {

        /*
            We use getDuplicateChatHistoryManager() instead of directly accessing the state variable because 
            the COMMAND_MITO_AI_SEND_MESSAGE is registered in a useEffect on initial render, which
            would otherwise always use the initial state values. By using a function, we ensure we always
            get the most recent chat history, even when the command is executed later.        
        */
        return chatHistoryManagerRef.current.createDuplicateChatHistoryManager()
    }

    /* 
        Send a message with a specific input, clearing what is currently in the chat input.
        This is useful when we want to send the error message from the MIME renderer directly
        to the AI chat.
    */
    const sendSmartDebugMessage = async (errorMessage: string): Promise<void> => {
        // Check if user is in agent mode and switch to chat mode if needed
        if (agentModeEnabledRef.current) {
            await startNewChat();
            setAgentModeEnabled(false);
            // Clear agent checkpoint when switching modes
            setHasCheckpoint(false);
        }

        // Step 0: reset the state for a new message
        resetForNewMessage()

        // Enable follow mode when sending a debug message
        setAutoScrollFollowMode(true);

        // Step 1: Add the smart debug message to the chat history
        const newChatHistoryManager = getDuplicateChatHistoryManager()

        const smartDebugMetadata = newChatHistoryManager.addSmartDebugMessage(activeThreadIdRef.current, errorMessage)
        setChatHistoryManager(newChatHistoryManager);
        setLoadingAIResponse(true)

        // Step 2: Send the message to the AI
        const smartDebugCompletionRequest: ISmartDebugCompletionRequest = {
            type: 'smartDebug',
            message_id: UUID.uuid4(),
            metadata: smartDebugMetadata,
            stream: true
        }
        await _sendMessageAndSaveResponse(smartDebugCompletionRequest, newChatHistoryManager)
    }

    const sendAgentSmartDebugMessage = async (errorMessage: string): Promise<void> => {
        if (agentTargetNotebookPanelRef.current === null) {
            return
        }

        // Step 0: reset the state for a new message
        resetForNewMessage()

        // Enable follow mode when sending agent debug message (same behavior as other modes)
        setAutoScrollFollowMode(true);

        // Step 1: Create message metadata
        const newChatHistoryManager = getDuplicateChatHistoryManager()
        const agentSmartDebugMessage = newChatHistoryManager.addAgentSmartDebugMessage(
            activeThreadIdRef.current, 
            errorMessage,
            agentTargetNotebookPanelRef.current
        )
        setChatHistoryManager(newChatHistoryManager);
        setLoadingAIResponse(true);

        // Step 2: Send the message to the AI
        const smartDebugCompletionRequest: IAgentAutoErrorFixupCompletionRequest = {
            type: 'agent:autoErrorFixup',
            message_id: UUID.uuid4(),
            metadata: agentSmartDebugMessage,
            stream: false
        }
        await _sendMessageAndSaveResponse(smartDebugCompletionRequest, newChatHistoryManager)
    }

    const sendExplainCodeMessage = async (): Promise<void> => {
        // Step 0: reset the state for a new message
        resetForNewMessage()

        // Enable follow mode when explaining code
        setAutoScrollFollowMode(true);

        // Step 1: Add the code explain message to the chat history
        const newChatHistoryManager = getDuplicateChatHistoryManager()

        const explainCodeMetadata = newChatHistoryManager.addExplainCodeMessage(activeThreadIdRef.current)
        setChatHistoryManager(newChatHistoryManager)
        setLoadingAIResponse(true)

        // Step 2: Send the message to the AI
        const explainCompletionRequest: ICodeExplainCompletionRequest = {
            type: 'codeExplain',
            message_id: UUID.uuid4(),
            metadata: explainCodeMetadata,
            stream: true
        }
        await _sendMessageAndSaveResponse(explainCompletionRequest, newChatHistoryManager)

        // Step 3: No post processing step needed for explaining code. 
    }

    const sendAgentExecutionMessage = async (
        input: string,
        messageIndex?: number,
        sendCellIDOutput: string | undefined = undefined,
        additionalContext?: Array<{type: string, value: string}>
    ): Promise<void> => {

        // Step 0: reset the state for a new message
        resetForNewMessage()

        const agentTargetNotebookPanel = agentTargetNotebookPanelRef.current

        if (agentTargetNotebookPanel === null) {
            return
        }

        // Step 1: Add the user's message to the chat history
        const newChatHistoryManager = getDuplicateChatHistoryManager()

        if (messageIndex !== undefined) {
            // Drop all of the messages starting at the message index
            newChatHistoryManager.dropMessagesStartingAtIndex(messageIndex)
        }

        const agentExecutionMetadata = newChatHistoryManager.addAgentExecutionMessage(
            activeThreadIdRef.current, 
            agentTargetNotebookPanel,
            input,
            additionalContext
        )
        if (messageIndex !== undefined) {
            agentExecutionMetadata.index = messageIndex
        }

        agentExecutionMetadata.base64EncodedActiveCellOutput = await getBase64EncodedCellOutputInNotebook(agentTargetNotebookPanel, sendCellIDOutput)

        setChatHistoryManager(newChatHistoryManager)
        setLoadingAIResponse(true);

        // Step 2: Send the message to the AI
        const completionRequest: IAgentExecutionCompletionRequest = {
            type: 'agent:execution',
            message_id: UUID.uuid4(),
            metadata: agentExecutionMetadata,
            stream: false
        }
        await _sendMessageAndSaveResponse(completionRequest, newChatHistoryManager)
    }

    /* 
        Send whatever message is currently in the chat input
    */
    const sendChatInputMessage = async (input: string, messageIndex?: number, additionalContext?: Array<{type: string, value: string}>): Promise<void> => {
        // Step 0: reset the state for a new message
        resetForNewMessage()

        // Enable follow mode when user sends a new message
        setAutoScrollFollowMode(true);

        // Step 1: Add the user's message to the chat history
        const newChatHistoryManager = getDuplicateChatHistoryManager()

        if (messageIndex !== undefined) {
            // Drop all of the messages starting at the message index
            newChatHistoryManager.dropMessagesStartingAtIndex(messageIndex)
        }

        const chatMessageMetadata: IChatMessageMetadata = await newChatHistoryManager.addChatInputMessage(
            input,
            activeThreadIdRef.current,
            messageIndex,
            additionalContext
        )

        setChatHistoryManager(newChatHistoryManager)
        setLoadingAIResponse(true)

        // Yield control briefly to allow React to re-render the UI
        // A timeout of 0ms pushes the rest of the function to the next event loop cycle
        // so we don't get stuck behind the slow getActiveCellOutput function.
        await new Promise(resolve => setTimeout(resolve, 0));

        // Add the active cell output to the metadata afterwards setting the chatHistoryManager so that 
        // we don't have to wait on turning the output into a base64 image before we can add the user's message
        // to the chat.
        const activeCellOutput = await getActiveCellOutput(notebookTracker)
        if (activeCellOutput !== undefined) {
            chatMessageMetadata.base64EncodedActiveCellOutput = activeCellOutput
        }

        const completionRequest: IChatCompletionRequest = {
            type: 'chat',
            message_id: UUID.uuid4(),
            metadata: chatMessageMetadata,
            stream: true
        }

        // Step 2: Send the message to the AI
        await _sendMessageAndSaveResponse(completionRequest, newChatHistoryManager)
    }

    const handleSubmitUserMessage = async (
        newContent: string,
        messageIndex?: number, // The index of the message to replace. Undefined if adding a new message instead of editing existing message.
        additionalContext?: ContextItemAIOptimized[]
    ): Promise<void> => {

        // Then send the new message to replace it
        if (agentModeEnabled) {
            await agentExecution.startAgentExecution(newContent, setAgentReviewStatus, messageIndex, additionalContext)
        } else {
            await sendChatInputMessage(newContent, messageIndex, additionalContext)
        }
    };

    const _sendMessageAndSaveResponse = async (
        completionRequest: ICompletionRequest, newChatHistoryManager: ChatHistoryManager
    ): Promise<boolean> => {
        // Create AbortController for this request
        const abortController = new AbortController();
        activeRequestControllerRef.current = abortController;
        
        // Capture the completion request for debugging
        captureCompletionRequest(completionRequest);
        if (completionRequest.stream) {
            // Reset the streaming response and set streaming state
            streamingContentRef.current = '';

            // Disconnect any existing stream handler
            if (streamHandlerRef.current) {
                websocketClient.stream.disconnect(streamHandlerRef.current, null);
                streamHandlerRef.current = null;
            }

            // Create the stream handler function and store it in the ref
            const streamHandler = (_: CompletionWebsocketClient, chunk: ICompletionStreamChunk): void => {
                if (chunk.error) {
                    console.group('Error calling OpenAI API:');
                    console.error('Title:', chunk.error.title);
                    console.error('Type:', chunk.error.error_type);
                    console.error('Hint:', chunk.error.hint);
                    console.log('Full Error Details:', chunk.error);
                    console.groupEnd();

                    // Log traceback separately to preserve formatting
                    if (chunk.error.traceback) {
                        console.group('Error Traceback:');
                        console.error(chunk.error.traceback);
                        console.groupEnd();
                    }

                    addAIMessageFromResponseAndUpdateState(
                        chunk.error.hint || chunk.error.title || "An error occurred",
                        completionRequest.metadata.promptType,
                        newChatHistoryManager,
                        true,
                        chunk.error.title
                    );
                    setLoadingAIResponse(false);
                } else if (chunk.done) {
                    // Reset states to allow future messages to show the "Apply" button
                    setCodeReviewStatus('chatPreview');
                } else {
                    // Use a ref to accumulate the content properly
                    streamingContentRef.current += chunk.chunk.content;

                    // Create a new chat history manager instance to ensure React detects the state change
                    const updatedChatHistoryManager = newChatHistoryManager.createDuplicateChatHistoryManager();
                    updatedChatHistoryManager.addStreamingAIMessage(
                        streamingContentRef.current,
                        completionRequest.metadata.promptType,
                    );
                    setChatHistoryManager(updatedChatHistoryManager);

                    // Set loading to false after we receive the first chunk
                    if (streamingContentRef.current.length > 0) {
                        setLoadingAIResponse(false);
                    }
                }
            };

            // Store the handler for later cleanup
            streamHandlerRef.current = streamHandler;

            // Connect the handler
            websocketClient.stream.connect(streamHandler, null);

            try {
                const aiResponse = await websocketClient.sendMessage<ICompletionRequest, ICompletionReply>(completionRequest);
                
                const content = aiResponse.items[0]?.content ?? '';

                if (
                    completionRequest.metadata.promptType === 'agent:execution' ||
                    completionRequest.metadata.promptType === 'agent:autoErrorFixup'
                ) {
                    // Agent:Execution prompts return a CellUpdate object that we need to parse
                    const agentResponse: AgentResponse = JSON.parse(content)
                    newChatHistoryManager.addAIMessageFromAgentResponse(agentResponse)
                }
            } catch (error) {
                addAIMessageFromResponseAndUpdateState(
                    (error as any).title ? (error as any).title : `${error}`,
                    'chat',
                    newChatHistoryManager,
                    false
                );
                addAIMessageFromResponseAndUpdateState(
                    (error as any).hint ? (error as any).hint : `${error}`,
                    completionRequest.metadata.promptType,
                    newChatHistoryManager,
                    true
                );
            }
        } else {
            // NON-STREAMING RESPONSES
            // Once we move everything to streaming, we can remove everything in this else block
            try {
                // Check if request was aborted before making the call
                if (abortController.signal.aborted) {
                    throw new Error('Request aborted');
                }
                
                const aiResponse = await websocketClient.sendMessage<ICompletionRequest, ICompletionReply>(completionRequest);
                
                // Check if request was aborted after receiving response
                if (abortController.signal.aborted) {
                    throw new Error('Request aborted');
                }

                if (aiResponse.error) {

                    console.group('Error calling OpenAI API:');
                    console.error('Title:', aiResponse.error.title);
                    console.error('Type:', aiResponse.error.error_type);
                    console.error('Hint:', aiResponse.error.hint);
                    console.log('Full Error Details:', aiResponse.error);
                    console.groupEnd();

                    // Log traceback separately to preserve formatting
                    if (aiResponse.error.traceback) {
                        console.group('Error Traceback:');
                        console.error(aiResponse.error.traceback);
                        console.groupEnd();
                    }

                    addAIMessageFromResponseAndUpdateState(
                        aiResponse.error.hint
                            ? aiResponse.error.hint
                            : `${aiResponse.error.error_type}: ${aiResponse.error.title}`,
                        completionRequest.metadata.promptType,
                        newChatHistoryManager,
                        true,
                        aiResponse.error.title
                    );
                } else {
                    const content = aiResponse.items[0]?.content ?? '';

                    if (completionRequest.metadata.promptType === 'agent:execution' || completionRequest.metadata.promptType === 'agent:autoErrorFixup') {
                        // Agent:Execution prompts return a CellUpdate object that we need to parse
                        const agentResponse: AgentResponse = JSON.parse(content)
                        newChatHistoryManager.addAIMessageFromAgentResponse(agentResponse)
                    } else {
                        // For all other prompt types, we can just add the content to the chat history
                        aiResponse.items.forEach((item: any) => {
                            newChatHistoryManager.addAIMessageFromResponse(
                                item.content || '',
                                completionRequest.metadata.promptType
                            );
                        });
                        setChatHistoryManager(newChatHistoryManager);
                    }
                }
            } catch (error) {
                // Check if this was an abort error
                if ((error as any).message === 'Request aborted') {
                    // Don't show error message for aborted requests
                    return false;
                }
                
                addAIMessageFromResponseAndUpdateState(
                    (error as any).title ? (error as any).title : `${error}`,
                    'chat',
                    newChatHistoryManager,
                    false
                );
                addAIMessageFromResponseAndUpdateState(
                    (error as any).hint ? (error as any).hint : `${error}`,
                    completionRequest.metadata.promptType,
                    newChatHistoryManager,
                    true
                )
            } finally {
                // Reset states to allow future messages to show the "Apply" button
                setCodeReviewStatus('chatPreview');
                setLoadingAIResponse(false);
            }
        }

        // Clean up AbortController
        if (activeRequestControllerRef.current === abortController) {
            activeRequestControllerRef.current = null;
        }

        // Refresh the usage badge to reflect updated usage count
        if (usageBadgeRef.current) {
            void usageBadgeRef.current.refresh();
        }

        return true
    }

    const addAIMessageFromResponseAndUpdateState = (
        messageContent: string,
        promptType: PromptType,
        chatHistoryManager: ChatHistoryManager,
        mitoAIConnectionError: boolean = false,
        mitoAIConnectionErrorType: string | null = null
    ): void => {
        /* 
        Adds a new message to the chat history and updates the state. If we don't update the state 
        then the chat history does not update in the UI. 
        */
        chatHistoryManager.addAIMessageFromResponse(messageContent, promptType, mitoAIConnectionError, mitoAIConnectionErrorType)
        setChatHistoryManager(chatHistoryManager)
    }

    const updateCodeDiffStripes = (aiMessage: OpenAI.ChatCompletionMessageParam | undefined, updateCellID: string): void => {
        if (!aiMessage) {
            return
        }

        const updateCellCode = getCellCodeByID(notebookTracker, updateCellID)

        if (updateCellID === undefined || updateCellCode === undefined) {
            return
        }

        // Extract the code from the AI's message and then calculate the code diffs
        const aiGeneratedCode = getCodeBlockFromMessage(aiMessage);
        const aiGeneratedCodeCleaned = removeMarkdownCodeFormatting(aiGeneratedCode || '');
        const { unifiedCodeString, unifiedDiffs } = getCodeDiffsAndUnifiedCodeString(updateCellCode, aiGeneratedCodeCleaned)

        // Store the code cell ID where we write the code diffs so that we can
        // accept or reject the code diffs to the correct cell
        cellStateBeforeDiff.current = { codeCellID: updateCellID, code: updateCellCode }

        // Temporarily write the unified code string to the active cell so we can display
        // the code diffs to the user
        writeCodeToCellByID(notebookTracker, unifiedCodeString, updateCellID)
        updateCodeCellsExtensions(unifiedDiffs)

        // Briefly highlight the code cell to draw the user's attention to it
        highlightCodeCell(notebookTracker, updateCellID)
    }

    // Initialize agent execution hook
    const agentExecution = useAgentExecution({
        notebookTracker,
        app,
        streamlitPreviewManager,
        websocketClient,
        chatHistoryManagerRef,
        activeThreadIdRef,
        activeRequestControllerRef,
        setLoadingAIResponse,
        setAutoScrollFollowMode,
        setHasCheckpoint,
        addAIMessageFromResponseAndUpdateState,
        getDuplicateChatHistoryManager,
        sendAgentExecutionMessage,
        sendAgentSmartDebugMessage,
        agentReview,
        agentTargetNotebookPanelRef,
        setAgentReviewStatus
    });

    const displayOptimizedChatHistory = chatHistoryManager.getDisplayOptimizedHistory()

    const previewAICodeToActiveCell = (): void => {
        setCodeReviewStatus('codeCellPreview')

        const activeCellID = getActiveCellID(notebookTracker)
        const lastAIDisplayMessage = chatHistoryManagerRef.current.getLastAIDisplayOptimizedChatItem()

        if (activeCellID === undefined || lastAIDisplayMessage === undefined) {
            return
        }

        scrollToCell(notebookTracker.currentWidget, activeCellID, undefined, 'end')
        updateCodeDiffStripes(lastAIDisplayMessage.message, activeCellID)
        updateCellToolbarButtons()
    }


    const acceptAICodeInChatMode = (): void => {
        const latestChatHistoryManager = chatHistoryManagerRef.current;
        const lastAIMessage = latestChatHistoryManager.getLastAIDisplayOptimizedChatItem()

        if (!lastAIMessage || !cellStateBeforeDiff.current) {
            return
        }

        const aiGeneratedCode = getCodeBlockFromMessage(lastAIMessage.message);
        if (!aiGeneratedCode) {
            return
        }

        setCodeReviewStatus('applied')

        const targetCellID = cellStateBeforeDiff.current.codeCellID
        // Write to the cell that has the code diffs
        writeCodeToCellAndTurnOffDiffs(aiGeneratedCode, targetCellID)

        // Focus on the active cell after the code is written
        const targetCell = getCellByID(notebookTracker, targetCellID)
        if (targetCell) {
            // Make the target cell the active cell
            setActiveCellByID(notebookTracker, targetCellID)
            // Focus on the active cell
            targetCell.activate();
        }
    };

    const acceptAICode = (): void => {
        const activeCellId = notebookTracker.activeCell?.model.id;
        
        // Determine mode based on whether the active cell has unreviewed changes in agent review mode
        if (activeCellId && agentReview.hasUnreviewedChanges(activeCellId)) {
            agentReview.acceptAICodeInAgentMode();
        } else {
            acceptAICodeInChatMode();
        }
    }


    const resetForNewMessage = (): void => {
        /* 
        Before we send the next user message, we need to reset the state for a new message:
        - Reject the previous Ai generated code if they did not accept it yet
        - Clear the next steps
        */
        rejectAICode()
        setNextSteps([])
        setShowRevertQuestionnaire(false);
    }


    const rejectAICodeInChatMode = (): void => {
        if (cellStateBeforeDiff.current === undefined) {
            return
        }

        setCodeReviewStatus('chatPreview')

        writeCodeToCellAndTurnOffDiffs(cellStateBeforeDiff.current.code, cellStateBeforeDiff.current.codeCellID)
    };

    const rejectAICode = (): void => {
        const activeCellId = notebookTracker.activeCell?.model.id;
        
        // Determine mode based on whether the active cell has unreviewed changes in agent review mode
        if (activeCellId && agentReview.hasUnreviewedChanges(activeCellId)) {
            agentReview.rejectAICodeInAgentMode();
        } else {
            rejectAICodeInChatMode();
        }
    }

    const writeCodeToCellAndTurnOffDiffs = (code: string, codeCellID: string | undefined): void => {
        updateCodeCellsExtensions(undefined)
        cellStateBeforeDiff.current = undefined

        if (codeCellID !== undefined) {
            writeCodeToCellByID(notebookTracker, code, codeCellID)
            updateCellToolbarButtons()
        }
    }

    useEffect(() => {
        /* 
            Add a new command to the JupyterLab command registry that applies the latest AI generated code
            to the active code cell. Do this inside of the useEffect so that we only register the command
            the first time we create the chat. Registering the command when it is already created causes
            errors.
        */
        app.commands.addCommand(COMMAND_MITO_AI_PREVIEW_LATEST_CODE, {
            execute: () => {
                previewAICodeToActiveCell()
            }
        });

        app.commands.addCommand(COMMAND_MITO_AI_APPLY_LATEST_CODE, {
            execute: () => {
                acceptAICode()
            }
        });

        app.commands.addCommand(COMMAND_MITO_AI_REJECT_LATEST_CODE, {
            execute: () => {
                rejectAICode()
            }
        });

        /* 
            Add a new command to the JupyterLab command registry that sends the current chat message.
            We use this to automatically send the message when the user adds an error to the chat. 
        */
        app.commands.addCommand(COMMAND_MITO_AI_SEND_DEBUG_ERROR_MESSAGE, {
            execute: async (args?: ReadonlyPartialJSONObject) => {
                if (args?.input) {
                    await sendSmartDebugMessage(args.input.toString())
                }
            }
        });

        app.commands.addCommand(COMMAND_MITO_AI_SEND_EXPLAIN_CODE_MESSAGE, {
            execute: async () => {
                await sendExplainCodeMessage()
            }
        });

        app.commands.addCommand(COMMAND_MITO_AI_SEND_AGENT_MESSAGE, {
            execute: async (args?: ReadonlyPartialJSONObject) => {
                if (args?.input) {
                    // If its not already in agent mode, start a new chat in agent mode
                    if (!agentModeEnabledRef.current) {
                        await startNewChat();
                        setAgentModeEnabled(true);
                    }

                    // Wait for the next tick to ensure state update is processed
                    await new Promise(resolve => setTimeout(resolve, 0));

                    await agentExecution.startAgentExecution(args.input.toString(), setAgentReviewStatus)
                }
            }
        });


        /* 
            Register the code cell toolbar buttons for accepting and rejecting code.
        */
        app.commands.addCommand(COMMAND_MITO_AI_CELL_TOOLBAR_ACCEPT_CODE, {
            label: `Accept ${operatingSystem === 'mac' ? '⌘Y' : 'Ctrl+Y'}`,
            className: 'text-button-mito-ai button-base button-green',
            caption: 'Accept Code',
            execute: acceptAICode,
            isVisible: () => shouldShowDiffToolbarButtons(notebookTracker, cellStateBeforeDiff.current, agentReview.changedCellsRef.current)
        });

        app.commands.addCommand(COMMAND_MITO_AI_CELL_TOOLBAR_REJECT_CODE, {
            label: `Reject ${operatingSystem === 'mac' ? '⌘U' : 'Ctrl+U'}`,
            className: 'text-button-mito-ai button-base button-red',
            caption: 'Reject Code',
            execute: rejectAICode,
            isVisible: () => shouldShowDiffToolbarButtons(notebookTracker, cellStateBeforeDiff.current, agentReview.changedCellsRef.current)
        });
    }, []);

    useEffect(() => {
        // Register keyboard shortcuts 
        // In agent mode, always apply code directly. In chat mode, preview first if in chatPreview status.
        let command: string;
        if (agentModeEnabled) {
            command = COMMAND_MITO_AI_APPLY_LATEST_CODE;
        } else if (codeReviewStatus === 'chatPreview') {
            command = COMMAND_MITO_AI_PREVIEW_LATEST_CODE;
        } else {
            command = COMMAND_MITO_AI_APPLY_LATEST_CODE;
        }

        const accelYDisposable = app.commands.addKeyBinding({
            command,
            keys: ['Accel Y'],
            selector: 'body',
        });

        const accelDDisposable = app.commands.addKeyBinding({
            command: COMMAND_MITO_AI_REJECT_LATEST_CODE,
            keys: ['Accel U'],
            selector: 'body',
            preventDefault: true,
        });


        // Clean up the key bindings when the component unmounts or when codeReviewStatus changes
        // This prevents keyboard shortcuts from persisting when they shouldn't.
        return () => {
            accelYDisposable.dispose();
            accelDDisposable.dispose();
        };
    }, [codeReviewStatus, agentModeEnabled]);

    const updateCellToolbarButtons = (): void => {
        // Tell Jupyter to re-evaluate if the toolbar buttons should be visible.
        // Without this, the user needs to take some action, like switching to a different cell 
        // and then switching back in order for the Jupyter to re-evaluate if it should
        // show the toolbar buttons.
        app.commands.notifyCommandChanged(COMMAND_MITO_AI_CELL_TOOLBAR_ACCEPT_CODE);
        app.commands.notifyCommandChanged(COMMAND_MITO_AI_CELL_TOOLBAR_REJECT_CODE);
    }
    
    // Update toolbar buttons when active cell changes
    useEffect(() => {
        const handleActiveCellChanged = (): void => {
            updateCellToolbarButtons();
        };

        const currentWidget = notebookTracker.currentWidget;
        if (currentWidget) {
            currentWidget.content.activeCellChanged.connect(handleActiveCellChanged);
            
            return () => {
                currentWidget.content.activeCellChanged.disconnect(handleActiveCellChanged);
            };
        }
        
        return undefined;
    }, [notebookTracker.currentWidget]);
    
    // Function to update the extensions of code cells
    const updateCodeCellsExtensions = (unifiedDiffLines: UnifiedDiffLine[] | undefined): void => {
        const notebook = notebookTracker.currentWidget?.content;
        if (!notebook) {
            return;
        }

        const activeCellIndex = notebook.activeCellIndex

        notebook.widgets.forEach((cell, index) => {
            if (cell.model.type === 'code') {
                const isActiveCodeCell = activeCellIndex === index
                const cellId = cell.model.id;
                
                // Only apply diff stripes to the active cell
                const extension = unifiedDiffLines !== undefined && isActiveCodeCell 
                    ? codeDiffStripesExtension({ unifiedDiffLines: unifiedDiffLines }) 
                    : [];
                
                applyCellEditorExtension(notebookTracker, cellId, extension, codeDiffStripesCompartments.current);
            }
        });
    };

    const lastAIMessagesIndex = chatHistoryManager.getLastAIMessageIndex()

    let processedDisplayOptimizedChatHistory: (IDisplayOptimizedChatItem | GroupedErrorMessages)[] = []
    
    // In agent mode, we group consecutive error messages together. 
    // In chat mode, we display messages individually as they were sent
    if (agentModeEnabled) {
        processedDisplayOptimizedChatHistory = processChatHistoryForErrorGrouping(
            chatHistoryManager.getDisplayOptimizedHistory()
        );
    } else {
        processedDisplayOptimizedChatHistory = chatHistoryManager.getDisplayOptimizedHistory()
    }

    // Type guard function to check if an item is GroupedErrorMessages
    const isGroupedErrorMessages = (item: GroupedErrorMessages | IDisplayOptimizedChatItem): item is GroupedErrorMessages => {
        return Array.isArray(item);
    };


    return (
        // We disable the chat taskpane if the user is not signed up AND there are no chat history items
        <div className={classNames('chat-taskpane', { 'disabled': !(isSignedUp || displayOptimizedChatHistory.length > 0) })}>
            <div className="chat-taskpane-header">
                <div className="chat-taskpane-header-left">
                    <IconButton
                        icon={<settingsIcon.react />}
                        title="Mito AI Settings"
                        onClick={() => {
                            void app.commands.execute(COMMAND_MITO_AI_SETTINGS);
                        }}
                    />
                    <UsageBadge app={app} ref={usageBadgeRef} />
                </div>
                <div className="chat-taskpane-header-right">
                    <IconButton
                        icon={<addIcon.react />}
                        title="Start New Chat"
                        onClick={async () => { await startNewChat() }}
                    />
                    <DropdownMenu
                        trigger={
                            <button className="icon-button" title="Chat Threads" onClick={fetchChatThreads}>
                                <historyIcon.react />
                            </button>
                        }
                        items={chatThreads.length > 0
                            ? chatThreads.map(thread => ({
                                label: thread.name,
                                primaryIcon: activeThreadIdRef.current === thread.thread_id ? OpenIndicatorLabIcon.react : undefined,
                                onClick: () => fetchChatHistoryAndSetActiveThread(thread.thread_id),
                                secondaryActions: [
                                    {
                                        icon: deleteIcon.react,
                                        onClick: () => deleteThread(thread.thread_id),
                                        tooltip: 'Delete this chat',
                                    }
                                ]
                            }))
                            : [{
                                label: "No chat history available",
                                disabled: true,
                                onClick: () => { }
                            }]
                        }
                        alignment="right"
                    />
                </div>
            </div>
            <div className="chat-messages" ref={chatMessagesRef}>
                {displayOptimizedChatHistory.length === 0 &&
                    <div className="chat-empty-message">
                        {isSignedUp === false 
                            ? <SignUpForm onSignUpSuccess={refreshUserSignupState} /> 
                            : <CTACarousel app={app} />
                        }
                    </div>
                }
                {processedDisplayOptimizedChatHistory.map((displayOptimizedChat, index) => {
                    if (isGroupedErrorMessages(displayOptimizedChat)) {
                        return (
                            <GroupedErrorsAndFixes
                                key={index}
                                messages={displayOptimizedChat}
                                renderMimeRegistry={renderMimeRegistry}
                            />
                        )
                    } else {
                        return (
                            <ChatMessage
                                key={index}
                                message={displayOptimizedChat.message}
                                promptType={displayOptimizedChat.promptType}
                                agentResponse={displayOptimizedChat.agentResponse}
                                codeCellID={displayOptimizedChat.codeCellID}
                                mitoAIConnectionError={displayOptimizedChat.type === 'connection error'}
                                mitoAIConnectionErrorType={displayOptimizedChat.mitoAIConnectionErrorType || null}
                                messageIndex={index}
                                notebookTracker={notebookTracker}
                                renderMimeRegistry={renderMimeRegistry}
                                app={app}
                                isLastAiMessage={index === lastAIMessagesIndex}
                                isLastMessage={index === displayOptimizedChatHistory.length - 1}
                                operatingSystem={operatingSystem}
                                previewAICode={previewAICodeToActiveCell}
                                acceptAICode={acceptAICode}
                                rejectAICode={rejectAICode}
                                handleSubmitUserMessage={handleSubmitUserMessage}
                                contextManager={contextManager}
                                codeReviewStatus={codeReviewStatus}
                                setNextSteps={setNextSteps}
                                agentModeEnabled={agentModeEnabled}
                                additionalContext={displayOptimizedChat.additionalContext}
                            />
                        )
                    }
                }).filter(message => message !== null)}
                {loadingAIResponse &&
                    <div className="chat-loading-message">
                        Thinking <LoadingDots />
                    </div>
                }
                {/* Agent review panel - handles all agent review UI */}
                <AgentReviewPanel
                    hasCheckpoint={hasCheckpoint}
                    agentModeEnabled={agentModeEnabled}
                    agentExecutionStatus={agentExecution.agentExecutionStatus}
                    displayOptimizedChatHistoryLength={displayOptimizedChatHistory.length}
                    showRevertQuestionnaire={showRevertQuestionnaire}
                    reviewAgentChanges={agentReview.reviewAgentChanges}
                    acceptAllAICode={agentReview.acceptAllAICode}
                    rejectAllAICode={agentReview.rejectAllAICode}
                    setHasCheckpoint={setHasCheckpoint}
                    setDisplayedNextStepsIfAvailable={setDisplayedNextStepsIfAvailable}
                    setShowRevertQuestionnaire={setShowRevertQuestionnaire}
                    getDuplicateChatHistoryManager={getDuplicateChatHistoryManager}
                    setChatHistoryManager={setChatHistoryManager}
                    app={app}
                    notebookTracker={notebookTracker}
                    chatMessagesRef={chatMessagesRef}
                    agentReviewStatus={agentReviewStatus}
                    setAgentReviewStatus={setAgentReviewStatus}
                />
            </div>
            {displayOptimizedChatHistory.length === 0 && (
                <div className="suggestions-container">
                    <ScrollableSuggestions
                        onSelectSuggestion={(prompt) => {
                            if (agentModeEnabled) {
                                void agentExecution.startAgentExecution(prompt, setAgentReviewStatus);
                            } else {
                                void sendChatInputMessage(prompt);
                            }
                        }}
                    />
                </div>
            )}
            <div className={`connected-input-container ${nextSteps.length > 0 ? 'has-next-steps' : ''}`}>
                {nextSteps.length > 0 && (
                    <NextStepsPills
                        nextSteps={nextSteps}
                        onSelectNextStep={agentExecution.startAgentExecution}
                        displayedNextStepsIfAvailable={displayedNextStepsIfAvailable}
                        setDisplayedNextStepsIfAvailable={setDisplayedNextStepsIfAvailable}
                        setAgentReviewStatus={setAgentReviewStatus}
                    />
                )}
                <ChatInput
                    app={app}
                    initialContent={''}
                    handleSubmitUserMessage={handleSubmitUserMessage}
                    onCancel={undefined}
                    isEditing={false}
                    contextManager={contextManager}
                    notebookTracker={notebookTracker}
                    agentModeEnabled={agentModeEnabled}
                    agentExecutionStatus={agentExecution.agentExecutionStatus}
                    operatingSystem={operatingSystem}
                    displayOptimizedChatHistoryLength={displayOptimizedChatHistory.length}
                    agentTargetNotebookPanelRef={agentTargetNotebookPanelRef}
                    isSignedUp={isSignedUp}
                />
            </div>
            {agentExecution.agentExecutionStatus !== 'working' && agentExecution.agentExecutionStatus !== 'stopping' && (
                <div className="chat-controls">
                    <div className="chat-controls-left">
                        <ToggleButton
                            leftText="Chat"
                            leftTooltip="Chat mode suggests an edit to the active cell and let's you decide to accept or reject it."
                            rightText="Agent"
                            rightTooltip="Agent mode writes and executes code until it's finished your request."
                            isLeftSelected={!agentModeEnabled}
                            onChange={async (isLeftSelected) => {
                                await startNewChat(); // TODO: delete thread instead of starting new chat
                                setAgentModeEnabled(!isLeftSelected);
                                // Clear agent checkpoint when switching modes
                                setHasCheckpoint(false);
                                setShowRevertQuestionnaire(false);
                                // Focus the chat input directly
                                const chatInput = document.querySelector('.chat-input') as HTMLTextAreaElement;
                                if (chatInput) {
                                    chatInput.focus();
                                }
                            }}
                        />
                        <ModelSelector onConfigChange={(config) => {
                            // Just update the backend
                            void updateModelOnBackend(config.model);
                        }} />
                    </div>
                    <button
                        className="button-base submit-button"
                        onClick={() => {
                            const chatInput = document.querySelector('.chat-input') as HTMLTextAreaElement;
                            if (chatInput && chatInput.value) {
                                // Simulate an Enter keypress
                                // This triggers the existing submission logic in ChatInput.tsx
                                const enterEvent = new KeyboardEvent('keydown', {
                                    key: 'Enter',
                                    code: 'Enter',
                                    keyCode: 13,
                                    which: 13,
                                    bubbles: true,
                                    cancelable: true
                                });
                                chatInput.dispatchEvent(enterEvent);
                            }
                        }}
                    >
                        <span className="submit-text">Submit</span> ⏎
                    </button>
                </div>
            )}
            {(agentExecution.agentExecutionStatus === 'working' || agentExecution.agentExecutionStatus === 'stopping') && (
                <button
                    className="button-base button-red stop-agent-button"
                    onClick={() => void agentExecution.markAgentForStopping('userStop')}
                    disabled={agentExecution.agentExecutionStatus === 'stopping'}
                    data-testid="stop-agent-button"
                >
                    {agentExecution.agentExecutionStatus === 'stopping' ? (
                        <div className="stop-agent-button-content">Stopping<LoadingCircle /> </div>
                    ) : (
                        'Stop Agent'
                    )}
                </button>
            )}
        </div>
    );
};

export default ChatTaskpane;

<|MERGE_RESOLUTION|>--- conflicted
+++ resolved
@@ -105,13 +105,8 @@
 import UsageBadge, { UsageBadgeRef } from './UsageBadge';
 import SignUpForm from './SignUpForm';
 import { codeDiffStripesExtension } from './CodeDiffDisplay';
-<<<<<<< HEAD
 import { getFirstMessage } from './FirstMessage';
-import ChatInput from './ChatMessage/ChatInput';
-=======
-import { getFirstMessageFromCookie } from './FirstMessage';
 import ChatInput, { ContextItemAIOptimized } from './ChatMessage/ChatInput';
->>>>>>> 9628328c
 import ChatMessage from './ChatMessage/ChatMessage';
 import ScrollableSuggestions from './ChatMessage/ScrollableSuggestions';
 import { ChatHistoryManager, IDisplayOptimizedChatItem, PromptType } from './ChatHistoryManager';
@@ -458,13 +453,8 @@
                 const firstMessage = getFirstMessage();
                 if (firstMessage) {
                     await waitForNotebookReady(notebookTracker);
-<<<<<<< HEAD
-                    // Start a new chat with the first message
                     await startNewChat();
-                    await startAgentExecution(firstMessage);
-=======
                     await agentExecution.startAgentExecution(firstMessage, setAgentReviewStatus);
->>>>>>> 9628328c
                 }
 
             } catch (error: unknown) {
