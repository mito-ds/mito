import { CodeMirrorEditor } from '@jupyterlab/codemirror';
import { JupyterFrontEnd } from '@jupyterlab/application';
import { CodeCell } from '@jupyterlab/cells';
import { INotebookTracker } from '@jupyterlab/notebook';
import { IRenderMimeRegistry } from '@jupyterlab/rendermime';
import { ReadonlyPartialJSONObject, UUID } from '@lumino/coreutils';
import { Compartment, StateEffect } from '@codemirror/state';
import OpenAI from "openai";
import React, { useEffect, useRef, useState } from 'react';

import '../../../style/button.css';
import '../../../style/ChatTaskpane.css';
import '../../../style/TextButton.css';
import ChatIcon from '../../icons/ChatIcon';
import ResetIcon from '../../icons/ResetIcon';
import RobotHeadIcon from '../../icons/RobotHeadIcon';
import SupportIcon from '../../icons/SupportIcon';
import ChatInput from './ChatMessage/ChatInput';
import ChatMessage from './ChatMessage/ChatMessage';
import { 
    ChatHistoryManager, 
<<<<<<< HEAD
    IDisplayOptimizedChatHistory, 
=======
    IOutgoingMessage, 
    PromptType 
>>>>>>> b160de23
} from './ChatHistoryManager';
import { codeDiffStripesExtension } from './CodeDiffDisplay';
import DropdownMenu from '../../components/DropdownMenu';
import IconButton from '../../components/IconButton';
import LoadingDots from '../../components/LoadingDots';
import TextAndIconButton from '../../components/TextAndIconButton';
import {
    COMMAND_MITO_AI_APPLY_LATEST_CODE,
    COMMAND_MITO_AI_CELL_TOOLBAR_ACCEPT_CODE,
    COMMAND_MITO_AI_CELL_TOOLBAR_REJECT_CODE,
    COMMAND_MITO_AI_PREVIEW_LATEST_CODE,
    COMMAND_MITO_AI_REJECT_LATEST_CODE,
    COMMAND_MITO_AI_SEND_DEBUG_ERROR_MESSAGE,
    COMMAND_MITO_AI_SEND_EXPLAIN_CODE_MESSAGE,
} from '../../commands';
import { getCodeDiffsAndUnifiedCodeString, UnifiedDiffLine } from '../../utils/codeDiff';
import { getActiveCellID, getCellCodeByID, highlightCodeCell, writeCodeToCellByID } from '../../utils/notebook';
import { getCodeBlockFromMessage, removeMarkdownCodeFormatting } from '../../utils/strings';
import { OperatingSystem } from '../../utils/user';
import type { CompletionWebsocketClient } from '../../utils/websocket/websocketClient';
import { IVariableManager } from '../VariableManager/VariableManagerPlugin';
import { IAgentPlanningCompletionRequest, IChatCompletionRequest, IChatMessageMetadata, ICodeExplainCompletionRequest, ICompletionRequest, IFetchHistoryCompletionRequest, ISmartDebugCompletionRequest } from '../../utils/websocket/models';

const getDefaultChatHistoryManager = (notebookTracker: INotebookTracker, variableManager: IVariableManager): ChatHistoryManager => {
    const chatHistoryManager = new ChatHistoryManager(variableManager, notebookTracker)
    chatHistoryManager.addSystemMessage('You are an expert Python programmer.')
    return chatHistoryManager
}

interface IChatTaskpaneProps {
    notebookTracker: INotebookTracker
    renderMimeRegistry: IRenderMimeRegistry
    variableManager: IVariableManager
    app: JupyterFrontEnd
    operatingSystem: OperatingSystem
    websocketClient: CompletionWebsocketClient;
}

interface ICellStateBeforeDiff {
    codeCellID: string
    code: string
}

export type CodeReviewStatus = 'chatPreview' | 'codeCellPreview' | 'applied'

const ChatTaskpane: React.FC<IChatTaskpaneProps> = ({
    notebookTracker,
    renderMimeRegistry,
    variableManager,
    app,
    operatingSystem,
    websocketClient
}) => {
    const [chatHistoryManager, setChatHistoryManager] = useState<ChatHistoryManager>(() => getDefaultChatHistoryManager(notebookTracker, variableManager));
    const chatHistoryManagerRef = useRef<ChatHistoryManager>(chatHistoryManager);

    const [loadingAIResponse, setLoadingAIResponse] = useState<boolean>(false)

    // Store the original cell before diff so that we can revert to it if the user rejects the AI's code
    const cellStateBeforeDiff = useRef<ICellStateBeforeDiff | undefined>(undefined)

    // Three possible states:
    // 1. chatPreview: state where the user has not yet pressed the apply button.
    // 2. codeCellPreview: state where the user is seeing the code diffs and deciding how they want to respond.
    // 3. applied: state where the user has applied the code to the code cell
    const [codeReviewStatus, setCodeReviewStatus] = useState<CodeReviewStatus>('chatPreview')

    // Add this ref for the chat messages container
    const chatMessagesRef = useRef<HTMLDivElement>(null);

    const [agentModeEnabled, setAgentModeEnabled] = useState<boolean>(false)

    const fetchInitialChatHistory = async (): Promise<OpenAI.Chat.ChatCompletionMessageParam[]> => {
        await websocketClient.ready;

        const fetchHistoryCompletionRequest: IFetchHistoryCompletionRequest = {
            type: 'fetch_history',
            message_id: UUID.uuid4(),
            metadata: {
                promptType: 'fetch_history'
            },
            stream: false
        }
        
        const chatHistoryResponse = await websocketClient.sendMessage(fetchHistoryCompletionRequest);

        return chatHistoryResponse.items.map((item: any) => ({
            role: item.role,
            content: item.content
        }));
    };

    useEffect(() => {
        const initializeChatHistory = async () => {
          try {
            // 1. Check that the websocket client is ready
            await websocketClient.ready;
      
            // 2. Fetch or load the initial chat history
            const history = await fetchInitialChatHistory();
      
            // 3. Create a fresh ChatHistoryManager and add the initial messages
            const newChatHistoryManager = getDefaultChatHistoryManager(
              notebookTracker,
              variableManager
            );
      
            // 4. Add messages to the ChatHistoryManager
            history.forEach(item => {
                console.log(item)
                try {
                    // If the user sent a message in agent mode, the ai response will be a JSON object
                    // which we need to parse. 
                    const agentResponse = JSON.parse(item.content as string);
                    handleAgentResponse(agentResponse, newChatHistoryManager);
                } catch {
                    newChatHistoryManager.addChatMessageFromHistory(item);
                }
            });
      
            // 5. Update the state with the new ChatHistoryManager
            setChatHistoryManager(newChatHistoryManager);
          } catch (error) {
            const newChatHistoryManager = getDefaultChatHistoryManager(
              notebookTracker,
              variableManager
            );
            newChatHistoryManager.addAIMessageFromResponse(
              (error as any).hint ? (error as any).hint : `${error}`,
              'chat',
              true
            );
            setChatHistoryManager(newChatHistoryManager);
          }
        };
      
        initializeChatHistory();
      }, [websocketClient]);

    useEffect(() => {
        /* 
            Why we use a ref (chatHistoryManagerRef) instead of directly accessing the state (chatHistoryManager):

            The reason we use a ref here is because the function `applyLatestCode` is registered once 
            when the component mounts via `app.commands.addCommand`. If we directly used `chatHistoryManager`
            in the command's execute function, it would "freeze" the state at the time of the registration 
            and wouldn't update as the state changes over time.

            React's state (`useState`) is asynchronous, and the registered command won't automatically pick up the 
            updated state unless the command is re-registered every time the state changes, which would require 
            unregistering and re-registering the command, causing unnecessary complexity.

            By using a ref (`chatHistoryManagerRef`), we are able to keep a persistent reference to the 
            latest version of `chatHistoryManager`, which is updated in this effect whenever the state 
            changes. This allows us to always access the most recent state of `chatHistoryManager` in the 
            `applyLatestCode` function, without needing to re-register the command or cause unnecessary re-renders.

            We still use `useState` for `chatHistoryManager` so that we can trigger a re-render of the chat
            when the state changes.
        */
        chatHistoryManagerRef.current = chatHistoryManager;
    }, [chatHistoryManager]);


    const getDuplicateChatHistoryManager = () => {

        /*
            We use getDuplicateChatHistoryManager() instead of directly accessing the state variable because 
            the COMMAND_MITO_AI_SEND_MESSAGE is registered in a useEffect on initial render, which
            would otherwise always use the initial state values. By using a function, we ensure we always
            get the most recent chat history, even when the command is executed later.        
        */
        return chatHistoryManagerRef.current.createDuplicateChatHistoryManager()
    }

    /* 
        Send a message with a specific input, clearing what is currently in the chat input.
        This is useful when we want to send the error message from the MIME renderer directly
        to the AI chat.
    */
    const sendDebugErrorMessage = async (errorMessage: string) => {
        // Step 0: Reject the previous Ai generated code if they did not accept it
        rejectAICode()

        // Step 1: Clear the chat history, and add the new error message
        const newChatHistoryManager = clearChatHistory()
        const smartDebugMetadata = newChatHistoryManager.addDebugErrorMessage(errorMessage)
        setChatHistoryManager(newChatHistoryManager)

        // Step 2: Send the message to the AI
        const smartDebugCompletionRequest: ISmartDebugCompletionRequest = {
            type: 'smartDebug',
            message_id: UUID.uuid4(),
            metadata: smartDebugMetadata,
            stream: false
        }
        await _sendMessageAndSaveResponse(smartDebugCompletionRequest, newChatHistoryManager)
    }

    const sendExplainCodeMessage = async () => {
        // Step 0: Reject the previous Ai generated code if they did not accept it
        rejectAICode()

        // Step 1: Clear the chat history, and add the explain code message
        const newChatHistoryManager = clearChatHistory()
        const explainCodeMetadata = newChatHistoryManager.addExplainCodeMessage()
        setChatHistoryManager(newChatHistoryManager)

        // Step 2: Send the message to the AI
        const explainCompletionRequest: ICodeExplainCompletionRequest = {
            type: 'codeExplain',
            message_id: UUID.uuid4(),
            metadata: explainCodeMetadata,
            stream: false
        }
        await _sendMessageAndSaveResponse(explainCompletionRequest, newChatHistoryManager)

        // Step 3: No post processing step needed for explaining code. 
    }

    /* 
        Send whatever message is currently in the chat input
    */
    const sendChatInputMessage = async (input: string, messageIndex?: number, overridePromptType?: 'agent:execution') => {
        // Step 0: Reject the previous Ai generated code if they did not accept it
        rejectAICode()

        // Step 1: Add the user's message to the chat history
        const newChatHistoryManager = getDuplicateChatHistoryManager()
        var chatMessageMetadata: IChatMessageMetadata;
        if (messageIndex !== undefined) {
            chatMessageMetadata = newChatHistoryManager.updateMessageAtIndex(messageIndex, input)
        } else {
            chatMessageMetadata = newChatHistoryManager.addChatInputMessage(input)
        }

        // If the user is in agent mode, we override the prompt type to be 'agent:execution'
        // This gets used in the backend for logging purposes.
        if (overridePromptType) {
            chatMessageMetadata.promptType = overridePromptType
        }

        setChatHistoryManager(newChatHistoryManager)

        // Step 2: Scroll to the bottom of the chat messages container
        // Add a small delay to ensure the new message is rendered
        setTimeout(() => {
            chatMessagesRef.current?.scrollTo({
                top: chatMessagesRef.current.scrollHeight,
                behavior: 'smooth'
            });
        }, 100);

        // Step 3: Send the message to the AI
        const chatCompletionRequest: IChatCompletionRequest = {
            type: 'chat',
            message_id: UUID.uuid4(),
            metadata: chatMessageMetadata,
            stream: false
        }
        await _sendMessageAndSaveResponse(chatCompletionRequest, newChatHistoryManager)

        // Step 4: Scroll to the bottom of the chat smoothly
        setTimeout(() => {
            const chatContainer = chatMessagesRef.current;
            if (chatContainer) {
                chatContainer.scrollTo({
                    top: chatContainer.scrollHeight,
                    behavior: 'smooth'
                });
            }
        }, 100);

        return true
    }

    const handleUpdateMessage = async (
        messageIndex: number,
        newContent: string,
        promptType: PromptType
    ) => {
        if (promptType === 'agent:planning' && messageIndex !== 1) {
            // In agent planning mode we only update the message locally without sending it to the AI
            // because the user has not yet confirmed that they want the AI to process these messages 
            // until they hit the submit button.
            const newChatHistoryManager = getDuplicateChatHistoryManager()
            newChatHistoryManager.updateMessageAtIndex(messageIndex, newContent, true)
            setChatHistoryManager(newChatHistoryManager)
        } else if (agentModeEnabled && messageIndex === 1) { 
<<<<<<< HEAD
            // If editing the original agent message, send it as a new agent message.
            sendAgentPlanningMessage(newContent)
=======
            // If editing the original agent message
            sendAgentMessage(newContent, messageIndex)
>>>>>>> b160de23
        } else {
            sendChatInputMessage(newContent, messageIndex)
        }
    };

<<<<<<< HEAD
    const sendAgentPlanningMessage = async (message: string) => {
=======
    const sendAgentMessage = async (message: string, messageIndex?: number) => {
        console.log('Sending agent message: ', message)
>>>>>>> b160de23
        // Step 0: Reject the previous Ai generated code if they did not accept it
        rejectAICode()

        // Step 1: Add user message to chat history
        const newChatHistoryManager = getDuplicateChatHistoryManager()
<<<<<<< HEAD
        const agentPlanningMetadata = newChatHistoryManager.addAgentMessage(message)
=======
        const outgoingMessage = newChatHistoryManager.addAgentMessage(message, messageIndex)
>>>>>>> b160de23
        setChatHistoryManager(newChatHistoryManager)

        // Step 2: Send the message to the AI
        const agentPlanningCompletionRequest: IAgentPlanningCompletionRequest = {
            type: 'agent:planning',
            message_id: UUID.uuid4(),
            metadata: agentPlanningMetadata,
            stream: false
        }
        await _sendMessageAndSaveResponse(agentPlanningCompletionRequest, newChatHistoryManager)
    }

    const _sendMessageAndSaveResponse = async (completionRequest: ICompletionRequest, newChatHistoryManager: ChatHistoryManager) => {
        setLoadingAIResponse(true)

        try {
            await websocketClient.ready;

            const aiResponse = await websocketClient.sendMessage(completionRequest);

            if (aiResponse.error) {
                console.error('Error calling OpenAI API:', aiResponse.error);
                newChatHistoryManager.addAIMessageFromResponse(
                    aiResponse.error.hint
                        ? aiResponse.error.hint
                        : `${aiResponse.error.error_type}: ${aiResponse.error.title}`,
                    completionRequest.metadata.promptType, // #TODO: Why are we storing the prompt type in the AI response?
                    true,
                    aiResponse.error.title
                );
                setChatHistoryManager(newChatHistoryManager);
            } else {
                const content = aiResponse.items[0].content || '';

                if (completionRequest.metadata.promptType === 'agent:planning') {
                    // If the user is in agent mode, the ai response is a JSON object
                    // which we need to parse. 
                    const agentResponse = JSON.parse(content);
                    handleAgentResponse(agentResponse, newChatHistoryManager);
                } else {
                    // For all other prompt types, we can just add the content to the chat history
                    aiResponse.items.forEach((item: any) => {
                        newChatHistoryManager.addAIMessageFromResponse(
                            item.content || '',
                            completionRequest.metadata.promptType
                        );
                    });
                    setChatHistoryManager(newChatHistoryManager);
                }
            }
        } catch (error) {
            newChatHistoryManager.addAIMessageFromResponse(
                (error as any).hint ? (error as any).hint : `${error}`,
                completionRequest.metadata.promptType,
                true
            );
            setChatHistoryManager(newChatHistoryManager);
            console.error('Error calling OpenAI API:', error);
        } finally {
            // Reset states to allow future messages to show the "Apply" button
            setCodeReviewStatus('chatPreview');

            setLoadingAIResponse(false);
        }
    }

    const handleAgentResponse = (
        agentResponse: { actions: string[], dependencies: string[] }, newChatHistoryManager: ChatHistoryManager
    ) => {
        newChatHistoryManager.addAIMessageFromResponse(
            "Based on your request, I've outlined a step-by-step plan. Please review each step carefully. If you'd like to add details or make any changes, you can edit each step directly. Once everything looks good, press Go at the bottom of the task pane to proceed.",
            'chat'
        )

        // If there are dependencies, we need to add them to the top of the chat history 
        if (agentResponse.dependencies.length > 0) {
            newChatHistoryManager.addAIMessageFromResponse(
                `Install the following dependencies: ${agentResponse.dependencies.join(', ')}`,
                'agent:planning'
            )
        }

        // Loop through each action in the agent response 
        // and add it to the chat history.
        let n = 1;
        agentResponse.actions.forEach((action: string) => {
            newChatHistoryManager.addAIMessageFromResponse(
                `Step ${n}: ${action}`,
                'agent:planning'
            );
            n++;
        });

        newChatHistoryManager.addAIMessageFromResponse(
            "If everything looks good, use the start button at the bottom of the task pane to proceed. By doing so, you grant Mito AI permission to execute the code in this notebook.",
            'chat'
        )

        setChatHistoryManager(newChatHistoryManager);
    }

    const executeAgentPlan = async () => {
        setAgentModeEnabled(false)

        // Get the plan from the chat history
        const plan = chatHistoryManager.getDisplayOptimizedHistory().filter(message => message.type === 'openai message:agent:planning')

        // Move to the last cell of the notebook
        // We don't want to overwrite any code in the notebook
        const notebook = notebookTracker.currentWidget?.content;
        if (notebook) {
            notebook.activeCellIndex = notebook.widgets.length - 1;
        }

        // Insert a new cell at the bottom
        await app.commands.execute("notebook:insert-cell-below");

        // Loop through each message in the plan and send it to the AI
        for (const agentMessage of plan) {
            const success = await sendChatInputMessage(agentMessage.message.content as string, undefined, 'agent:execution')

            // If the message fails, break out of the loop
            if (!success) {
                break
            }

            await new Promise<void>((resolve) => {
                // Adding a small delay to make it easier for users to follow along
                setTimeout(async () => {
                    await previewAICode()
                    await acceptAICode()
                    await app.commands.execute("notebook:run-cell-and-insert-below");
                    resolve();
                }, 1000);
            });
        }
    }

    const updateCodeDiffStripes = (aiMessage: OpenAI.ChatCompletionMessageParam | undefined) => {
        if (!aiMessage) {
            return
        }

        const codeCellID = getActiveCellID(notebookTracker)
        const activeCellCode = getCellCodeByID(notebookTracker, codeCellID)

        if (codeCellID === undefined || activeCellCode === undefined) {
            return
        }

        // Extract the code from the AI's message and then calculate the code diffs
        const aiGeneratedCode = getCodeBlockFromMessage(aiMessage);
        const aiGeneratedCodeCleaned = removeMarkdownCodeFormatting(aiGeneratedCode || '');
        const { unifiedCodeString, unifiedDiffs } = getCodeDiffsAndUnifiedCodeString(activeCellCode, aiGeneratedCodeCleaned)


        // Store the code cell ID where we write the code diffs so that we can
        // accept or reject the code diffs to the correct cell
        cellStateBeforeDiff.current = { codeCellID: codeCellID, code: activeCellCode }

        // Temporarily write the unified code string to the active cell so we can display
        // the code diffs to the user
        writeCodeToCellByID(notebookTracker, unifiedCodeString, codeCellID)
        updateCodeCellsExtensions(unifiedDiffs)

        // Briefly highlight the code cell to draw the user's attention to it
        highlightCodeCell(notebookTracker, codeCellID)
    }

    const displayOptimizedChatHistory = chatHistoryManager.getDisplayOptimizedHistory()

    const previewAICode = () => {
        setCodeReviewStatus('codeCellPreview')
        updateCodeDiffStripes(chatHistoryManagerRef.current.getLastAIMessage()?.message)
        updateCellToolbarButtons()
    }

    const acceptAICode = () => {
        const latestChatHistoryManager = chatHistoryManagerRef.current;
        const lastAIMessage = latestChatHistoryManager.getLastAIMessage()

        if (!lastAIMessage || !cellStateBeforeDiff.current) {
            return
        }

        const aiGeneratedCode = getCodeBlockFromMessage(lastAIMessage.message);
        if (!aiGeneratedCode) {
            return
        }

        setCodeReviewStatus('applied')

        // Write to the cell that has the code diffs
        writeCodeToCellAndTurnOffDiffs(aiGeneratedCode, cellStateBeforeDiff.current.codeCellID)

        // Focus on the active cell after the code is written
        const notebook = notebookTracker.currentWidget?.content;
        const activeCell = notebook?.activeCell;
        if (activeCell) {
            activeCell.activate();
        }
    }

    const rejectAICode = () => {
        if (cellStateBeforeDiff.current === undefined) {
            return
        }

        setCodeReviewStatus('chatPreview')
        writeCodeToCellAndTurnOffDiffs(cellStateBeforeDiff.current.code, cellStateBeforeDiff.current.codeCellID)
    }

    const writeCodeToCellAndTurnOffDiffs = (code: string, codeCellID: string | undefined) => {
        updateCodeCellsExtensions(undefined)
        cellStateBeforeDiff.current = undefined

        if (codeCellID !== undefined) {
            writeCodeToCellByID(notebookTracker, code, codeCellID)
            updateCellToolbarButtons()
        }
    }

    const clearChatHistory = () => {
        // Reset frontend chat history
        const newChatHistoryManager = getDefaultChatHistoryManager(notebookTracker, variableManager)
        setChatHistoryManager(newChatHistoryManager);

        // Notify the backend to clear the prompt history
        websocketClient.sendMessage({
            type: 'clear_history',
            message_id: UUID.uuid4(),
            metadata: {
                promptType: 'clear_history'
            },
            stream: false,
        });

        return newChatHistoryManager
    }

    useEffect(() => {
        /* 
            Add a new command to the JupyterLab command registry that applies the latest AI generated code
            to the active code cell. Do this inside of the useEffect so that we only register the command
            the first time we create the chat. Registering the command when it is already created causes
            errors.
        */
        app.commands.addCommand(COMMAND_MITO_AI_PREVIEW_LATEST_CODE, {
            execute: () => {
                previewAICode()
            }
        });

        app.commands.addCommand(COMMAND_MITO_AI_APPLY_LATEST_CODE, {
            execute: () => {
                acceptAICode()
            }
        });

        app.commands.addCommand(COMMAND_MITO_AI_REJECT_LATEST_CODE, {
            execute: () => {
                rejectAICode()
            }
        });

        /* 
            Add a new command to the JupyterLab command registry that sends the current chat message.
            We use this to automatically send the message when the user adds an error to the chat. 
        */
        app.commands.addCommand(COMMAND_MITO_AI_SEND_DEBUG_ERROR_MESSAGE, {
            execute: (args?: ReadonlyPartialJSONObject) => {
                if (args?.input) {
                    sendDebugErrorMessage(args.input.toString())
                }
            }
        });

        app.commands.addCommand(COMMAND_MITO_AI_SEND_EXPLAIN_CODE_MESSAGE, {
            execute: () => {
                sendExplainCodeMessage()
            }
        });


        /* 
            Register the code cell toolbar buttons for accepting and rejecting code.
        */
        app.commands.addCommand(COMMAND_MITO_AI_CELL_TOOLBAR_ACCEPT_CODE, {
            label: `Accept ${operatingSystem === 'mac' ? '⌘Y' : 'Ctrl+Y'}`,
            className: 'text-button-mito-ai button-base button-green',
            caption: 'Accept Code',
            execute: () => { acceptAICode() },
            // We use the cellStateBeforeDiff because it contains the code cell ID that we want to write to
            // and it will only be set when the codeReviewStatus is 'codeCellPreview'
            isVisible: () => {
                try {
                    return notebookTracker.activeCell?.model.id === cellStateBeforeDiff.current?.codeCellID
                } catch (error) {
                    return false;
                }
            }
        });

        app.commands.addCommand(COMMAND_MITO_AI_CELL_TOOLBAR_REJECT_CODE, {
            label: `Reject ${operatingSystem === 'mac' ? '⌘U' : 'Ctrl+U'}`,
            className: 'text-button-mito-ai button-base button-red',
            caption: 'Reject Code',
            execute: () => { rejectAICode() },
            isVisible: () => {
                try {
                    return notebookTracker.activeCell?.model.id === cellStateBeforeDiff.current?.codeCellID
                } catch (error) {
                    return false;
                }
            }
        });
    }, []);

    useEffect(() => {
        // Register keyboard shortcuts 
        const accelYDisposable = app.commands.addKeyBinding({
            command: codeReviewStatus === 'chatPreview' ?
                COMMAND_MITO_AI_PREVIEW_LATEST_CODE :
                COMMAND_MITO_AI_APPLY_LATEST_CODE,
            keys: ['Accel Y'],
            selector: 'body',
        });

        const accelDDisposable = app.commands.addKeyBinding({
            command: COMMAND_MITO_AI_REJECT_LATEST_CODE,
            keys: ['Accel U'],
            selector: 'body',
            preventDefault: true,
        });


        // Clean up the key bindings when the component unmounts or when codeReviewStatus changes
        // This prevents keyboard shortcuts from persisting when they shouldn't.
        return () => {
            accelYDisposable.dispose();
            accelDDisposable.dispose();
        };
    }, [codeReviewStatus]);

    const updateCellToolbarButtons = () => {
        // Tell Jupyter to re-evaluate if the toolbar buttons should be visible.
        // Without this, the user needs to take some action, like switching to a different cell 
        // and then switching back in order for the Jupyter to re-evaluate if it should
        // show the toolbar buttons.
        app.commands.notifyCommandChanged(COMMAND_MITO_AI_CELL_TOOLBAR_ACCEPT_CODE);
        app.commands.notifyCommandChanged(COMMAND_MITO_AI_CELL_TOOLBAR_REJECT_CODE);
    }

    // Create a WeakMap to store compartments per code cell
    const codeDiffStripesCompartments = React.useRef(new WeakMap<CodeCell, Compartment>());

    // Function to update the extensions of code cells
    const updateCodeCellsExtensions = ((unifiedDiffLines: UnifiedDiffLine[] | undefined) => {
        const notebook = notebookTracker.currentWidget?.content;
        if (!notebook) {
            return;
        }

        const activeCellIndex = notebook.activeCellIndex

        notebook.widgets.forEach((cell, index) => {
            if (cell.model.type === 'code') {
                const isActiveCodeCell = activeCellIndex === index
                const codeCell = cell as CodeCell;
                const cmEditor = codeCell.editor as CodeMirrorEditor;
                const editorView = cmEditor?.editor;

                if (editorView) {
                    let compartment = codeDiffStripesCompartments.current.get(codeCell);

                    if (!compartment) {
                        // Create a new compartment and store it
                        compartment = new Compartment();
                        codeDiffStripesCompartments.current.set(codeCell, compartment);

                        // Apply the initial configuration
                        editorView.dispatch({
                            effects: StateEffect.appendConfig.of(
                                compartment.of(unifiedDiffLines !== undefined && isActiveCodeCell ? codeDiffStripesExtension({ unifiedDiffLines: unifiedDiffLines }) : [])
                            ),
                        });
                    } else {
                        // Reconfigure the compartment
                        editorView.dispatch({
                            effects: compartment.reconfigure(
                                unifiedDiffLines !== undefined && isActiveCodeCell ? codeDiffStripesExtension({ unifiedDiffLines: unifiedDiffLines }) : []
                            ),
                        });
                    }
                } else {
                    console.log('Mito AI: editor view not found when applying code diff stripes')
                }
            }
        });
    });

    const lastAIMessagesIndex = chatHistoryManager.getLastAIMessageIndex()

    const agentMenuItems = [
        {
            label: 'Chat',
            onClick: () => {
                clearChatHistory()
                setAgentModeEnabled(false);
            },
            primaryIcon: ChatIcon,
        },
        {
            label: 'Agent',
            onClick: () => {
                clearChatHistory()
                setAgentModeEnabled(true);
            },
            primaryIcon: RobotHeadIcon,
        }
    ];

    return (
        <div className="chat-taskpane">
            <div className="chat-taskpane-header">
                <DropdownMenu
                    trigger={
                        <TextAndIconButton
                            text={agentModeEnabled ? 'Agent ▾' : 'Chat ▾'}
                            icon={agentModeEnabled ? RobotHeadIcon : ChatIcon}
                            title={'Enter Agent Mode'}
                            variant='purple'
                            width='fit-contents'
                            iconPosition='left'
                            onClick={() => { }}
                        />
                    }
                    items={agentMenuItems}
                />
                <div className="chat-taskpane-header-buttons">
                    <IconButton
                        icon={<SupportIcon />}
                        title="Get Help"
                        onClick={() => {
                            window.open('mailto:founders@sagacollab.com?subject=Mito AI Chat Support', '_blank');
                        }}
                    />
                    <IconButton
                        icon={<ResetIcon />}
                        title="Clear the chat history"
                        onClick={() => { clearChatHistory() }}
                    />
                </div>
            </div>
            <div className="chat-messages" ref={chatMessagesRef}>
                {displayOptimizedChatHistory.length <= 1 &&
                    <div className="chat-empty-message">
                        <p className="long-message">
                            Ask your personal Python expert anything!
                            <br />
                            Hint:
                            {[
                                " Use @ to reference variables.",
                                ` Use ${operatingSystem === 'mac' ? '⌘' : 'CTRL'} + E to chat with Mito AI.`,
                                ` Use ${operatingSystem === 'mac' ? '⌘' : 'CTRL'} + Y to preview code suggestions.`
                            ][Math.floor(Math.random() * 3)]}
                        </p>
                        <p className="short-message">
                            Ask me anything!
                        </p>
                    </div>
                }
                {displayOptimizedChatHistory.map((displayOptimizedChat, index) => {
                    return (
                        <ChatMessage
                            message={displayOptimizedChat.message}
                            promptType={displayOptimizedChat.promptType}
                            messageType={displayOptimizedChat.type}
                            codeCellID={displayOptimizedChat.codeCellID}
                            mitoAIConnectionError={displayOptimizedChat.type === 'connection error'}
                            mitoAIConnectionErrorType={displayOptimizedChat.mitoAIConnectionErrorType || null}
                            messageIndex={index}
                            notebookTracker={notebookTracker}
                            renderMimeRegistry={renderMimeRegistry}
                            app={app}
                            isLastAiMessage={index === lastAIMessagesIndex}
                            operatingSystem={operatingSystem}
                            previewAICode={previewAICode}
                            acceptAICode={acceptAICode}
                            rejectAICode={rejectAICode}
                            onUpdateMessage={handleUpdateMessage}
                            variableManager={variableManager}
                            codeReviewStatus={codeReviewStatus}
                        />
                    )
                }).filter(message => message !== null)}
                {loadingAIResponse &&
                    <div className="chat-loading-message">
                        Thinking <LoadingDots />
                    </div>
                }
            </div>
            {agentModeEnabled && displayOptimizedChatHistory.some(msg =>
                msg.type === 'openai message:agent:planning'
            ) ? (
                <button
                    className="button-base button-purple"
                    onClick={executeAgentPlan}
                >
                    Let's go!
                </button>
            ) : (
                <>
                    <ChatInput
                        initialContent={''}
                        placeholder={agentModeEnabled ? 'Ask agent to do anything' : displayOptimizedChatHistory.length < 2 ? `Ask question (${operatingSystem === 'mac' ? '⌘' : 'Ctrl'}E), @ to mention` : `Ask followup (${operatingSystem === 'mac' ? '⌘' : 'Ctrl'}E), @ to mention`}
                        onSave={agentModeEnabled ? sendAgentPlanningMessage : sendChatInputMessage}
                        onCancel={undefined}
                        isEditing={false}
                        variableManager={variableManager}
                        notebookTracker={notebookTracker}
                        renderMimeRegistry={renderMimeRegistry}
                        agentModeEnabled={agentModeEnabled}
                    />
                    {agentModeEnabled &&
                        <>
                            {/* <div className="agent-mode-container">
                                <input placeholder="Enter your CSV file path" className="chat-input chat-input-container" />
                            </div>
                            <button
                                className="button-base button-purple"
                                onClick={() => { console.log('REPLACE_ME') }}
                            >
                                Create plan
                            </button> */}
                        </>
                    }
                </>
            )}
        </div>
    );
};

export default ChatTaskpane;<|MERGE_RESOLUTION|>--- conflicted
+++ resolved
@@ -17,15 +17,7 @@
 import SupportIcon from '../../icons/SupportIcon';
 import ChatInput from './ChatMessage/ChatInput';
 import ChatMessage from './ChatMessage/ChatMessage';
-import { 
-    ChatHistoryManager, 
-<<<<<<< HEAD
-    IDisplayOptimizedChatHistory, 
-=======
-    IOutgoingMessage, 
-    PromptType 
->>>>>>> b160de23
-} from './ChatHistoryManager';
+import { ChatHistoryManager, PromptType } from './ChatHistoryManager';
 import { codeDiffStripesExtension } from './CodeDiffDisplay';
 import DropdownMenu from '../../components/DropdownMenu';
 import IconButton from '../../components/IconButton';
@@ -314,34 +306,20 @@
             newChatHistoryManager.updateMessageAtIndex(messageIndex, newContent, true)
             setChatHistoryManager(newChatHistoryManager)
         } else if (agentModeEnabled && messageIndex === 1) { 
-<<<<<<< HEAD
             // If editing the original agent message, send it as a new agent message.
-            sendAgentPlanningMessage(newContent)
-=======
-            // If editing the original agent message
-            sendAgentMessage(newContent, messageIndex)
->>>>>>> b160de23
+            sendAgentPlanningMessage(newContent, messageIndex)
         } else {
             sendChatInputMessage(newContent, messageIndex)
         }
     };
 
-<<<<<<< HEAD
-    const sendAgentPlanningMessage = async (message: string) => {
-=======
-    const sendAgentMessage = async (message: string, messageIndex?: number) => {
-        console.log('Sending agent message: ', message)
->>>>>>> b160de23
+    const sendAgentPlanningMessage = async (message: string, messageIndex?: number) => {
         // Step 0: Reject the previous Ai generated code if they did not accept it
         rejectAICode()
 
         // Step 1: Add user message to chat history
         const newChatHistoryManager = getDuplicateChatHistoryManager()
-<<<<<<< HEAD
-        const agentPlanningMetadata = newChatHistoryManager.addAgentMessage(message)
-=======
-        const outgoingMessage = newChatHistoryManager.addAgentMessage(message, messageIndex)
->>>>>>> b160de23
+        const agentPlanningMetadata = newChatHistoryManager.addAgentMessage(message, messageIndex)
         setChatHistoryManager(newChatHistoryManager)
 
         // Step 2: Send the message to the AI
