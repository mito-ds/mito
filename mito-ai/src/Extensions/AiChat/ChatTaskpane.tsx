--- conflicted
+++ resolved
@@ -28,12 +28,10 @@
 import OpenAI from "openai";
 import ChatInput from './ChatMessage/ChatInput';
 import SupportIcon from '../../icons/SupportIcon';
-<<<<<<< HEAD
+
 import { LabIcon } from '@jupyterlab/ui-components';
 import LightbulbIcon from '../../../src/icons/LightbulbIcon.svg'
-=======
 import type { CompletionWebsocketClient } from '../../utils/websocket/websocketClient';
->>>>>>> 43627540
 
 export const lightBulbIcon = new LabIcon({
     name: 'lightbulb-icon',
