--- conflicted
+++ resolved
@@ -83,15 +83,10 @@
 import { getFirstMessageFromCookie } from './FirstMessage';
 import CTACarousel from './CTACarousel';
 import NextStepsPills from '../../components/NextStepsPills';
-<<<<<<< HEAD
 import { undoIcon } from '@jupyterlab/ui-components';
 import TextAndIconButton from '../../components/TextAndIconButton';
-=======
-import UndoIcon from '../../icons/UndoIcon';
-import TextAndIconButton from '../../components/TextAndIconButton';
+import { waitForNotebookReady } from '../../utils/waitForNotebookReady';
 import { createCheckpoint, restoreCheckpoint } from '../../utils/checkpoint';
-import { waitForNotebookReady } from '../../utils/waitForNotebookReady';
->>>>>>> 7a9115f2
 
 const AGENT_EXECUTION_DEPTH_LIMIT = 20
 
@@ -194,35 +189,6 @@
     // Track if checkpoint exists for UI updates
     const [hasCheckpoint, setHasCheckpoint] = useState<boolean>(false);
 
-<<<<<<< HEAD
-    const createCheckpoint = async (): Promise<void> => {
-        // By saving the notebook, we create a checkpoint that we can restore from
-        await app.commands.execute("docmanager:save")
-        // Despite what the docs say, this does not seem to do anything:
-        // await app.commands.execute("logconsole:add-checkpoint")
-        setHasCheckpoint(true)
-    }
-    
-    const restoreCheckpoint =  async (): Promise<void> => {    
-        // Restore the checkpoint        
-        await app.commands.execute("docmanager:restore-checkpoint")
-        setHasCheckpoint(false)
-
-        // Add a message to the chat history
-        const newChatHistoryManager = getDuplicateChatHistoryManager();
-        newChatHistoryManager.addAIMessageFromResponse(
-            "I've reverted all previous changes",
-            "chat",
-            false
-        )
-        setChatHistoryManager(newChatHistoryManager);           
-        
-        // Restart the run all
-        await app.commands.execute("notebook:restart-run-all")
-    }
-
-=======
->>>>>>> 7a9115f2
     const updateModelOnBackend = async (model: string): Promise<void> => {
         try {
             await websocketClient.sendMessage({
@@ -347,12 +313,9 @@
         
         // Clear agent checkpoint when starting new chat
         setHasCheckpoint(false)
-<<<<<<< HEAD
-=======
 
         // Enable follow mode when starting a new chat
         setAutoScrollFollowMode(true);
->>>>>>> 7a9115f2
 
         // Reset frontend chat history
         const newChatHistoryManager = getDefaultChatHistoryManager(notebookTracker, contextManager);
@@ -988,11 +951,7 @@
     }
 
     const startAgentExecution = async (input: string, messageIndex?: number, selectedRules?: string[]): Promise<void> => {
-<<<<<<< HEAD
-        await createCheckpoint();
-=======
         await createCheckpoint(app, setHasCheckpoint);
->>>>>>> 7a9115f2
         setAgentExecutionStatus('working')
 
         // Enable follow mode when user starts agent execution
@@ -1542,15 +1501,9 @@
                         <div className='message message-assistant-chat'>
                             <TextAndIconButton
                                 text="Revert changes"
-<<<<<<< HEAD
                                 icon={undoIcon.react}
                                 title="Revert changes"
-                                onClick={() => restoreCheckpoint()}
-=======
-                                icon={UndoIcon}
-                                title="Revert changes"
                                 onClick={() => restoreCheckpoint(app, notebookTracker, setHasCheckpoint, getDuplicateChatHistoryManager, setChatHistoryManager)}
->>>>>>> 7a9115f2
                                 variant="gray"
                                 width="fit-contents"
                                 iconPosition="left"
@@ -1608,11 +1561,7 @@
                             leftText="Chat"
                             leftTooltip="Chat mode suggests an edit to the active cell and let's you decide to accept or reject it."
                             rightText="Agent"
-<<<<<<< HEAD
-                            title="Switch between Chat and Agent mode"
-=======
                             rightTooltip="Agent mode writes and executes code until it's finished your request."
->>>>>>> 7a9115f2
                             isLeftSelected={!agentModeEnabled}
                             onChange={async (isLeftSelected) => {
                                 await startNewChat(); // TODO: delete thread instead of starting new chat
