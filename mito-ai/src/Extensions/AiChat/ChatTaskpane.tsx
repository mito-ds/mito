--- conflicted
+++ resolved
@@ -1063,6 +1063,7 @@
                 }
             </div>
             <ChatInput
+                app={app}
                 initialContent={''}
                 placeholder={
                     agentExecutionStatus === 'working' ? 'Agent is working...' :
@@ -1132,36 +1133,6 @@
                         'Stop Agent'
                     )}
                 </button>
-<<<<<<< HEAD
-            ) : (
-                <>
-                    <ChatInput
-                        initialContent={''}
-                        placeholder={agentModeEnabled ? 'Ask agent to do anything' : displayOptimizedChatHistory.length < 2 ? `Ask question (${operatingSystem === 'mac' ? '⌘' : 'Ctrl'}E), @ to mention` : `Ask followup (${operatingSystem === 'mac' ? '⌘' : 'Ctrl'}E), @ to mention`}
-                        onSave={agentModeEnabled ? sendAgentMessage : sendChatInputMessage}
-                        onCancel={undefined}
-                        isEditing={false}
-                        variableManager={variableManager}
-                        notebookTracker={notebookTracker}
-                        renderMimeRegistry={renderMimeRegistry}
-                        app={app}
-                    />
-                    {agentModeEnabled &&
-                        <>
-                            {/* <div className="agent-mode-container">
-                                <input placeholder="Enter your CSV file path" className="chat-input chat-input-container" />
-                            </div>
-                            <button
-                                className="button-base button-purple"
-                                onClick={() => { console.log('REPLACE_ME') }}
-                            >
-                                Create plan
-                            </button> */}
-                        </>
-                    }
-                </>
-=======
->>>>>>> 0fe9631f
             )}
         </div>
     );
