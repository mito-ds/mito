import React, { useEffect, useRef, useState } from 'react';
import '../../../style/ChatTaskpane.css';
import '../../../style/button.css';
import '../../../style/TextButton.css';
import { INotebookTracker } from '@jupyterlab/notebook';
import { writeCodeToCellByID, getCellCodeByID, getActiveCellID, highlightCodeCell } from '../../utils/notebook';
import ChatMessage from './ChatMessage/ChatMessage';
import { IRenderMimeRegistry } from '@jupyterlab/rendermime';
import { ChatHistoryManager, IOutgoingMessage } from './ChatHistoryManager';
import { IVariableManager } from '../VariableManager/VariableManagerPlugin';
import LoadingDots from '../../components/LoadingDots';
import { JupyterFrontEnd } from '@jupyterlab/application';
import { getCodeBlockFromMessage, removeMarkdownCodeFormatting } from '../../utils/strings';
import {
    COMMAND_MITO_AI_PREVIEW_LATEST_CODE,
    COMMAND_MITO_AI_APPLY_LATEST_CODE,
    COMMAND_MITO_AI_REJECT_LATEST_CODE,
    COMMAND_MITO_AI_SEND_DEBUG_ERROR_MESSAGE,
    COMMAND_MITO_AI_SEND_EXPLAIN_CODE_MESSAGE,
    COMMAND_MITO_AI_CELL_TOOLBAR_ACCEPT_CODE,
    COMMAND_MITO_AI_CELL_TOOLBAR_REJECT_CODE
} from '../../commands';
import { ReadonlyPartialJSONObject, UUID } from '@lumino/coreutils';
import ResetIcon from '../../icons/ResetIcon';
import IconButton from '../../components/IconButton';
import { OperatingSystem } from '../../utils/user';
import { getCodeDiffsAndUnifiedCodeString, UnifiedDiffLine } from '../../utils/codeDiff';
import { CodeMirrorEditor } from '@jupyterlab/codemirror';
import { CodeCell } from '@jupyterlab/cells';
import { StateEffect, Compartment } from '@codemirror/state';
import { codeDiffStripesExtension } from './CodeDiffDisplay';
import OpenAI from "openai";
import ChatInput from './ChatMessage/ChatInput';
import SupportIcon from '../../icons/SupportIcon';
import type { CompletionWebsocketClient } from '../../utils/websocket/websocketClient';

const getDefaultChatHistoryManager = (notebookTracker: INotebookTracker, variableManager: IVariableManager): ChatHistoryManager => {
    const chatHistoryManager = new ChatHistoryManager(variableManager, notebookTracker)
    chatHistoryManager.addSystemMessage('You are an expert Python programmer.')
    return chatHistoryManager
}

interface IChatTaskpaneProps {
    notebookTracker: INotebookTracker
    renderMimeRegistry: IRenderMimeRegistry
    variableManager: IVariableManager
    app: JupyterFrontEnd
    operatingSystem: OperatingSystem
    websocketClient: CompletionWebsocketClient;
}

interface ICellStateBeforeDiff {
    codeCellID: string
    code: string
}

export type CodeReviewStatus = 'chatPreview' | 'codeCellPreview' | 'applied'

const ChatTaskpane: React.FC<IChatTaskpaneProps> = ({
    notebookTracker,
    renderMimeRegistry,
    variableManager,
    app,
    operatingSystem,
    websocketClient
}) => {
    const [chatHistoryManager, setChatHistoryManager] = useState<ChatHistoryManager>(() => getDefaultChatHistoryManager(notebookTracker, variableManager));
    const chatHistoryManagerRef = useRef<ChatHistoryManager>(chatHistoryManager);

    const [loadingAIResponse, setLoadingAIResponse] = useState<boolean>(false)

    // Store the original cell before diff so that we can revert to it if the user rejects the AI's code
    const cellStateBeforeDiff = useRef<ICellStateBeforeDiff | undefined>(undefined)

    // Three possible states:
    // 1. chatPreview: state where the user has not yet pressed the apply button.
    // 2. codeCellPreview: state where the user is seeing the code diffs and deciding how they want to respond.
    // 3. applied: state where the user has applied the code to the code cell
    const [codeReviewStatus, setCodeReviewStatus] = useState<CodeReviewStatus>('chatPreview')

    // Add this ref for the chat messages container
    const chatMessagesRef = useRef<HTMLDivElement>(null);

<<<<<<< HEAD
    const fetchInitialChatHistory = async (): Promise<OpenAI.Chat.ChatCompletionMessageParam[]> => {
        await websocketClient.ready;
        
        const chatHistoryResponse = await websocketClient.sendMessage({
            type: 'fetch_history',
            message_id: UUID.uuid4(),
            metadata: {},
            stream: false
        });

        return chatHistoryResponse.items.map((item: any) => ({
            role: item.role,
            content: item.content
        }));
    };

    useEffect(() => {
        const initializeChatHistory = async () => {
          try {
            // 1. Check that the websocket client is ready
            await websocketClient.ready;
      
            // 2. Fetch or load the initial chat history
            const history = await fetchInitialChatHistory();
      
            // 3. Create a fresh ChatHistoryManager and add the initial messages
            const newChatHistoryManager = getDefaultChatHistoryManager(
              notebookTracker,
              variableManager
            );
      
            // 4. Add messages to the ChatHistoryManager
            history.forEach(item => {
              newChatHistoryManager.addChatMessageFromHistory(item);
            });
      
            // 5. Update the state with the new ChatHistoryManager
            setChatHistoryManager(newChatHistoryManager);
          } catch (error) {
            const newChatHistoryManager = getDefaultChatHistoryManager(
              notebookTracker,
              variableManager
            );
            newChatHistoryManager.addAIMessageFromResponse(
              (error as any).hint ? (error as any).hint : `${error}`,
              'chat',
              true
            );
            setChatHistoryManager(newChatHistoryManager);
          }
        };
      
        initializeChatHistory();
      }, [websocketClient]);
=======
    // TODO: RE-ADD setAgentModeEnabled when we need to call it. 
    const [agentModeEnabled, _] = useState<boolean>(false)

    useEffect(() => {
        // Check that the websocket client is ready
        // and display the error if it is not.
        websocketClient.ready.catch(error => {
            const newChatHistoryManager = getDefaultChatHistoryManager(
                notebookTracker,
                variableManager
            );
            newChatHistoryManager.addAIMessageFromResponse(
                (error as any).hint ? (error as any).hint : `${error}`,
                'chat',
                true
            );
            setChatHistoryManager(newChatHistoryManager);
        });
    }, [websocketClient]);
>>>>>>> 0ce9b5ff

    useEffect(() => {
        /* 
            Why we use a ref (chatHistoryManagerRef) instead of directly accessing the state (chatHistoryManager):

            The reason we use a ref here is because the function `applyLatestCode` is registered once 
            when the component mounts via `app.commands.addCommand`. If we directly used `chatHistoryManager`
            in the command's execute function, it would "freeze" the state at the time of the registration 
            and wouldn't update as the state changes over time.

            React's state (`useState`) is asynchronous, and the registered command won't automatically pick up the 
            updated state unless the command is re-registered every time the state changes, which would require 
            unregistering and re-registering the command, causing unnecessary complexity.

            By using a ref (`chatHistoryManagerRef`), we are able to keep a persistent reference to the 
            latest version of `chatHistoryManager`, which is updated in this effect whenever the state 
            changes. This allows us to always access the most recent state of `chatHistoryManager` in the 
            `applyLatestCode` function, without needing to re-register the command or cause unnecessary re-renders.

            We still use `useState` for `chatHistoryManager` so that we can trigger a re-render of the chat
            when the state changes.
        */
        chatHistoryManagerRef.current = chatHistoryManager;
    }, [chatHistoryManager]);


    const getDuplicateChatHistoryManager = () => {

        /*
            We use getDuplicateChatHistoryManager() instead of directly accessing the state variable because 
            the COMMAND_MITO_AI_SEND_MESSAGE is registered in a useEffect on initial render, which
            would otherwise always use the initial state values. By using a function, we ensure we always
            get the most recent chat history, even when the command is executed later.        
        */
        return chatHistoryManagerRef.current.createDuplicateChatHistoryManager()
    }

    /* 
        Send a message with a specific input, clearing what is currently in the chat input.
        This is useful when we want to send the error message from the MIME renderer directly
        to the AI chat.
    */
    const sendDebugErrorMessage = async (errorMessage: string) => {
        // Step 0: Reject the previous Ai generated code if they did not accept it
        rejectAICode()

        // Step 1: Clear the chat history, and add the new error message
        const newChatHistoryManager = clearChatHistory()
        const outgoingMessage = newChatHistoryManager.addDebugErrorMessage(errorMessage)
        setChatHistoryManager(newChatHistoryManager)

        // Step 2: Send the message to the AI
        await _sendMessageAndSaveResponse(outgoingMessage, newChatHistoryManager)
    }

    const sendExplainCodeMessage = async () => {
        // Step 0: Reject the previous Ai generated code if they did not accept it
        rejectAICode()

        // Step 1: Clear the chat history, and add the explain code message
        const newChatHistoryManager = clearChatHistory()
        const outgoingMessage = newChatHistoryManager.addExplainCodeMessage()
        setChatHistoryManager(newChatHistoryManager)

        // Step 2: Send the message to the AI
        await _sendMessageAndSaveResponse(outgoingMessage, newChatHistoryManager)

        // Step 3: No post processing step needed for explaining code. 
    }

    /* 
        Send whatever message is currently in the chat input
    */
    const sendChatInputMessage = async (input: string, messageIndex?: number) => {
        // Step 0: Reject the previous Ai generated code if they did not accept it
        rejectAICode()

        // Step 1: Add the user's message to the chat history
        const newChatHistoryManager = getDuplicateChatHistoryManager()
        var outgoingMessage: IOutgoingMessage;
        if (messageIndex !== undefined) {
            outgoingMessage = newChatHistoryManager.updateMessageAtIndex(messageIndex, input)
        } else {
            outgoingMessage = newChatHistoryManager.addChatInputMessage(input)
        }
        setChatHistoryManager(newChatHistoryManager)

        // Step 2: Scroll to the bottom of the chat messages container
        // Add a small delay to ensure the new message is rendered
        setTimeout(() => {
            chatMessagesRef.current?.scrollTo({
                top: chatMessagesRef.current.scrollHeight,
                behavior: 'smooth'
            });
        }, 100);

        // Step 3: Send the message to the AI
        await _sendMessageAndSaveResponse(outgoingMessage, newChatHistoryManager)

        // Step 4: Scroll so that the top of the last AI message is visible
        setTimeout(() => {
            const aiMessages = chatMessagesRef.current?.getElementsByClassName('message message-assistant');
            if (aiMessages && aiMessages.length > 0) {
                const lastAiMessage = aiMessages[aiMessages.length - 1];
                lastAiMessage.scrollIntoView({ behavior: 'smooth' });
            }
        }, 100);
    }

    const handleUpdateMessage = async (messageIndex: number, newContent: string) => {
        sendChatInputMessage(newContent, messageIndex)
    };

    const sendAgentMessage = async (message: string) => {
        console.log('Sending agent message: ', message)
        // Step 0: Reject the previous Ai generated code if they did not accept it
        rejectAICode()

        // Step 1: Clear the chat history, and add the new error message
        const newChatHistoryManager = clearChatHistory()
        const outgoingMessage = newChatHistoryManager.addAgentMessage(message)
        setChatHistoryManager(newChatHistoryManager)
        console.log('outgoingMessage: ', outgoingMessage)

        // Step 2: Send the message to the AI
        await _sendMessageAndSaveResponse(outgoingMessage, newChatHistoryManager)
    }

    const _sendMessageAndSaveResponse = async (outgoingMessage: IOutgoingMessage, newChatHistoryManager: ChatHistoryManager) => {
        setLoadingAIResponse(true)
        const { promptType, metadata } = outgoingMessage;

        try {
            await websocketClient.ready;

            const aiResponse = await websocketClient.sendMessage({
                type: promptType,
                message_id: UUID.uuid4(),
                metadata: metadata,
                stream: false
            });

            if (aiResponse.error) {
                console.error('Error calling OpenAI API:', aiResponse.error);
                newChatHistoryManager.addAIMessageFromResponse(
                    aiResponse.error.hint
                        ? aiResponse.error.hint
                        : `${aiResponse.error.error_type}: ${aiResponse.error.title}`,
                    promptType,
                    true,
                    aiResponse.error.title
                );
                setChatHistoryManager(newChatHistoryManager);
            } else {
<<<<<<< HEAD
              aiResponse.items.forEach((item: any) => {
                newChatHistoryManager.addAIMessageFromResponse(
                    item.content || '', 
                    promptType
                );
              });
              setChatHistoryManager(newChatHistoryManager);
            }      
=======
                console.log('Mito AI: aiResponse', aiResponse)
                newChatHistoryManager.addAIMessageFromResponse(
                    aiResponse.items[0].content || '',
                    promptType
                );
                setChatHistoryManager(newChatHistoryManager);
            }
>>>>>>> 0ce9b5ff
        } catch (error) {
            newChatHistoryManager.addAIMessageFromResponse(
                (error as any).hint ? (error as any).hint : `${error}`,
                promptType,
                true
            );
            setChatHistoryManager(newChatHistoryManager);
            console.error('Error calling OpenAI API:', error);
        } finally {
            // Reset states to allow future messages to show the "Apply" button
            setCodeReviewStatus('chatPreview');

            setLoadingAIResponse(false);
        }
    }


    const updateCodeDiffStripes = (aiMessage: OpenAI.ChatCompletionMessageParam | undefined) => {
        if (!aiMessage) {
            return
        }

        const codeCellID = getActiveCellID(notebookTracker)
        const activeCellCode = getCellCodeByID(notebookTracker, codeCellID)

        if (codeCellID === undefined || activeCellCode === undefined) {
            return
        }

        // Extract the code from the AI's message and then calculate the code diffs
        const aiGeneratedCode = getCodeBlockFromMessage(aiMessage);
        const aiGeneratedCodeCleaned = removeMarkdownCodeFormatting(aiGeneratedCode || '');
        const { unifiedCodeString, unifiedDiffs } = getCodeDiffsAndUnifiedCodeString(activeCellCode, aiGeneratedCodeCleaned)


        // Store the code cell ID where we write the code diffs so that we can
        // accept or reject the code diffs to the correct cell
        cellStateBeforeDiff.current = { codeCellID: codeCellID, code: activeCellCode }

        // Temporarily write the unified code string to the active cell so we can display
        // the code diffs to the user
        writeCodeToCellByID(notebookTracker, unifiedCodeString, codeCellID)
        updateCodeCellsExtensions(unifiedDiffs)

        // Briefly highlight the code cell to draw the user's attention to it
        highlightCodeCell(notebookTracker, codeCellID)
    }

    const displayOptimizedChatHistory = chatHistoryManager.getDisplayOptimizedHistory()

    const previewAICode = () => {
        setCodeReviewStatus('codeCellPreview')
        updateCodeDiffStripes(chatHistoryManagerRef.current.getLastAIMessage()?.message)
        updateCellToolbarButtons()
    }

    const acceptAICode = () => {
        const latestChatHistoryManager = chatHistoryManagerRef.current;
        const lastAIMessage = latestChatHistoryManager.getLastAIMessage()

        if (!lastAIMessage || !cellStateBeforeDiff.current) {
            return
        }

        const aiGeneratedCode = getCodeBlockFromMessage(lastAIMessage.message);
        if (!aiGeneratedCode) {
            return
        }

        setCodeReviewStatus('applied')

        // Write to the cell that has the code diffs
        writeCodeToCellAndTurnOffDiffs(aiGeneratedCode, cellStateBeforeDiff.current.codeCellID)

        // Focus on the active cell after the code is written
        const notebook = notebookTracker.currentWidget?.content;
        const activeCell = notebook?.activeCell;
        if (activeCell) {
            activeCell.activate();
        }
    }

    const rejectAICode = () => {
        if (cellStateBeforeDiff.current === undefined) {
            return
        }

        setCodeReviewStatus('chatPreview')
        writeCodeToCellAndTurnOffDiffs(cellStateBeforeDiff.current.code, cellStateBeforeDiff.current.codeCellID)
    }

    const writeCodeToCellAndTurnOffDiffs = (code: string, codeCellID: string | undefined) => {
        updateCodeCellsExtensions(undefined)
        cellStateBeforeDiff.current = undefined

        if (codeCellID !== undefined) {
            writeCodeToCellByID(notebookTracker, code, codeCellID)
            updateCellToolbarButtons()
        }
    }

    const clearChatHistory = () => {
        // Reset frontend chat history
        const newChatHistoryManager = getDefaultChatHistoryManager(notebookTracker, variableManager)
        setChatHistoryManager(newChatHistoryManager);

        // Notify the backend to clear the prompt history
        websocketClient.sendMessage({
            type: 'clear_history',
            message_id: UUID.uuid4(),
            metadata: {},
            stream: false,
        });

        return newChatHistoryManager
    }

    useEffect(() => {
        /* 
            Add a new command to the JupyterLab command registry that applies the latest AI generated code
            to the active code cell. Do this inside of the useEffect so that we only register the command
            the first time we create the chat. Registering the command when it is already created causes
            errors.
        */
        app.commands.addCommand(COMMAND_MITO_AI_PREVIEW_LATEST_CODE, {
            execute: () => {
                previewAICode()
            }
        });

        app.commands.addCommand(COMMAND_MITO_AI_APPLY_LATEST_CODE, {
            execute: () => {
                acceptAICode()
            }
        });

        app.commands.addCommand(COMMAND_MITO_AI_REJECT_LATEST_CODE, {
            execute: () => {
                rejectAICode()
            }
        });

        /* 
            Add a new command to the JupyterLab command registry that sends the current chat message.
            We use this to automatically send the message when the user adds an error to the chat. 
        */
        app.commands.addCommand(COMMAND_MITO_AI_SEND_DEBUG_ERROR_MESSAGE, {
            execute: (args?: ReadonlyPartialJSONObject) => {
                if (args?.input) {
                    sendDebugErrorMessage(args.input.toString())
                }
            }
        });

        app.commands.addCommand(COMMAND_MITO_AI_SEND_EXPLAIN_CODE_MESSAGE, {
            execute: () => {
                sendExplainCodeMessage()
            }
        });


        /* 
            Register the code cell toolbar buttons for accepting and rejecting code.
        */
        app.commands.addCommand(COMMAND_MITO_AI_CELL_TOOLBAR_ACCEPT_CODE, {
            label: `Accept ${operatingSystem === 'mac' ? '⌘Y' : 'Ctrl+Y'}`,
            className: 'text-button-mito-ai button-base button-green',
            caption: 'Accept Code',
            execute: () => { acceptAICode() },
            // We use the cellStateBeforeDiff because it contains the code cell ID that we want to write to
            // and it will only be set when the codeReviewStatus is 'codeCellPreview'
            isVisible: () => {
                try {
                    return notebookTracker.activeCell?.model.id === cellStateBeforeDiff.current?.codeCellID
                } catch (error) {
                    return false;
                }
            }
        });

        app.commands.addCommand(COMMAND_MITO_AI_CELL_TOOLBAR_REJECT_CODE, {
            label: `Reject ${operatingSystem === 'mac' ? '⌘U' : 'Ctrl+U'}`,
            className: 'text-button-mito-ai button-base button-red',
            caption: 'Reject Code',
            execute: () => { rejectAICode() },
            isVisible: () => {
                try {
                    return notebookTracker.activeCell?.model.id === cellStateBeforeDiff.current?.codeCellID
                } catch (error) {
                    return false;
                }
            }
        });
    }, []);

    useEffect(() => {
        // Register keyboard shortcuts 
        const accelYDisposable = app.commands.addKeyBinding({
            command: codeReviewStatus === 'chatPreview' ?
                COMMAND_MITO_AI_PREVIEW_LATEST_CODE :
                COMMAND_MITO_AI_APPLY_LATEST_CODE,
            keys: ['Accel Y'],
            selector: 'body',
        });

        const accelDDisposable = app.commands.addKeyBinding({
            command: COMMAND_MITO_AI_REJECT_LATEST_CODE,
            keys: ['Accel U'],
            selector: 'body',
            preventDefault: true,
        });


        // Clean up the key bindings when the component unmounts or when codeReviewStatus changes
        // This prevents keyboard shortcuts from persisting when they shouldn't.
        return () => {
            accelYDisposable.dispose();
            accelDDisposable.dispose();
        };
    }, [codeReviewStatus]);

    const updateCellToolbarButtons = () => {
        // Tell Jupyter to re-evaluate if the toolbar buttons should be visible.
        // Without this, the user needs to take some action, like switching to a different cell 
        // and then switching back in order for the Jupyter to re-evaluate if it should
        // show the toolbar buttons.
        app.commands.notifyCommandChanged(COMMAND_MITO_AI_CELL_TOOLBAR_ACCEPT_CODE);
        app.commands.notifyCommandChanged(COMMAND_MITO_AI_CELL_TOOLBAR_REJECT_CODE);
    }

    // Create a WeakMap to store compartments per code cell
    const codeDiffStripesCompartments = React.useRef(new WeakMap<CodeCell, Compartment>());

    // Function to update the extensions of code cells
    const updateCodeCellsExtensions = ((unifiedDiffLines: UnifiedDiffLine[] | undefined) => {
        const notebook = notebookTracker.currentWidget?.content;
        if (!notebook) {
            return;
        }

        const activeCellIndex = notebook.activeCellIndex

        notebook.widgets.forEach((cell, index) => {
            if (cell.model.type === 'code') {
                const isActiveCodeCell = activeCellIndex === index
                const codeCell = cell as CodeCell;
                const cmEditor = codeCell.editor as CodeMirrorEditor;
                const editorView = cmEditor?.editor;

                if (editorView) {
                    let compartment = codeDiffStripesCompartments.current.get(codeCell);

                    if (!compartment) {
                        // Create a new compartment and store it
                        compartment = new Compartment();
                        codeDiffStripesCompartments.current.set(codeCell, compartment);

                        // Apply the initial configuration
                        editorView.dispatch({
                            effects: StateEffect.appendConfig.of(
                                compartment.of(unifiedDiffLines !== undefined && isActiveCodeCell ? codeDiffStripesExtension({ unifiedDiffLines: unifiedDiffLines }) : [])
                            ),
                        });
                    } else {
                        // Reconfigure the compartment
                        editorView.dispatch({
                            effects: compartment.reconfigure(
                                unifiedDiffLines !== undefined && isActiveCodeCell ? codeDiffStripesExtension({ unifiedDiffLines: unifiedDiffLines }) : []
                            ),
                        });
                    }
                } else {
                    console.log('Mito AI: editor view not found when applying code diff stripes')
                }
            }
        });
    });


<<<<<<< HEAD
    const lastAIMessagesIndex = chatHistoryManager.getLastAIMessageIndex()    
=======
    const lastAIMessagesIndex = chatHistoryManager.getLastAIMessageIndex()

>>>>>>> 0ce9b5ff
    return (
        <div className="chat-taskpane">
            <div className="chat-taskpane-header">
                {/* <IconButton
                    icon={<SupportIcon />}
                    title="Enter Agent Mode"
                    onClick={() => { setAgentModeEnabled(!agentModeEnabled) }}
                /> */}
                <IconButton
                    icon={<SupportIcon />}
                    title="Get Help"
                    onClick={() => {
                        window.open('mailto:founders@sagacollab.com?subject=Mito AI Chat Support', '_blank');
                    }}
                />
                <IconButton
                    icon={<ResetIcon />}
                    title="Clear the chat history"
                    onClick={() => { clearChatHistory() }}
                />
            </div>
            <div className="chat-messages" ref={chatMessagesRef}>
                {displayOptimizedChatHistory.length <= 1 &&
                    <div className="chat-empty-message">
                        <p className="long-message">
                            Ask your personal Python expert anything!
                            <br />
                            Hint:
                            {[
                                " Use @ to reference variables.",
                                ` Use ${operatingSystem === 'mac' ? '⌘' : 'CTRL'} + E to chat with Mito AI.`,
                                ` Use ${operatingSystem === 'mac' ? '⌘' : 'CTRL'} + Y to preview code suggestions.`
                            ][Math.floor(Math.random() * 3)]}
                        </p>
                        <p className="short-message">
                            Ask me anything!
                        </p>
                    </div>
                }
                {displayOptimizedChatHistory.map((displayOptimizedChat, index) => {
                    return (
                        <ChatMessage
                            message={displayOptimizedChat.message}
                            codeCellID={displayOptimizedChat.codeCellID}
                            mitoAIConnectionError={displayOptimizedChat.type === 'connection error'}
                            mitoAIConnectionErrorType={displayOptimizedChat.mitoAIConnectionErrorType || null}
                            messageIndex={index}
                            notebookTracker={notebookTracker}
                            renderMimeRegistry={renderMimeRegistry}
                            app={app}
                            isLastAiMessage={index === lastAIMessagesIndex}
                            operatingSystem={operatingSystem}
                            previewAICode={previewAICode}
                            acceptAICode={acceptAICode}
                            rejectAICode={rejectAICode}
                            onUpdateMessage={handleUpdateMessage}
                            variableManager={variableManager}
                            codeReviewStatus={codeReviewStatus}
                        />
                    )
                }).filter(message => message !== null)}
                {loadingAIResponse &&
                    <div className="chat-loading-message">
                        Thinking <LoadingDots />
                    </div>
                }
            </div>
            <ChatInput
                initialContent={''}
                placeholder={displayOptimizedChatHistory.length < 2 ? `Ask question (${operatingSystem === 'mac' ? '⌘' : 'Ctrl'}E), @ to mention` : `Ask followup (${operatingSystem === 'mac' ? '⌘' : 'Ctrl'}E), @ to mention`}
                onSave={agentModeEnabled ? sendAgentMessage : sendChatInputMessage}
                onCancel={undefined}
                isEditing={false}
                variableManager={variableManager}
                notebookTracker={notebookTracker}
                renderMimeRegistry={renderMimeRegistry}
            />
            {agentModeEnabled &&
                <div className="agent-mode-container">
                    <input placeholder="Enter your CSV file path" className="chat-input chat-input-container"/>
                </div>
            }
        </div>
    );
};

export default ChatTaskpane;<|MERGE_RESOLUTION|>--- conflicted
+++ resolved
@@ -81,7 +81,9 @@
     // Add this ref for the chat messages container
     const chatMessagesRef = useRef<HTMLDivElement>(null);
 
-<<<<<<< HEAD
+    // TODO: RE-ADD setAgentModeEnabled when we need to call it. 
+    const [agentModeEnabled, _] = useState<boolean>(false)
+
     const fetchInitialChatHistory = async (): Promise<OpenAI.Chat.ChatCompletionMessageParam[]> => {
         await websocketClient.ready;
         
@@ -136,27 +138,6 @@
       
         initializeChatHistory();
       }, [websocketClient]);
-=======
-    // TODO: RE-ADD setAgentModeEnabled when we need to call it. 
-    const [agentModeEnabled, _] = useState<boolean>(false)
-
-    useEffect(() => {
-        // Check that the websocket client is ready
-        // and display the error if it is not.
-        websocketClient.ready.catch(error => {
-            const newChatHistoryManager = getDefaultChatHistoryManager(
-                notebookTracker,
-                variableManager
-            );
-            newChatHistoryManager.addAIMessageFromResponse(
-                (error as any).hint ? (error as any).hint : `${error}`,
-                'chat',
-                true
-            );
-            setChatHistoryManager(newChatHistoryManager);
-        });
-    }, [websocketClient]);
->>>>>>> 0ce9b5ff
 
     useEffect(() => {
         /* 
@@ -311,24 +292,14 @@
                 );
                 setChatHistoryManager(newChatHistoryManager);
             } else {
-<<<<<<< HEAD
-              aiResponse.items.forEach((item: any) => {
-                newChatHistoryManager.addAIMessageFromResponse(
-                    item.content || '', 
-                    promptType
-                );
-              });
-              setChatHistoryManager(newChatHistoryManager);
+                aiResponse.items.forEach((item: any) => {
+                    newChatHistoryManager.addAIMessageFromResponse(
+                        item.content || '', 
+                        promptType
+                    );
+                });
+                setChatHistoryManager(newChatHistoryManager);
             }      
-=======
-                console.log('Mito AI: aiResponse', aiResponse)
-                newChatHistoryManager.addAIMessageFromResponse(
-                    aiResponse.items[0].content || '',
-                    promptType
-                );
-                setChatHistoryManager(newChatHistoryManager);
-            }
->>>>>>> 0ce9b5ff
         } catch (error) {
             newChatHistoryManager.addAIMessageFromResponse(
                 (error as any).hint ? (error as any).hint : `${error}`,
@@ -607,13 +578,7 @@
         });
     });
 
-
-<<<<<<< HEAD
     const lastAIMessagesIndex = chatHistoryManager.getLastAIMessageIndex()    
-=======
-    const lastAIMessagesIndex = chatHistoryManager.getLastAIMessageIndex()
-
->>>>>>> 0ce9b5ff
     return (
         <div className="chat-taskpane">
             <div className="chat-taskpane-header">
