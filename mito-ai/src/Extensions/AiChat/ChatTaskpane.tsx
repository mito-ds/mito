--- conflicted
+++ resolved
@@ -71,11 +71,8 @@
 import { checkForBlacklistedWords } from '../../utils/blacklistedWords';
 import DropdownMenu from '../../components/DropdownMenu';
 import { COMMAND_MITO_AI_SETTINGS } from '../SettingsManager/SettingsManagerPlugin';
-<<<<<<< HEAD
 import { getFirstMessageFromCookie } from './FirstMessage';
-=======
 import CTACarousel from './CTACarousel';
->>>>>>> 047c949a
 
 const AGENT_EXECUTION_DEPTH_LIMIT = 20
 
@@ -339,7 +336,6 @@
                 } else {
                     await startNewChat();
                 }
-<<<<<<< HEAD
 
                 const firstMessage = getFirstMessageFromCookie();
                 if (firstMessage) {
@@ -347,10 +343,7 @@
                     
                 }
 
-            } catch (error) {
-=======
             } catch (error: unknown) {
->>>>>>> 047c949a
                 const newChatHistoryManager = getDefaultChatHistoryManager(
                     notebookTracker,
                     contextManager
