--- conflicted
+++ resolved
@@ -39,7 +39,6 @@
 import { getCodeBlockFromMessage, removeMarkdownCodeFormatting } from '../../utils/strings';
 import { OperatingSystem } from '../../utils/user';
 import type { CompletionWebsocketClient } from '../../utils/websocket/websocketClient';
-<<<<<<< HEAD
 import { 
     IChatThreadMetadataItem, 
     IChatMessageMetadata, 
@@ -54,18 +53,15 @@
     ICompletionRequest,
     IAgentPlanningCompletionRequest,
     ICodeExplainCompletionRequest,
+    IChatCompletionRequest,
     ISmartDebugCompletionRequest,
     IFetchHistoryCompletionRequest,
+    CellUpdate,
     IAgentAutoErrorFixupCompletionRequest, 
     IAgentExecutionCompletionRequest
 } from '../../utils/websocket/models';
 import { IContextManager } from '../ContextManager/ContextManagerPlugin';
-import { acceptAndRunCode, retryIfExecutionError } from '../../utils/agentActions';
-=======
-import { CellUpdate, IAgentAutoErrorFixupCompletionRequest, IAgentExecutionCompletionRequest, IAgentPlanningCompletionRequest, IChatCompletionRequest, IChatMessageMetadata, ICodeExplainCompletionRequest, ICompletionRequest, IFetchHistoryCompletionRequest, ISmartDebugCompletionRequest } from '../../utils/websocket/models';
-import { IContextManager } from '../ContextManager/ContextManagerPlugin';
 import { acceptAndRunCellUpdate, retryIfExecutionError } from '../../utils/agentActions';
->>>>>>> ac94227e
 import { scrollToDiv } from '../../utils/scroll';
 import LoadingCircle from '../../components/LoadingCircle';
 import { checkForBlacklistedWords } from '../../utils/blacklistedWords';
@@ -179,10 +175,19 @@
       // Add messages to the ChatHistoryManager
       chatHistoryResponse.items.forEach(item => {
         try {
-            // If the user sent a message in agent mode, the ai response will be a JSON object
+            // If the user sent a message in agent:planning mode, the ai response will be a JSON object
             // which we need to parse. 
+            // TODO: We need to save the full metadata in the message_history.json so we don't have to do these hacky workarounds!
             const agentResponse = JSON.parse(item.content as string);
-            handleAgentResponse(agentResponse, newChatHistoryManager);
+            if (agentResponse.hasOwnProperty('type') && agentResponse.hasOwnProperty('code')) {
+                // If it has the cellUpdate keys then it is a cell update and we should handle it as such
+                const cellUpdate: CellUpdate = agentResponse
+                newChatHistoryManager.addAIMessageFromCellUpdate(cellUpdate)
+            } else if (agentResponse.hasOwnProperty('actions') && agentResponse.hasOwnProperty('dependencies')) {
+                handleAgentResponse(agentResponse, newChatHistoryManager);
+            } else {
+                newChatHistoryManager.addChatMessageFromHistory(item); 
+            }
         } catch {
             newChatHistoryManager.addChatMessageFromHistory(item);
         }
@@ -225,7 +230,6 @@
       useEffect(() => {
         const initializeChatHistory = async () => {
             try {
-<<<<<<< HEAD
                 // 1. Fetch available chat threads.
                 const chatThreadsResponse = await websocketClient.sendMessage<
                     ICompletionRequest, 
@@ -237,39 +241,6 @@
                     promptType: "get_threads"
                 },
                 stream: false
-=======
-                // 1. Check that the websocket client is ready
-                await websocketClient.ready;
-
-                // 2. Fetch or load the initial chat history
-                const history = await fetchInitialChatHistory();
-
-                // 3. Create a fresh ChatHistoryManager and add the initial messages
-                const newChatHistoryManager = getDefaultChatHistoryManager(
-                    notebookTracker,
-                    contextManager
-                );
-
-                // 4. Add messages to the ChatHistoryManager
-                history.forEach(item => {
-                    try {
-                        // If the user sent a message in agent:planning mode, the ai response will be a JSON object
-                        // which we need to parse. 
-                        // TODO: We need to save the full metadata in the message_history.json so we don't have to do these hacky workarounds!
-                        const agentResponse = JSON.parse(item.content as string);
-                        if (agentResponse.hasOwnProperty('type') && agentResponse.hasOwnProperty('code')) {
-                            // If it has the cellUpdate keys then it is a cell update and we should handle it as such
-                            const cellUpdate: CellUpdate = agentResponse
-                            newChatHistoryManager.addAIMessageFromCellUpdate(cellUpdate)
-                        } else if (agentResponse.hasOwnProperty('actions') && agentResponse.hasOwnProperty('dependencies')) {
-                            handleAgentResponse(agentResponse, newChatHistoryManager);
-                        } else {
-                            newChatHistoryManager.addChatMessageFromHistory(item); 
-                        }
-                    } catch {
-                        newChatHistoryManager.addChatMessageFromHistory(item);
-                    }
->>>>>>> ac94227e
                 });
 
                 setChatThreads(chatThreadsResponse.threads);
@@ -726,19 +697,6 @@
                 )
                 break;
             }
-<<<<<<< HEAD
-
-            await new Promise<void>((resolve) => {
-                // Adding a small delay to make it easier for users to follow along
-                setTimeout(async () => {
-                    await previewAICode()
-                    await acceptAICode()
-                    await app.commands.execute("notebook:run-cell-and-insert-below");
-                    resolve();
-                }, 1000);
-            });
-=======
->>>>>>> ac94227e
         }
 
         setAgentExecutionStatus('idle')
