--- conflicted
+++ resolved
@@ -120,12 +120,7 @@
         return chatMessageMetadata
     }
 
-<<<<<<< HEAD
-    addAgentMessage(message: string): IAgentPlanningMetadata {
-=======
-    addAgentMessage(message: string, index?: number): IOutgoingMessage {
-        const variables = this.variableManager.variables
->>>>>>> b160de23
+    addAgentMessage(message: string, index?: number): IAgentPlanningMetadata {
 
         const agentPlanningMetadata: IAgentPlanningMetadata = {
             promptType: "agent:planning",
@@ -142,20 +137,13 @@
             }
         )
 
-<<<<<<< HEAD
-        return agentPlanningMetadata
-=======
         // If editing the first agent message, the user will want a new plan.
         // So we drop all steps in the agent's previous plan.
         if (index === 1) {
             this.displayOptimizedChatHistory = this.displayOptimizedChatHistory.slice(0, index + 1);
         }
 
-        return {
-            promptType: 'agent:planning',
-            metadata: metadata,
-        }
->>>>>>> b160de23
+        return agentPlanningMetadata
     }
 
     addDebugErrorMessage(errorMessage: string): ISmartDebugMetadata {
