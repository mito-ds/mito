--- conflicted
+++ resolved
@@ -4,9 +4,6 @@
 import { getActiveCellCode, getActiveCellID, getCellCodeByID } from "../../utils/notebook";
 import { IAgentPlanningMetadata, IChatMessageMetadata, ICodeExplainMetadata, ISmartDebugMetadata } from "../../utils/websocket/models";
 
-<<<<<<< HEAD
-export type PromptType = 'chat' | 'smartDebug' | 'codeExplain' | 'agent:planning' | 'agent:execution' | 'inline_completion' | 'clear_history' | 'fetch_history';
-=======
 export type PromptType = 
     'chat' | 
     'smartDebug' | 
@@ -19,7 +16,6 @@
     'fetch_history'
 
 export type ChatMessageType = 'openai message' | 'openai message:agent:planning' | 'connection error'
->>>>>>> fa6a7676
 
 // The display optimized chat history is what we display to the user. Each message
 // is a subset of the corresponding message in aiOptimizedChatHistory. Note that in the 
@@ -161,11 +157,7 @@
         return agentPlanningMetadata
     }
 
-<<<<<<< HEAD
-    addDebugErrorMessage(errorMessage: string): ISmartDebugMetadata {
-=======
     addDebugErrorMessage(errorMessage: string, promptType: PromptType): ISmartDebugMetadata {
->>>>>>> fa6a7676
     
         const activeCellID = getActiveCellID(this.notebookTracker)
         const activeCellCode = getCellCodeByID(this.notebookTracker, activeCellID)
