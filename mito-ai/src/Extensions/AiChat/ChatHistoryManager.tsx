import OpenAI from "openai";
import { IContextManager } from "../ContextManager/ContextManagerPlugin";
import { INotebookTracker } from '@jupyterlab/notebook';
import { getActiveCellCode, getActiveCellID, getCellCodeByID } from "../../utils/notebook";
import { IAgentPlanningMetadata, IChatMessageMetadata, ICodeExplainMetadata, ISmartDebugMetadata } from "../../utils/websocket/models";

export type PromptType = 
    'chat' | 
    'smartDebug' | 
    'codeExplain' | 
    'agent:planning' | 
    'agent:execution' | 
    'agent:autoErrorFixup' |
    'inline_completion' | 
<<<<<<< HEAD
    'fetch_history' |
    'start_new_chat' |
    'get_threads' |
    'delete_thread';
=======
    'clear_history' | 
    'fetch_history'

export type ChatMessageType = 'openai message' | 'openai message:agent:planning' | 'connection error'
>>>>>>> 1b12dc63

// The display optimized chat history is what we display to the user. Each message
// is a subset of the corresponding message in aiOptimizedChatHistory. Note that in the 
// displayOptimizedChatHistory, we also include connection error messages so that we can 
// display them in the chat interface. For example, if the user does not have an API key set, 
// we add a message to the chat ui that tells them to set an API key.
export interface IDisplayOptimizedChatHistory {
    message: OpenAI.Chat.ChatCompletionMessageParam
    type: ChatMessageType,
    promptType: PromptType,
    mitoAIConnectionErrorType?: string | null,
    codeCellID: string | undefined
}

<<<<<<< HEAD
=======

>>>>>>> 1b12dc63
/* 
    The ChatHistoryManager is responsible for managing the AI chat history.

    It keeps track of messages displayed in the chat interface that only display info the user wants to see, like their original input.

    TODO: In the future, we should make this its own extension that provides an interface for adding new messages to the chat history,
    creating new chats, etc. Doing so would allow us to easily append new messages from other extensions without having to do so 
    by calling commands with untyped arguments.

    Whenever, the chatHistoryManager is updated, it should automatically send a message to the AI. 
*/
export class ChatHistoryManager {
    private displayOptimizedChatHistory: IDisplayOptimizedChatHistory[];
    private contextManager: IContextManager;
    private notebookTracker: INotebookTracker;

    constructor(contextManager: IContextManager, notebookTracker: INotebookTracker, initialHistory?: IDisplayOptimizedChatHistory[]) {
        // Initialize the history
        this.displayOptimizedChatHistory = initialHistory || [];

        // Save the context manager
        this.contextManager = contextManager;

        // Save the notebook tracker
        this.notebookTracker = notebookTracker;
    }

    createDuplicateChatHistoryManager(): ChatHistoryManager {
        return new ChatHistoryManager(this.contextManager, this.notebookTracker, this.displayOptimizedChatHistory);
    }

    getDisplayOptimizedHistory(): IDisplayOptimizedChatHistory[] {
        return this.displayOptimizedChatHistory;
    }

    addChatMessageFromHistory(message: OpenAI.Chat.ChatCompletionMessageParam) {
        this.displayOptimizedChatHistory.push(
            {
                message: message, 
                type: 'openai message',
                codeCellID: undefined,
                promptType: 'chat'
            }
        );
    }

    addChatInputMessage(input: string): IChatMessageMetadata {
        const activeCellCode = getActiveCellCode(this.notebookTracker)
        const activeCellID = getActiveCellID(this.notebookTracker)

        const chatMessageMetadata: IChatMessageMetadata = {
            promptType: 'chat',
<<<<<<< HEAD
            variables: this.variableManager.variables,
=======
            variables: this.contextManager.variables,
            files: this.contextManager.files,
>>>>>>> 1b12dc63
            activeCellCode: activeCellCode,
            input: input
        }

        this.displayOptimizedChatHistory.push(
            {
                message: getDisplayedOptimizedUserMessage(input, activeCellCode), 
                type: 'openai message',
                codeCellID: activeCellID,
                promptType: 'chat'
            }
        );

        return chatMessageMetadata
    }

    updateMessageAtIndex(index: number, newContent: string, isAgentMessage: boolean = false): IChatMessageMetadata {
        const activeCellID = getActiveCellID(this.notebookTracker)
        const activeCellCode = isAgentMessage ? undefined : getCellCodeByID(this.notebookTracker, activeCellID)

        const chatMessageMetadata: IChatMessageMetadata = {
            promptType: 'chat',
<<<<<<< HEAD
            variables: this.variableManager.variables,
=======
                variables: this.contextManager.variables,
>>>>>>> 1b12dc63
            activeCellCode: activeCellCode,
            input: newContent,
            index: index
        }
        
        this.displayOptimizedChatHistory[index] = { 
            message: getDisplayedOptimizedUserMessage(
                newContent, 
                activeCellCode,
                isAgentMessage
            ),
            type: isAgentMessage ? 'openai message:agent:planning' : 'openai message',
            codeCellID: activeCellID,
            promptType: isAgentMessage ? 'agent:planning' : 'chat'
        }

        // Only slice the history if it's not an agent message
        if (!isAgentMessage) {
            this.displayOptimizedChatHistory = this.displayOptimizedChatHistory.slice(0, index + 1);
        }

        return chatMessageMetadata
    }

<<<<<<< HEAD
    addAgentMessage(message: string): IAgentPlanningMetadata {

        const agentPlanningMetadata: IAgentPlanningMetadata = {
            promptType: "agent:planning",
            variables: this.variableManager.variables,
=======
    removeMessageAtIndex(index: number): void {
        // Remove the message at the specified index
        this.displayOptimizedChatHistory.splice(index, 1);
    }

    addAgentMessage(message: string, index?: number): IAgentPlanningMetadata {

        const agentPlanningMetadata: IAgentPlanningMetadata = {
            promptType: "agent:planning",
            variables: this.contextManager.variables,
            files: this.contextManager.files,
>>>>>>> 1b12dc63
            input: message
        }

        this.displayOptimizedChatHistory.push(
            {
                message: getDisplayedOptimizedUserMessage(message, undefined),
                type: 'openai message',
                codeCellID: undefined,
                promptType: 'agent:planning'
            }
        )

<<<<<<< HEAD
        return agentPlanningMetadata
    }

    addDebugErrorMessage(errorMessage: string): ISmartDebugMetadata {
=======
        // If editing the first agent message, the user will want a new plan.
        // So we drop all steps in the agent's previous plan.
        if (index === 1) {
            this.displayOptimizedChatHistory = this.displayOptimizedChatHistory.slice(0, index + 1);
        }

        return agentPlanningMetadata
    }

    addDebugErrorMessage(errorMessage: string, promptType: PromptType): ISmartDebugMetadata {
>>>>>>> 1b12dc63
    
        const activeCellID = getActiveCellID(this.notebookTracker)
        const activeCellCode = getCellCodeByID(this.notebookTracker, activeCellID)

        const smartDebugMetadata: ISmartDebugMetadata = {
            promptType: 'smartDebug',
<<<<<<< HEAD
            variables: this.variableManager.variables,
=======
            variables: this.contextManager.variables,
            files: this.contextManager.files,
>>>>>>> 1b12dc63
            activeCellCode: activeCellCode,
            errorMessage: errorMessage
        }

        this.displayOptimizedChatHistory.push(
            {
                message: getDisplayedOptimizedUserMessage(errorMessage, activeCellCode), 
                type: 'openai message',
                codeCellID: activeCellID,
<<<<<<< HEAD
                promptType: smartDebugMetadata.promptType
=======
                promptType: promptType
>>>>>>> 1b12dc63
            }
        );

        return smartDebugMetadata
    }

    addExplainCodeMessage(): ICodeExplainMetadata {

        const activeCellID = getActiveCellID(this.notebookTracker)
        const activeCellCode = getCellCodeByID(this.notebookTracker, activeCellID)

        const codeExplainMetadata: ICodeExplainMetadata = {
            promptType: 'codeExplain',
<<<<<<< HEAD
            variables: this.variableManager.variables,
=======
            variables: this.contextManager.variables,
>>>>>>> 1b12dc63
            activeCellCode
        }

        this.displayOptimizedChatHistory.push(
            {
                message: getDisplayedOptimizedUserMessage('Explain this code', activeCellCode), 
                type: 'openai message',
                codeCellID: activeCellID,
                promptType: 'codeExplain'
            }
        );

        return codeExplainMetadata
    }

    addAIMessageFromResponse(
        messageContent: string | null, 
        promptType: PromptType, 
        mitoAIConnectionError: boolean=false,
        mitoAIConnectionErrorType: string | null = null
    ): void {
        if (messageContent === null) {
            return
        }

        const aiMessage: OpenAI.Chat.ChatCompletionMessageParam = {
            role: 'assistant',
            content: messageContent
        }

        let type: IDisplayOptimizedChatHistory['type'];
        if (mitoAIConnectionError) {
            type = 'connection error';
        } else if (promptType === 'agent:planning') {
            type = 'openai message:agent:planning';
        } else {
            type = 'openai message';
        }

        const activeCellID = getActiveCellID(this.notebookTracker)

        this.displayOptimizedChatHistory.push(
            {
                message: aiMessage, 
                type: type,
                mitoAIConnectionErrorType: mitoAIConnectionErrorType,
                codeCellID: activeCellID,
                promptType: promptType
            }
        );
    }

    addSystemMessage(message: string): void {
        const systemMessage: OpenAI.Chat.ChatCompletionMessageParam = {
            role: 'system',
            content: message
        }
        this.displayOptimizedChatHistory.push({
            message: systemMessage, 
            type: 'openai message',
            codeCellID: undefined,
            promptType: 'chat'
        });
    }

    getLastAIMessageIndex = (): number | undefined => {
        const displayOptimizedChatHistory = this.getDisplayOptimizedHistory()
        const aiMessageIndexes = displayOptimizedChatHistory.map((chatEntry, index) => {
            if (chatEntry.message.role === 'assistant') {
                return index
            }
            return undefined
        }).filter(index => index !== undefined)
        
        return aiMessageIndexes[aiMessageIndexes.length - 1]
    }

    getLastAIMessage = (): IDisplayOptimizedChatHistory | undefined=> {
        const lastAIMessagesIndex = this.getLastAIMessageIndex()
        if (!lastAIMessagesIndex) {
            return
        }

        return this.displayOptimizedChatHistory[lastAIMessagesIndex]
    }
}


const getDisplayedOptimizedUserMessage = (
    input: string, 
    activeCellCode?: string, 
    isAgentPlanning: boolean = false
): OpenAI.Chat.ChatCompletionMessageParam => {
    return {
        role: 'user',
        content: (!isAgentPlanning && activeCellCode) ? 
`\`\`\`python
${activeCellCode}
\`\`\`

${input}` : input
    };
}<|MERGE_RESOLUTION|>--- conflicted
+++ resolved
@@ -12,17 +12,12 @@
     'agent:execution' | 
     'agent:autoErrorFixup' |
     'inline_completion' | 
-<<<<<<< HEAD
     'fetch_history' |
     'start_new_chat' |
     'get_threads' |
     'delete_thread';
-=======
-    'clear_history' | 
-    'fetch_history'
 
 export type ChatMessageType = 'openai message' | 'openai message:agent:planning' | 'connection error'
->>>>>>> 1b12dc63
 
 // The display optimized chat history is what we display to the user. Each message
 // is a subset of the corresponding message in aiOptimizedChatHistory. Note that in the 
@@ -37,10 +32,6 @@
     codeCellID: string | undefined
 }
 
-<<<<<<< HEAD
-=======
-
->>>>>>> 1b12dc63
 /* 
     The ChatHistoryManager is responsible for managing the AI chat history.
 
@@ -93,12 +84,8 @@
 
         const chatMessageMetadata: IChatMessageMetadata = {
             promptType: 'chat',
-<<<<<<< HEAD
-            variables: this.variableManager.variables,
-=======
             variables: this.contextManager.variables,
             files: this.contextManager.files,
->>>>>>> 1b12dc63
             activeCellCode: activeCellCode,
             input: input
         }
@@ -121,11 +108,7 @@
 
         const chatMessageMetadata: IChatMessageMetadata = {
             promptType: 'chat',
-<<<<<<< HEAD
-            variables: this.variableManager.variables,
-=======
-                variables: this.contextManager.variables,
->>>>>>> 1b12dc63
+            variables: this.contextManager.variables,
             activeCellCode: activeCellCode,
             input: newContent,
             index: index
@@ -150,13 +133,6 @@
         return chatMessageMetadata
     }
 
-<<<<<<< HEAD
-    addAgentMessage(message: string): IAgentPlanningMetadata {
-
-        const agentPlanningMetadata: IAgentPlanningMetadata = {
-            promptType: "agent:planning",
-            variables: this.variableManager.variables,
-=======
     removeMessageAtIndex(index: number): void {
         // Remove the message at the specified index
         this.displayOptimizedChatHistory.splice(index, 1);
@@ -168,7 +144,6 @@
             promptType: "agent:planning",
             variables: this.contextManager.variables,
             files: this.contextManager.files,
->>>>>>> 1b12dc63
             input: message
         }
 
@@ -181,12 +156,6 @@
             }
         )
 
-<<<<<<< HEAD
-        return agentPlanningMetadata
-    }
-
-    addDebugErrorMessage(errorMessage: string): ISmartDebugMetadata {
-=======
         // If editing the first agent message, the user will want a new plan.
         // So we drop all steps in the agent's previous plan.
         if (index === 1) {
@@ -197,19 +166,14 @@
     }
 
     addDebugErrorMessage(errorMessage: string, promptType: PromptType): ISmartDebugMetadata {
->>>>>>> 1b12dc63
     
         const activeCellID = getActiveCellID(this.notebookTracker)
         const activeCellCode = getCellCodeByID(this.notebookTracker, activeCellID)
 
         const smartDebugMetadata: ISmartDebugMetadata = {
             promptType: 'smartDebug',
-<<<<<<< HEAD
-            variables: this.variableManager.variables,
-=======
             variables: this.contextManager.variables,
             files: this.contextManager.files,
->>>>>>> 1b12dc63
             activeCellCode: activeCellCode,
             errorMessage: errorMessage
         }
@@ -219,11 +183,7 @@
                 message: getDisplayedOptimizedUserMessage(errorMessage, activeCellCode), 
                 type: 'openai message',
                 codeCellID: activeCellID,
-<<<<<<< HEAD
-                promptType: smartDebugMetadata.promptType
-=======
                 promptType: promptType
->>>>>>> 1b12dc63
             }
         );
 
@@ -237,11 +197,7 @@
 
         const codeExplainMetadata: ICodeExplainMetadata = {
             promptType: 'codeExplain',
-<<<<<<< HEAD
-            variables: this.variableManager.variables,
-=======
-            variables: this.contextManager.variables,
->>>>>>> 1b12dc63
+            variables: this.contextManager.variables,
             activeCellCode
         }
 
