--- conflicted
+++ resolved
@@ -4,19 +4,18 @@
 import { getActiveCellCode, getActiveCellID, getCellCodeByID } from "../../utils/notebook";
 import { IAgentPlanningMetadata, IChatMessageMetadata, ICodeExplainMetadata, ISmartDebugMetadata } from "../../utils/websocket/models";
 
-<<<<<<< HEAD
-export type PromptType = 'chat' | 'smartDebug' | 'codeExplain' | 'agent:planning' | 'agent:execution' | 'inline_completion' | 'clear_history' | 'fetch_history';
-=======
 export type PromptType = 
     'chat' | 
     'smartDebug' | 
     'codeExplain' | 
     'agent:planning' | 
     'agent:execution' | 
-    'agent:autoErrorFixup';
+    'agent:autoErrorFixup' |
+    'inline_completion' | 
+    'clear_history' | 
+    'fetch_history'
 
 export type ChatMessageType = 'openai message' | 'openai message:agent:planning' | 'connection error'
->>>>>>> 6cf1dc6e
 
 // The display optimized chat history is what we display to the user. Each message
 // is a subset of the corresponding message in aiOptimizedChatHistory. Note that in the 
@@ -132,12 +131,7 @@
         return chatMessageMetadata
     }
 
-<<<<<<< HEAD
-    addAgentMessage(message: string): IAgentPlanningMetadata {
-=======
-    addAgentMessage(message: string, index?: number): IOutgoingMessage {
-        const variables = this.variableManager.variables
->>>>>>> 6cf1dc6e
+    addAgentMessage(message: string, index?: number): IAgentPlanningMetadata {
 
         const agentPlanningMetadata: IAgentPlanningMetadata = {
             promptType: "agent:planning",
@@ -154,26 +148,16 @@
             }
         )
 
-<<<<<<< HEAD
-        return agentPlanningMetadata
-    }
-
-    addDebugErrorMessage(errorMessage: string): ISmartDebugMetadata {
-=======
         // If editing the first agent message, the user will want a new plan.
         // So we drop all steps in the agent's previous plan.
         if (index === 1) {
             this.displayOptimizedChatHistory = this.displayOptimizedChatHistory.slice(0, index + 1);
         }
 
-        return {
-            promptType: 'agent:planning',
-            metadata: metadata,
-        }
-    }
-
-    addDebugErrorMessage(errorMessage: string, promptType: PromptType): IOutgoingMessage {
->>>>>>> 6cf1dc6e
+        return agentPlanningMetadata
+    }
+
+    addDebugErrorMessage(errorMessage: string, promptType: PromptType): ISmartDebugMetadata {
     
         const activeCellID = getActiveCellID(this.notebookTracker)
         const activeCellCode = getCellCodeByID(this.notebookTracker, activeCellID)
@@ -194,14 +178,7 @@
             }
         );
 
-<<<<<<< HEAD
         return smartDebugMetadata
-=======
-        return {
-            promptType: promptType,
-            metadata,
-        }
->>>>>>> 6cf1dc6e
     }
 
     addExplainCodeMessage(): ICodeExplainMetadata {
