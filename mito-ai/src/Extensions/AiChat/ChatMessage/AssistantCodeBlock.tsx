/*
 * Copyright (c) Saga Inc.
 * Distributed under the terms of the GNU Affero General Public License v3.0 License.
 */

import React, { useState } from 'react';
import PythonCode from './PythonCode';
import { IRenderMimeRegistry } from '@jupyterlab/rendermime';
import { classNames } from '../../../utils/classNames';
import '../../../../style/CodeBlock.css'
import { CodeReviewStatus } from '../ChatTaskpane';
import ExpandIcon from '../../../icons/ExpandIcon';
import CodeIcon from '../../../icons/CodeIcon';
import CodeBlockToolbar from './CodeBlockToolbar';

interface IAssistantCodeBlockProps {
    code: string;
    codeSummary: string | undefined;
    isCodeComplete: boolean;
    renderMimeRegistry: IRenderMimeRegistry;
    previewAICode: () => void;
    acceptAICode: () => void;
    rejectAICode: () => void;
    isLastAiMessage: boolean;
    codeReviewStatus: CodeReviewStatus;
    agentModeEnabled: boolean;
}

const AssistantCodeBlock: React.FC<IAssistantCodeBlockProps> = ({
    code,
    codeSummary,
    isCodeComplete,
    renderMimeRegistry,
    previewAICode,
    acceptAICode,
    rejectAICode,
    isLastAiMessage,
    codeReviewStatus,
    agentModeEnabled
}) => {
    const [isCodeExpanded, setIsCodeExpanded] = useState(false);

<<<<<<< HEAD
=======
    // Memoize calculations
    const lineCount = useMemo(() => code.split('\n').length - 2, [code]);

>>>>>>> 97d4a5a1
    const shouldShowToolbar = isLastAiMessage || isCodeComplete;

    if (agentModeEnabled) {
        return (
            <div className={classNames('code-block-container', {
                'agent-mode': true,
                'agent-mode-collapsed': !isCodeExpanded
            })}>
                <div
                    onClick={() => setIsCodeExpanded(!isCodeExpanded)}
                    className={classNames('agent-mode-toggle', {
                        expanded: isCodeExpanded
                    })}
                >
                    <span className="agent-mode-toggle-content">
                        <CodeIcon />
                        {codeSummary ?? 'Generated code'}
                    </span>
                    <ExpandIcon isExpanded={isCodeExpanded} />
                </div>
                {isCodeExpanded && (
                    <PythonCode
                        code={code}
                        renderMimeRegistry={renderMimeRegistry}
                    />
                )}
            </div>
        );
    } else {
        return (
            <div className="code-block-container">
                {shouldShowToolbar && (
                    <CodeBlockToolbar
                        code={code}
                        isLastAiMessage={isLastAiMessage}
                        codeReviewStatus={codeReviewStatus}
                        onPreview={previewAICode}
                        onAccept={acceptAICode}
                        onReject={rejectAICode}
                    />
                )}
                <PythonCode
                    code={code}
                    renderMimeRegistry={renderMimeRegistry}
                />
            </div>
        );
    }
};

export default AssistantCodeBlock;<|MERGE_RESOLUTION|>--- conflicted
+++ resolved
@@ -39,13 +39,6 @@
     agentModeEnabled
 }) => {
     const [isCodeExpanded, setIsCodeExpanded] = useState(false);
-
-<<<<<<< HEAD
-=======
-    // Memoize calculations
-    const lineCount = useMemo(() => code.split('\n').length - 2, [code]);
-
->>>>>>> 97d4a5a1
     const shouldShowToolbar = isLastAiMessage || isCodeComplete;
 
     if (agentModeEnabled) {
