/*
 * Copyright (c) Saga Inc.
 * Distributed under the terms of the GNU Affero General Public License v3.0 License.
 */

import React, { useState, useEffect } from 'react';
import { classNames } from '../../../utils/classNames';
import { IContextManager } from '../../ContextManager/ContextManagerPlugin';
import ChatDropdown from './ChatDropdown';
<<<<<<< HEAD
import { Variable } from '../../VariableManager/VariableInspector';
import { getActiveCellID, getCellCodeByID, getCellOutputByID } from '../../../utils/notebook';
=======
import { Variable } from '../../ContextManager/VariableInspector';
import { getActiveCellID, getCellCodeByID } from '../../../utils/notebook';
>>>>>>> 0fe9631f
import { INotebookTracker } from '@jupyterlab/notebook';
import { IRenderMimeRegistry } from '@jupyterlab/rendermime';
import PythonCode from './PythonCode';
import '../../../../style/ChatInput.css';
import '../../../../style/ChatDropdown.css';
import { useDebouncedFunction } from '../../../hooks/useDebouncedFunction';
import { JupyterFrontEnd } from '@jupyterlab/application';

interface ChatInputProps {
    initialContent: string;
    placeholder: string;
    onSave: (content: string) => void;
    onCancel?: () => void;
    isEditing: boolean;
    contextManager?: IContextManager;
    notebookTracker: INotebookTracker;
    renderMimeRegistry: IRenderMimeRegistry;
<<<<<<< HEAD
    app: JupyterFrontEnd
=======
    displayActiveCellCode?: boolean;
    agentModeEnabled?: boolean;
>>>>>>> 0fe9631f
}

export interface ExpandedVariable extends Variable {
    parent_df?: string;
}

const ChatInput: React.FC<ChatInputProps> = ({
    initialContent,
    placeholder,
    onSave,
    onCancel,
    isEditing,
    contextManager,
    notebookTracker,
    renderMimeRegistry,
<<<<<<< HEAD
    app
=======
    displayActiveCellCode = true,
    agentModeEnabled = false,
>>>>>>> 0fe9631f
}) => {

    const [input, setInput] = useState(initialContent);
    const [expandedVariables, setExpandedVariables] = useState<ExpandedVariable[]>([]);
    const textAreaRef = React.useRef<HTMLTextAreaElement>(null);
    const [isFocused, setIsFocused] = useState(false);
    const [activeCellID, setActiveCellID] = useState<string | undefined>(getActiveCellID(notebookTracker));
    const [isDropdownVisible, setDropdownVisible] = useState(false);
    const [dropdownFilter, setDropdownFilter] = useState('');

    // Debounce the active cell ID change to avoid multiple rerenders. 
    // We use this to avoid a flickering screen when the active cell changes. 
    const debouncedSetActiveCellID = useDebouncedFunction((newID: string | undefined) => {
        setActiveCellID(newID);
    }, 100);

    useEffect(() => {
        const activeCellChangedListener = (): void => { 
            const newActiveCellID = getActiveCellID(notebookTracker);
            debouncedSetActiveCellID(newActiveCellID);
        };

        // Connect the listener once when the component mounts
        notebookTracker.activeCellChanged.connect(activeCellChangedListener);
    
        // Cleanup: disconnect the listener when the component unmounts
        return () => {
            notebookTracker.activeCellChanged.disconnect(activeCellChangedListener);
        };
    
    }, [notebookTracker, activeCellID, debouncedSetActiveCellID]);

    // TextAreas cannot automatically adjust their height based on the content that they contain, 
    // so instead we re-adjust the height as the content changes here. 
    const adjustHeight = (resetHeight: boolean = false): void => {
        const textarea = textAreaRef?.current;
        if (!textarea) return;

        textarea.style.minHeight = 'auto';
        textarea.style.height = !textarea.value || resetHeight
            ? '80px' 
            : `${Math.max(80, textarea.scrollHeight)}px`;
    };

    useEffect(() => {
        adjustHeight();
    }, [textAreaRef?.current?.value]);

    const handleInputChange = (event: React.ChangeEvent<HTMLTextAreaElement>): void => {
        const value = event.target.value;
        setInput(value);

        const cursorPosition = event.target.selectionStart;
        const textBeforeCursor = value.slice(0, cursorPosition);
        const words = textBeforeCursor.split(/\s+/);
        const currentWord = words[words.length - 1];

        if (currentWord && currentWord.startsWith("@")) {
            const query = currentWord.slice(1);
            setDropdownFilter(query);
            setDropdownVisible(true);
        } else {
            setDropdownVisible(false);
            setDropdownFilter('');
        }
    };

    const handleOptionSelect = (variableName: string, parentDf?: string): void => {
        const textarea = textAreaRef.current;
        if (!textarea) return;

        const cursorPosition = textarea.selectionStart;
        const textBeforeCursor = input.slice(0, cursorPosition);
        const atIndex = textBeforeCursor.lastIndexOf("@");
        const textAfterCursor = input.slice(cursorPosition);

        let variableNameWithBackticks: string;
        if (!parentDf) {
            variableNameWithBackticks = `\`${variableName}\``
        } else {
            variableNameWithBackticks = `\`${parentDf}['${variableName}']\``
        }

        const newValue =
            input.slice(0, atIndex) +
            variableNameWithBackticks +
            textAfterCursor;
        setInput(newValue);

        setDropdownVisible(false);

        // After updating the input value, set the cursor position after the inserted variable name
        // We use setTimeout to ensure this happens after React's state update
        setTimeout(() => {
            if (textarea) {
                const newCursorPosition = atIndex + variableNameWithBackticks.length;
                textarea.focus();
                textarea.setSelectionRange(newCursorPosition, newCursorPosition);
            }
        }, 0);
    };

    // Update the expandedVariables arr when the variable manager changes
    useEffect(() => {
        const expandedVariables: ExpandedVariable[] = [
            // Add base variables (excluding DataFrames)
            ...(contextManager?.variables.filter(variable => variable.type !== "pd.DataFrame") || []),
            // Add DataFrames
            ...(contextManager?.variables.filter((variable) => variable.type === "pd.DataFrame") || []),
            // Add series with parent DataFrame references
            ...(contextManager?.variables
                .filter((variable) => variable.type === "pd.DataFrame")
                .flatMap((df) =>
                    Object.entries(df.value).map(([seriesName, _]) => ({
                        variable_name: seriesName,
                        type: "col",
                        value: "replace_me",
                        parent_df: df.variable_name,
                    }))
                ) || [])
        ];
        setExpandedVariables(expandedVariables);
    }, [contextManager?.variables]);

    // If there are more than 8 lines, show the first 8 lines and add a "..."
    const activeCellCode = getCellCodeByID(notebookTracker, activeCellID) || ''
    const activeCellCodePreview = activeCellCode.split('\n').slice(0, 8).join('\n') + (
        activeCellCode.split('\n').length > 8 ? '\n\n# Rest of active cell code...' : '')


    const activeCellOutput = getCellOutputByID(app, notebookTracker, activeCellID)
    console.log(activeCellOutput)

    return (
        <div 
            className={classNames("chat-input-container")}
            onFocus={() => setIsFocused(true)}
            onBlur={() => {
                setIsFocused(false)
            }}
        >
            {/* Show the active cell preview if the text area has focus or the user has started typing */}
            {displayActiveCellCode && activeCellCodePreview.length > 0 
                && (isFocused || input.length > 0)
                && <div className='active-cell-preview-container' data-testid='active-cell-preview-container'>
                    <div className='code-block-container'>
                        <PythonCode
                            code={activeCellCodePreview}
                            renderMimeRegistry={renderMimeRegistry}
                        />
                    </div>
                </div>
            }
            
            {/* 
                Create a relative container for the text area and the dropdown so that when we 
                render the dropdown, it is relative to the text area instead of the entire 
                div. We do this so that the dropdown sits on top of (ie: covering) the code 
                preview instead of sitting higher up the taskpane.
            */}
            <div style={{ position: 'relative', height: 'min-content'}}>
                <textarea
                    ref={textAreaRef}
                    className={classNames("message", "message-user", 'chat-input', {"agent-mode": agentModeEnabled})}
                    placeholder={placeholder}
                    value={input}
                    onChange={handleInputChange}
                    onKeyDown={(e) => {
                        // If dropdown is visible, only handle escape to close it
                        if (isDropdownVisible) {
                            if (e.key === 'Escape') {
                                e.preventDefault();
                                setDropdownVisible(false);
                            }
                            return;
                        }

                        // Enter key sends the message, but we still want to allow 
                        // shift + enter to add a new line.
                        if (e.key === 'Enter' && !e.shiftKey) {
                            e.preventDefault();
                            adjustHeight(true)
                            onSave(input)
                            setInput('')
                            setIsFocused(false)
                        }
                        // Escape key cancels editing
                        if (e.key === 'Escape') {
                            e.preventDefault();
                            if (onCancel) {
                                onCancel();
                            }
                        }
                    }}
                />
                {isDropdownVisible  && (
                    <ChatDropdown
                        options={expandedVariables}
                        onSelect={handleOptionSelect}
                        filterText={dropdownFilter}
                    />
                )}
            </div>
            
            {isEditing &&
                <div className="message-edit-buttons">
                    <button onClick={() => onSave(input)}>Save</button>
                    <button onClick={onCancel}>Cancel</button>
                </div>
            }
        </div>
    )
};

export default ChatInput;<|MERGE_RESOLUTION|>--- conflicted
+++ resolved
@@ -7,13 +7,8 @@
 import { classNames } from '../../../utils/classNames';
 import { IContextManager } from '../../ContextManager/ContextManagerPlugin';
 import ChatDropdown from './ChatDropdown';
-<<<<<<< HEAD
-import { Variable } from '../../VariableManager/VariableInspector';
 import { getActiveCellID, getCellCodeByID, getCellOutputByID } from '../../../utils/notebook';
-=======
 import { Variable } from '../../ContextManager/VariableInspector';
-import { getActiveCellID, getCellCodeByID } from '../../../utils/notebook';
->>>>>>> 0fe9631f
 import { INotebookTracker } from '@jupyterlab/notebook';
 import { IRenderMimeRegistry } from '@jupyterlab/rendermime';
 import PythonCode from './PythonCode';
@@ -31,12 +26,9 @@
     contextManager?: IContextManager;
     notebookTracker: INotebookTracker;
     renderMimeRegistry: IRenderMimeRegistry;
-<<<<<<< HEAD
     app: JupyterFrontEnd
-=======
     displayActiveCellCode?: boolean;
     agentModeEnabled?: boolean;
->>>>>>> 0fe9631f
 }
 
 export interface ExpandedVariable extends Variable {
@@ -52,12 +44,9 @@
     contextManager,
     notebookTracker,
     renderMimeRegistry,
-<<<<<<< HEAD
-    app
-=======
+    app,
     displayActiveCellCode = true,
     agentModeEnabled = false,
->>>>>>> 0fe9631f
 }) => {
 
     const [input, setInput] = useState(initialContent);
