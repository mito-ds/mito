--- conflicted
+++ resolved
@@ -1,7 +1,5 @@
 import { Notification, showErrorMessage } from '@jupyterlab/apputils';
-import { IEditorMimeTypeService } from '@jupyterlab/codeeditor';
 import {
-  IEditorLanguageRegistry,
   // type IEditorLanguage
 } from '@jupyterlab/codemirror';
 import {
@@ -12,21 +10,12 @@
   type IInlineCompletionList,
   type IInlineCompletionProvider
 } from '@jupyterlab/completer';
-import { DocumentWidget } from '@jupyterlab/docregistry';
 import type { ISettingRegistry } from '@jupyterlab/settingregistry';
 import { PromiseDelegate, type JSONValue } from '@lumino/coreutils';
 import type { IDisposable } from '@lumino/disposable';
 import { Signal, Stream } from '@lumino/signaling';
-<<<<<<< HEAD
-import type { Widget } from '@lumino/widgets';
 import { IVariableManager } from '../VariableManager/VariableManagerPlugin';
-import {
-  CompletionWebsocketClient,
-  type ICompletionWebsocketClientOptions
-} from './client';
-import type { CompletionError, InlineCompletionStreamChunk } from './models';
 import { createInlinePrompt } from '../../prompts/InlinePrompt';
-=======
 import type OpenAI from 'openai';
 import {
   CompletionWebsocketClient,
@@ -38,7 +27,6 @@
   InlineCompletionStreamChunk
 } from '../../utils/websocket/models';
 
->>>>>>> eb68209b
 /**
  * Mito AI inline completer
  *
@@ -50,7 +38,6 @@
   private _client: CompletionWebsocketClient;
   private _counter = 0;
   private _isDisposed = false;
-  private _languageRegistry: IEditorLanguageRegistry;
   private _settings: MitoAIInlineCompleter.ISettings =
     MitoAIInlineCompleter.DEFAULT_SETTINGS;
   // Store only one inline completion stream
@@ -73,12 +60,10 @@
   private _variableManager: IVariableManager;
 
   constructor({
-    languageRegistry,
     serverSettings,
     variableManager,
     ...clientOptions
   }: MitoAIInlineCompleter.IOptions) {
-    this._languageRegistry = languageRegistry;
     this._variableManager = variableManager;
     this._client = new CompletionWebsocketClient(clientOptions);
 
@@ -195,41 +180,21 @@
           items: []
         };
       }
-<<<<<<< HEAD
-      const mime = request.mimeType ?? IEditorMimeTypeService.defaultMimeType;
-      const language = this._languageRegistry.findByMIME(mime);
-      if (!language) {
-        console.warn(
-          `Could not recognize language for ${mime} - cannot complete`
-        );
-        return { items: [] };
-      }
-
-      let path = context.session?.path;
-      if (!path && context.widget instanceof DocumentWidget) {
-        path = context.widget.context.path;
-      }
-=======
->>>>>>> eb68209b
       const messageId = ++this._counter;
       
       const prefix = this._getPrefix(request);
       const suffix = this._getSuffix(request);
       const variables = this._variableManager.variables;
-      
+      const prompt = createInlinePrompt(prefix, suffix, variables);
+      const openAIFormattedMessages: OpenAI.Chat.ChatCompletionMessageParam[] = [
+        // {"role": "system", "content": COMPLETION_SYSTEM_PROMPT},
+        {"role": "user", "content": prompt},
+    ]
       const result = await this._client.sendMessage({
-<<<<<<< HEAD
-        path: context.session?.path,
-        prompt: createInlinePrompt(prefix, suffix, variables),
-        message_id: messageId.toString(),
-        stream: true,
-        cell_id: getActiveCellID(context.widget)
-=======
+        messages: openAIFormattedMessages,
         message_id: messageId.toString(),
         stream: true,
         type: 'inline_completion',
-        messages: this._getInlineCompletionMessages(request, context, prefix)
->>>>>>> eb68209b
       });
 
       this._currentPrefix = getPrefixLastLine(prefix);
@@ -307,67 +272,6 @@
         this._currentStream?.stop();
       }
     }
-  }
-
-  private _getInlineCompletionMessages(
-    request: CompletionHandler.IRequest,
-    context: IInlineCompletionContext,
-    prefix: string
-  ): OpenAI.Chat.ChatCompletionMessageParam[] {
-    const mime = request.mimeType ?? IEditorMimeTypeService.defaultMimeType;
-    const editorLanguage = this._languageRegistry.findByMIME(mime);
-
-    let path = context.session?.path;
-    if (!path && context.widget instanceof DocumentWidget) {
-      path = context.widget.context.path;
-    }
-    const suffix = this._getSuffix(request);
-
-    const language = editorLanguage
-      ? this._resolveLanguage(editorLanguage)
-      : '';
-    const languageNote = language ? ` and written in ${language}` : '';
-
-    const messages: OpenAI.Chat.ChatCompletionMessageParam[] = [
-      {
-        role: 'system',
-        content: `
-You are an application built to provide helpful code completion suggestions.
-You should only produce code. Keep comments to minimum, use the
-programming language comment syntax. Produce clean executable code.
-The code is written for a data analysis and code development
-environment which can execute code to produce graphics, tables and
-interactive outputs.`
-      },
-      {
-        role: 'user',
-        content: `The document is called \`${path}\`${languageNote}.`
-      },
-      {
-        role: 'user',
-        content:
-          'Complete the following code responding only with additional code, code comments or docstrings, and with no markdown formatting.'
-      },
-      {
-        role: 'user',
-        content: prefix
-      }
-    ];
-
-    if (suffix) {
-      messages.push(
-        {
-          role: 'user',
-          content: 'The new code appears before the following snippet.'
-        },
-        {
-          role: 'user',
-          content: suffix
-        }
-      );
-    }
-
-    return messages;
   }
 
   /**
@@ -438,15 +342,10 @@
     fullCompletion += chunk.chunk.content;
     this._fullCompletionMap.set(this._currentStream, fullCompletion);
 
-<<<<<<< HEAD
     let cleanedCompletion = fullCompletion
       .replace(/^```python\n?/, '')  // Remove opening code fence with optional python language
       .replace(/```$/, '')           // Remove closing code fence
       .replace(/\n$/, '')            // Remove trailing newline
-    
-=======
-    // Clean suggestion
-    let cleanedCompletion = this._cleanCompletion(fullCompletion.slice(0));
 
     this._currentStream.emit({
       done: chunk.done,
@@ -464,7 +363,6 @@
 
   private _cleanCompletion(rawCompletion: string) {
     let cleanedCompletion = rawCompletion;
->>>>>>> eb68209b
     if (this._currentPrefix) {
       if (
         cleanedCompletion.startsWith(this._currentPrefix) ||
@@ -505,7 +403,6 @@
     /**
      * CodeMirror language registry.
      */
-    languageRegistry: IEditorLanguageRegistry;
     variableManager: IVariableManager;
   }
 
