--- conflicted
+++ resolved
@@ -187,14 +187,9 @@
       }
       const result = await this._client.sendMessage({
         type: 'inline_completion',
+        message_id: messageId.toString(),
         metadata: metadata,
-        message_id: messageId.toString(),
-<<<<<<< HEAD
-        stream: true,
-=======
         stream: false,
-        type: 'inline_completion',
->>>>>>> f0e6fb5b
       });
 
       if (result.items[0]?.token) {
