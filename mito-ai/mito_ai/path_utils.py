# Copyright (c) Saga Inc.
# Distributed under the terms of the GNU Affero General Public License v3.0 License.

from typing import NewType
import os
from mito_ai.utils.error_classes import StreamlitPreviewError

# Type definitions for better type safety
AbsoluteNotebookPath = NewType('AbsoluteNotebookPath', str)
AbsoluteDirPath = NewType('AbsoluteDirPath', str)
AbsoluteAppPath = NewType('AbsoluteAppPath', str)
AppFileName = NewType("AppFileName", str)

def get_absolute_notebook_path(notebook_path: str) -> AbsoluteNotebookPath:
    """
    Convert any notebook path to an absolute path.
    
    Args:
        notebook_path: Path to the notebook (can be relative or absolute)
        
    Returns:
        AbsoluteNotebookPath: The absolute path to the notebook
        
    Raises:
        ValueError: If the path is invalid or empty
    """
    if not notebook_path or not notebook_path.strip():
        raise StreamlitPreviewError("Notebook path cannot be empty", 400)
    
    absolute_path = os.path.abspath(notebook_path)
    return AbsoluteNotebookPath(absolute_path)
    

def get_absolute_notebook_dir_path(notebook_path: AbsoluteNotebookPath) -> AbsoluteDirPath:
    """
<<<<<<< HEAD
    Get the directory containing the notebook.
    
    Args:
        notebook_path: Absolute path to the notebook
        
    Returns:
        AbsoluteDirPath: The directory containing the notebook
=======
    Get the absolute directory containing the notebook.
>>>>>>> 6095d557
    """
    return AbsoluteDirPath(os.path.dirname(notebook_path))

<<<<<<< HEAD

def get_absolute_app_dir_path(app_path: AbsoluteAppPath) -> AbsoluteDirPath:
    """
    Get the directory containing the notebook.

    Args:
        app_path: Absolute path to the notebook

    Returns:
        AbsoluteDirPath: The directory containing the notebook
    """
    return AbsoluteDirPath(os.path.dirname(app_path))

def get_absolute_app_path(app_directory: AbsoluteDirPath) -> AbsoluteAppPath:
=======
def get_absolute_app_path(app_directory: AbsoluteNotebookDirPath, app_file_name: AppFileName) -> AbsoluteAppPath:
>>>>>>> 6095d557
    """
    Get the absolute path to the app
    """
    return AbsoluteAppPath(os.path.join(app_directory, app_file_name))

def get_app_file_name(notebook_id: str) -> AppFileName:
    """
    Converts the notebook id into the corresponding app id
    """
    mito_app_name = notebook_id.replace('mito-notebook-', 'mito-app-')
    return AppFileName(f'{mito_app_name}.py')

def does_app_path_exist(app_path: AbsoluteAppPath) -> bool:
    """
    Check if the app file exists
    """
    return os.path.exists(app_path)

def does_notebook_id_have_corresponding_app(notebook_id: str, notebook_path: str) -> bool:
    """
    Given a notebook_id and raw notebook_path checks if the notebook has a corresponding
    app by converting the notebook_path into an absolute path and converting the notebook_id
    into an app name
    """

    app_file_name = get_app_file_name(notebook_id)
    notebook_path = get_absolute_notebook_path(notebook_path)
    app_directory = get_absolute_notebook_dir_path(notebook_path)
    app_path = get_absolute_app_path(app_directory, app_file_name)
    return does_app_path_exist(app_path)<|MERGE_RESOLUTION|>--- conflicted
+++ resolved
@@ -7,7 +7,7 @@
 
 # Type definitions for better type safety
 AbsoluteNotebookPath = NewType('AbsoluteNotebookPath', str)
-AbsoluteDirPath = NewType('AbsoluteDirPath', str)
+AbsoluteNotebookDirPath = NewType('AbsoluteNotebookDirPath', str)
 AbsoluteAppPath = NewType('AbsoluteAppPath', str)
 AppFileName = NewType("AppFileName", str)
 
@@ -31,40 +31,13 @@
     return AbsoluteNotebookPath(absolute_path)
     
 
-def get_absolute_notebook_dir_path(notebook_path: AbsoluteNotebookPath) -> AbsoluteDirPath:
+def get_absolute_notebook_dir_path(notebook_path: AbsoluteNotebookPath) -> AbsoluteNotebookDirPath:
     """
-<<<<<<< HEAD
-    Get the directory containing the notebook.
-    
-    Args:
-        notebook_path: Absolute path to the notebook
-        
-    Returns:
-        AbsoluteDirPath: The directory containing the notebook
-=======
     Get the absolute directory containing the notebook.
->>>>>>> 6095d557
     """
-    return AbsoluteDirPath(os.path.dirname(notebook_path))
+    return AbsoluteNotebookDirPath(os.path.dirname(notebook_path))
 
-<<<<<<< HEAD
-
-def get_absolute_app_dir_path(app_path: AbsoluteAppPath) -> AbsoluteDirPath:
-    """
-    Get the directory containing the notebook.
-
-    Args:
-        app_path: Absolute path to the notebook
-
-    Returns:
-        AbsoluteDirPath: The directory containing the notebook
-    """
-    return AbsoluteDirPath(os.path.dirname(app_path))
-
-def get_absolute_app_path(app_directory: AbsoluteDirPath) -> AbsoluteAppPath:
-=======
 def get_absolute_app_path(app_directory: AbsoluteNotebookDirPath, app_file_name: AppFileName) -> AbsoluteAppPath:
->>>>>>> 6095d557
     """
     Get the absolute path to the app
     """
