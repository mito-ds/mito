# Copyright (c) Saga Inc.
# Distributed under the terms of the GNU Affero General Public License v3.0 License.

from __future__ import annotations

import os
from typing import (
    Any,
    AsyncGenerator,
    Dict,
    List,
    Optional,
    Union,
    Type,
    TYPE_CHECKING,
    Callable
)
import openai
from openai._streaming import AsyncStream
from openai.types.chat import ChatCompletionChunk, ChatCompletionMessageParam
from traitlets import  Instance, Unicode, default, validate
from pydantic import BaseModel
from traitlets.config import LoggingConfigurable

from mito_ai.logger import get_logger
from mito_ai.models import (
    AICapabilities,
    CompletionError,
    CompletionItem,
    CompletionItemError,
    CompletionReply,
    CompletionRequest,
    CompletionStreamChunk,
    MessageType,
    ResponseFormatInfo,
    ThreadID
)
from mito_ai.utils.open_ai_utils import (
    check_mito_server_quota,
    get_ai_completion_from_mito_server,
    get_open_ai_completion_function_params,
    stream_ai_completion_from_mito_server,
)
from mito_ai.utils.server_limits import update_mito_server_quota
from mito_ai.utils.telemetry_utils import (
    KEY_TYPE_PARAM,
    MITO_AI_COMPLETION_ERROR,
    MITO_SERVER_KEY,
    USER_KEY,
    log,
    log_ai_completion_success,
)

__all__ = ["OpenAIProvider"]

class OpenAIProvider(LoggingConfigurable):
    """Provide AI feature through OpenAI services."""

    api_key = Unicode(
        config=True,
        allow_none=True,
        help="OpenAI API key. Default value is read from the OPENAI_API_KEY environment variable.",
    )
    
    models: List[str] = ['gpt-4o-mini', 'o3-mini']
    
    last_error = Instance(
        CompletionError,
        allow_none=True,
        help="""Last error encountered when using the OpenAI provider.

This attribute is observed by the websocket provider to push the error to the client.""",
    )
    
    
    # Consider the request a failure if it takes longer than 45 seconds.
    # We will try a total of 3 times. Once on the initial request, 
    # and then twice more if the first request fails.
    # Note that max_retries cannot be set to None. If we want to disable it, set it to 0.
    timeout = 30
    max_retries = 1

    def __init__(self, **kwargs: Dict[str, Any]) -> None:
        super().__init__(log=get_logger(), **kwargs)
        self.last_error = None
        self._async_client: Optional[openai.AsyncOpenAI] = None
        self._models: Optional[List[str]] = None

    @default("api_key")
    def _api_key_default(self) -> Optional[str]:
        default_key = os.environ.get("OPENAI_API_KEY")
        return self._validate_api_key(default_key)

    @validate("api_key")
    def _validate_api_key(self, api_key: Optional[str]) -> Optional[str]:
        if not api_key:
            self.log.debug(
                "No OpenAI API key provided; following back to Mito server API."
            )
            return None

        client = openai.OpenAI(api_key=api_key)
        models = []
        try:
            # Make an http request to OpenAI to get the models available
            # for this API key.
            # And then handle the exceptions if they are thrown.
            for model in client.models.list():
                models.append(model.id)
            self._models = models
        except openai.AuthenticationError as e:
            self.log.warning(
                "Invalid OpenAI API key provided.",
                exc_info=e,
            )
            self.last_error = CompletionError.from_exception(
                e,
                hint="You're missing the OPENAI_API_KEY environment variable. Run the following code in your terminal to set the environment variable and then relaunch the jupyter server `export OPENAI_API_KEY=<your-api-key>`",
            )
            return None
        except openai.PermissionDeniedError as e:
            self.log.warning(
                "Invalid OpenAI API key provided.",
                exc_info=e,
            )
            self.last_error = CompletionError.from_exception(e)
            return None
        except openai.InternalServerError as e:
            self.log.debug(
                "Unable to get OpenAI models due to OpenAI error.", exc_info=e
            )
            return api_key
        except openai.RateLimitError as e:
            self.log.debug(
                "Unable to get OpenAI models due to rate limit error.", exc_info=e
            )
            return api_key
        except openai.APIConnectionError as e:
            self.log.warning(
                "Unable to connect to OpenAI API.",
                exec_info=e,
            )
            self.last_error = CompletionError.from_exception(e)
            return None
        else:
            self.log.debug("User OpenAI API key validated.")
            return api_key

    @property
    def capabilities(self) -> AICapabilities:
        """Get the provider capabilities.

        Returns:
            The provider capabilities.
        """
        if self._models is None:
            self._validate_api_key(self.api_key)

        # If the user has an OpenAI API key, then we don't need to check the Mito server quota.
        if self.api_key:
            return AICapabilities(
                configuration={
                    "model": self.models,
                },
                provider="OpenAI (user key)",
            )

        try:
            # Default to chat completion for capabilities check
            check_mito_server_quota(MessageType.CHAT)
        except Exception as e:
            self.log.warning("Failed to set first usage date in user.json", exc_info=e)
            self.last_error = CompletionError.from_exception(e)

        return AICapabilities(
            configuration={
                "model": self.models,
            },
            provider="Mito server",
        )

    @property
    def _openAI_async_client(self) -> Optional[openai.AsyncOpenAI]:
        """Get the asynchronous OpenAI client."""
        if not self.api_key:
            return None

        if not self._async_client or self._async_client.is_closed():
            self._async_client = openai.AsyncOpenAI(
                api_key=self.api_key,
                max_retries=self.max_retries,
                timeout=self.timeout
            )

        return self._async_client
    
    async def request_completions(
        self,
        message_type: MessageType,
        messages: List[ChatCompletionMessageParam], 
        model: str,
        user_input: str,
        response_format_info: Optional[ResponseFormatInfo] = None
    ) -> str:
        """
        Request completions from the OpenAI API.
        
        Args:
            message_type: The type of message to request completions for.
            messages: The messages to request completions for.
            model: The model to request completions for.
        Returns:
            The completion from the OpenAI API.
        """
        try:
            # Reset the last error
            self.last_error = None
            
            # If we're using the user's key, make sure the model is supported.
            if self._openAI_async_client and model not in self.models:
                model = "gpt-4o-mini"
        
            completion_function_params = get_open_ai_completion_function_params(
                model, messages, False, response_format_info
            )
            
            completion = None
            if self._openAI_async_client is not None:
                self.log.debug(f"Requesting completion from OpenAI API with personal key with model: {model}")
<<<<<<< HEAD
                
                response = await self._openAI_async_client.chat.completions.create(**completion_function_params)
                completion = response.choices[0].message.content or ""
=======
                completion = self._openAI_sync_client.chat.completions.create(**completion_function_params)
                completion = completion.choices[0].message.content or ""
                print(f"Completion: {completion}")
>>>>>>> 17f61404
            else: 
                self.log.debug(f"Requesting completion from Mito server with model {model}.")
                
                last_message_content = str(messages[-1].get("content", "")) if messages else None
                completion = await get_ai_completion_from_mito_server(
                    last_message_content,
                    completion_function_params,
                    self.timeout,
                    self.max_retries,
                    message_type,
                )
                
                update_mito_server_quota(message_type)
            
            # Log the successful completion
            log_ai_completion_success(
                key_type=USER_KEY if self._openAI_async_client is not None else MITO_SERVER_KEY,
                message_type=message_type,
                last_message_content=str(messages[-1].get('content', '')),
                response={"completion": completion},
                user_input=user_input
            )
            
            # Finally, return the completion
            return completion # type: ignore
                
        except BaseException as e:
            self.last_error = CompletionError.from_exception(e)
            key_type = MITO_SERVER_KEY if self.api_key is None else USER_KEY
            log(
                MITO_AI_COMPLETION_ERROR, 
                params={
                    KEY_TYPE_PARAM: key_type,
                    'message_type': message_type.value,
                },
                error=e
            )
            raise

    async def stream_completions(
        self,
        message_type: MessageType,
        messages: List[ChatCompletionMessageParam],
        model: str,
        message_id: str,
        user_input: str,
        reply_fn: Callable[[Union[CompletionReply, CompletionStreamChunk]], None],
        response_format_info: Optional[ResponseFormatInfo] = None
    ) -> str:
        """
        Stream completions from the OpenAI API and return the accumulated response.
        
        Args:
            message_type: The type of message to request completions for.
            messages: The messages to request completions for.
            model: The model to request completions for.
            message_id: The message ID to track the request.
            reply_fn: Function to call with each chunk for streaming replies.
            response_format_info: Optional response format information.
            
        Returns:
            The accumulated response string.
        """
        # Reset the last error
        self.last_error = None
        
        # Use a string buffer to accumulate the full response
        accumulated_response = ""
        
        # Validate that the model is supported. If not fall back to gpt-4o-mini
        if model not in self.models:
            model = "gpt-4o-mini"
            
        # Send initial acknowledgment
        reply_fn(CompletionReply(
            items=[
                CompletionItem(content="", isIncomplete=True, token=message_id)
            ],
            parent_id=message_id,
        ))
        
        # Get the last message content for logging
        last_message_content = str(messages[-1].get("content", "")) if messages else ""
        
        # Prepare completion function parameters
        completion_function_params = get_open_ai_completion_function_params(
            model, messages, True, response_format_info
        )
        
        # Stream completions based on the available client
        if self._openAI_async_client is not None:
            # Stream from OpenAI
            try:
                client = self._openAI_async_client
                if client is None:
                    raise ValueError("OpenAI client not initialized")
                    
                stream: AsyncStream[ChatCompletionChunk] = await client.chat.completions.create(**completion_function_params)
                
            except BaseException as e:
                self.last_error = CompletionError.from_exception(e)
                log(
                    MITO_AI_COMPLETION_ERROR, 
                    params={
                        KEY_TYPE_PARAM: USER_KEY,
                        'message_type': message_type.value,
                    },
                    error=e
                )
                raise

            async for chunk in stream:
                try:
                    is_finished = chunk.choices[0].finish_reason is not None
                    content = chunk.choices[0].delta.content or ""
                    accumulated_response += content
                    
                    reply_fn(CompletionStreamChunk(
                        parent_id=message_id,
                        chunk=CompletionItem(
                            content=content,
                            isIncomplete=True,
                            token=message_id,
                        ),
                        done=is_finished,
                    ))
                except BaseException as e:
                    self.last_error = CompletionError.from_exception(e)
                    reply_fn(CompletionStreamChunk(
                        parent_id=message_id,
                        chunk=CompletionItem(
                            content="",
                            isIncomplete=True,
                            error=CompletionItemError(
                                message=f"Failed to parse chunk completion: {e!r}"
                            ),
                            token=message_id,
                        ),
                        done=True,
                        error=CompletionError.from_exception(e),
                    ))
                    break
        else:
            # Stream from Mito server
            # Stream directly from the Mito server with the reply_fn
            async for chunk in stream_ai_completion_from_mito_server(
                last_message_content,
                completion_function_params,
                self.timeout,
                self.max_retries,
                message_type,
                reply_fn=reply_fn,
                message_id=message_id,
            ):
                accumulated_response += chunk
        
        # Log the successful completion 
        key_type = USER_KEY if self._openAI_async_client is not None else MITO_SERVER_KEY
        log_ai_completion_success(
            key_type=key_type,
            message_type=message_type,
            last_message_content=last_message_content,
            response={"completion": accumulated_response},
            user_input=user_input
        )
        
        return accumulated_response<|MERGE_RESOLUTION|>--- conflicted
+++ resolved
@@ -227,15 +227,9 @@
             completion = None
             if self._openAI_async_client is not None:
                 self.log.debug(f"Requesting completion from OpenAI API with personal key with model: {model}")
-<<<<<<< HEAD
                 
                 response = await self._openAI_async_client.chat.completions.create(**completion_function_params)
                 completion = response.choices[0].message.content or ""
-=======
-                completion = self._openAI_sync_client.chat.completions.create(**completion_function_params)
-                completion = completion.choices[0].message.content or ""
-                print(f"Completion: {completion}")
->>>>>>> 17f61404
             else: 
                 self.log.debug(f"Requesting completion from Mito server with model {model}.")
                 
