--- conflicted
+++ resolved
@@ -161,12 +161,7 @@
             )
 
         if self.api_key:
-<<<<<<< HEAD
-            if self.models is None:
-                self._validate_api_key(self.api_key)
-=======
             self._validate_api_key(self.api_key)
->>>>>>> 181415e2
 
             return AICapabilities(
                 configuration={
