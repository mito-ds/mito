from __future__ import annotations

import os
from typing import Any, AsyncGenerator, Dict, List, Optional, Union

import openai
from openai._streaming import AsyncStream
from openai.types.chat import ChatCompletionChunk
from traitlets import CFloat, CInt, Instance, TraitError, Unicode, default, validate
from traitlets.config import LoggingConfigurable

from .logger import get_logger
from .models import (
    AICapabilities,
    CompletionError,
    CompletionItem,
    CompletionItemError,
    CompletionReply,
    CompletionRequest,
    CompletionStreamChunk,
)
from .utils.db import get_user_field, set_user_field
from .utils.open_ai_utils import (
    check_mito_server_quota,
    get_ai_completion_from_mito_server,
)
from .utils.schema import UJ_AI_MITO_API_NUM_USAGES
from .utils.telemetry_utils import (
    KEY_TYPE_PARAM,
    MITO_AI_COMPLETION_ERROR,
    MITO_AI_COMPLETION_SUCCESS,
    MITO_SERVER_KEY,
    MITO_SERVER_NUM_USAGES,
    USER_KEY,
    log,
)

__all__ = ["OpenAIProvider"]
_num_usages = None


class OpenAIProvider(LoggingConfigurable):
    """Provide AI feature through OpenAI services."""

    api_key = Unicode(
        config=True,
        help="OpenAI API key. Default value is read from the OPENAI_API_KEY environment variable.",
    )

    @default("api_key")
    def _api_key_default(self):
        default_key = os.environ.get("OPENAI_API_KEY", "")
        return self._validate_api_key({"value": default_key})

    @validate("api_key")
    def _validate_api_key(self, changes: Dict[str, Any]) -> str:
        """"""
        api_key = changes["value"]
        if not api_key:
            self.log.debug(
                "No OpenAI API key provided; following back to Mito server API."
            )
            return ""

        client = openai.OpenAI(api_key=api_key)
        models = []
        try:
            for model in client.models.list():
                models.append(model.id)
            self._models = models
        except openai.AuthenticationError as e:
            self.log.warning(
                "Invalid OpenAI API key provided.",
                exc_info=e,
            )
            self.last_error = CompletionError.from_exception(
                e,
                hint="You're missing the OPENAI_API_KEY environment variable. Run the following code in your terminal to set the environment variable and then relaunch the jupyter server `export OPENAI_API_KEY=<your-api-key>`",
            )
            return ""
        except openai.PermissionDeniedError as e:
            self.log.warning(
                "Invalid OpenAI API key provided.",
                exc_info=e,
            )
            self.last_error = CompletionError.from_exception(e)
            return ""
        except openai.InternalServerError as e:
            self.log.debug(
                "Unable to get OpenAI models due to OpenAI error.", exc_info=e
            )
            return api_key
        except openai.RateLimitError as e:
            self.log.debug(
                "Unable to get OpenAI models due to rate limit error.", exc_info=e
            )
            return api_key
        except openai.APIConnectionError as e:
            self.log.warning(
                "Unable to connect to OpenAI API.",
                exec_info=e,
            )
            self.last_error = CompletionError.from_exception(e)
            return ""
        else:
            self.log.debug("User OpenAI API key validated.")
            return api_key

    max_completion_tokens = CInt(
        None,
        allow_none=True,
        config=True,
        help="An upper bound for the number of tokens that can be generated for a completion, including visible output tokens and reasoning tokens.",
    )

    @validate("max_completion_tokens")
    def _validate_max_completion_tokens(
        self, proposal: Dict[str, Any]
    ) -> Optional[int]:
        max_completion_tokens = proposal["value"]
        if max_completion_tokens is not None and max_completion_tokens < 1:
            raise TraitError(
                f"Invalid max_completion_tokens {max_completion_tokens}; must be greater than 0."
            )
        return max_completion_tokens

    model = Unicode(
        "gpt-4o-mini", config=True, help="OpenAI model to use for completions"
    )

    @validate("model")
    def _validate_model(self, proposal: Dict[str, Any]) -> str:
        model = proposal["value"]
        if self._models is None:
            # Force the validation of the API key to get the models
            self._validate_api_key({"value": self.api_key})

        if self._models is not None and model not in self._models:
            raise TraitError(
                f"Invalid model {model!r}; possible values are {self._models}"
            )
        return model

    temperature = CFloat(
        0,
        config=True,
        help="What sampling temperature to use, between 0 and 2. Higher values like 0.8 will make the output more random, while lower values like 0.2 will make it more focused and deterministic.",
    )

    @validate("temperature")
    def _validate_temperature(self, proposal: Dict[str, Any]) -> float:
        temperature = proposal["value"]
        if temperature < 0 or temperature > 2:
            raise TraitError(
                f"Invalid temperature {temperature}; must be between 0 and 2."
            )
        return temperature

    last_error = Instance(
        CompletionError,
        allow_none=True,
        help="""Last error encountered when using the OpenAI provider.

This attribute is observed by the websocket provider to push the error to the client.""",
    )

    def __init__(self, **kwargs) -> None:
        super().__init__(log=get_logger(), **kwargs)
        self.last_error = None
        self._client: Optional[openai.AsyncOpenAI] = None
        self._models: Optional[List[str]] = None

    @property
    def can_stream(self) -> bool:
        """Whether the provider supports streaming completions.

        Streaming is only supported if an OpenAI API key is provided.
        """
        return bool(self.api_key)

    @property
    def capabilities(self) -> AICapabilities:
        """Get the provider capabilities.

        Returns:
            The provider capabilities.
        """
        if self._models is None:
            self._validate_api_key({"value": self.api_key})
        global _num_usages
        if _num_usages is None:
            _num_usages = get_user_field(UJ_AI_MITO_API_NUM_USAGES)
        try:
            check_mito_server_quota(_num_usages or 0)
        except Exception as e:
            self.last_error = CompletionError.from_exception(e)

        return AICapabilities(
            configuration={
                "max_completion_tokens": self.max_completion_tokens,
                "model": self.model,
                "temperature": self.temperature,
            },
            provider="OpenAI (user key)" if self.api_key else "Mito server",
        )

    @property
    def _openAI_client(self) -> Optional[openai.AsyncOpenAI]:
        """Get the asynchronous OpenAI client."""
        if not self.api_key:
            return None

        if not self._client or self._client.is_closed():
            self._client = openai.AsyncOpenAI(api_key=self.api_key)

        return self._client

<<<<<<< HEAD
    async def _check_authentication(self) -> None:
        # # TODO implement this
        # async for _ in client.models.list():
        #     logging.getLogger("ServerApp").info("%s", _)
        #     break
        ...

    def _get_messages(
        self, request: InlineCompletionRequest
    ) -> List[ChatCompletionMessageParam]:
        messages: List[ChatCompletionMessageParam] = [
            {"role": "system", "content": COMPLETION_SYSTEM_PROMPT},
            {"role": "user", "content": request.prompt},
        ]
        return messages
=======
    async def request_completions(self, request: CompletionRequest) -> CompletionReply:
        """Get a completion from the OpenAI API.

        Args:
            request: The completion request description.
        Returns:
            The completion
        """
        self.last_error = None
        try:
            if self._openAI_client:
                self.log.debug(
                    "Requesting completion from OpenAI API with personal key."
                )
                completion = await self._openAI_client.chat.completions.create(
                    model=self.model,
                    max_completion_tokens=self.max_completion_tokens,
                    messages=request.messages,
                    temperature=self.temperature,
                )
                # Log the successful completion
                log(MITO_AI_COMPLETION_SUCCESS, params={KEY_TYPE_PARAM: USER_KEY})

                if len(completion.choices) == 0:
                    return CompletionReply(
                        items=[],
                        parent_id=request.message_id,
                        error=CompletionError(
                            error_type="NoCompletion",
                            title="No completion returned from the OpenAI API.",
                            traceback="",
                        ),
                    )
                else:
                    try:
                        return CompletionReply(
                            parent_id=request.message_id,
                            items=[
                                CompletionItem(
                                    content=completion.choices[0].message.content or "",
                                    isIncomplete=False,
                                )
                            ],
                        )
                    except BaseException as e:
                        return CompletionReply(
                            items=[],
                            parent_id=request.message_id,
                            error=CompletionError.from_exception(e),
                        )

            else:
                self.log.debug("Requesting completion from Mito server.")
                global _num_usages
                if _num_usages is None:
                    _num_usages = get_user_field(UJ_AI_MITO_API_NUM_USAGES)
                # If they don't have an Open AI key, use the mito server to get a completion
                ai_response = await get_ai_completion_from_mito_server(
                    request.messages[-1].get("content", ""),
                    {
                        "model": self.model,
                        "messages": request.messages,
                        "temperature": self.temperature,
                    },
                    _num_usages or 0,
                )

                # Increment the number of usages
                _num_usages = (_num_usages or 0) + 1
                set_user_field(UJ_AI_MITO_API_NUM_USAGES, _num_usages)
>>>>>>> eb68209b

                # Log the successful completion
                log(
                    MITO_AI_COMPLETION_SUCCESS,
                    params={
                        KEY_TYPE_PARAM: MITO_SERVER_KEY,
                        MITO_SERVER_NUM_USAGES: _num_usages,
                    },
                )

                return CompletionReply(
                    parent_id=request.message_id,
                    items=[
                        CompletionItem(
                            content=ai_response,
                            isIncomplete=False,
                        )
                    ],
                )
        except BaseException as e:
            self.last_error = CompletionError.from_exception(e)
            key_type = MITO_SERVER_KEY if self.api_key is None else USER_KEY
            log(MITO_AI_COMPLETION_ERROR, params={KEY_TYPE_PARAM: key_type}, error=e)
            raise

    async def stream_completions(
        self, request: CompletionRequest
    ) -> AsyncGenerator[Union[CompletionReply, CompletionStreamChunk], None]:
        """Stream completions from the OpenAI API.

        Args:
            request: The completion request description.
        Returns:
            An async generator yielding first an acknowledge completion reply without
            completion and then completion chunks from the third-party provider.
        """
        # The streaming completion has two steps:
        # Step 1: Acknowledge the request
        # Step 2: Stream the completion chunks coming from the OpenAI API
        self.last_error = None

        # Acknowledge the request
        yield CompletionReply(
            items=[
                CompletionItem(content="", isIncomplete=True, token=request.message_id)
            ],
            parent_id=request.message_id,
        )

        # Send the completion request to the OpenAI API and returns a stream of completion chunks
        try:
            stream: AsyncStream[
                ChatCompletionChunk
            ] = await self._openAI_client.chat.completions.create(
                model=self.model,
                stream=True,
                max_completion_tokens=self.max_completion_tokens,
                messages=request.messages,
                temperature=self.temperature,
            )
            # Log the successful completion
            log(MITO_AI_COMPLETION_SUCCESS, params={KEY_TYPE_PARAM: USER_KEY})
        except BaseException as e:
            self.last_error = CompletionError.from_exception(e)
            log(MITO_AI_COMPLETION_ERROR, params={KEY_TYPE_PARAM: USER_KEY}, error=e)
            raise

        async for chunk in stream:
            try:
                is_finished = chunk.choices[0].finish_reason is not None
                yield CompletionStreamChunk(
                    parent_id=request.message_id,
                    chunk=CompletionItem(
                        content=chunk.choices[0].delta.content or "",
                        isIncomplete=True,
                        token=request.message_id,
                    ),
                    done=is_finished,
                )
            except BaseException as e:
                self.last_error = CompletionError.from_exception(e)
                yield CompletionStreamChunk(
                    parent_id=request.message_id,
                    chunk=CompletionItem(
                        content="",
                        isIncomplete=True,
                        error=CompletionItemError(
                            message=f"Failed to parse chunk completion: {e!r}"
                        ),
                        token=request.message_id,
                    ),
                    done=True,
                    error=CompletionError.from_exception(e),
                )
                break<|MERGE_RESOLUTION|>--- conflicted
+++ resolved
@@ -215,23 +215,6 @@
 
         return self._client
 
-<<<<<<< HEAD
-    async def _check_authentication(self) -> None:
-        # # TODO implement this
-        # async for _ in client.models.list():
-        #     logging.getLogger("ServerApp").info("%s", _)
-        #     break
-        ...
-
-    def _get_messages(
-        self, request: InlineCompletionRequest
-    ) -> List[ChatCompletionMessageParam]:
-        messages: List[ChatCompletionMessageParam] = [
-            {"role": "system", "content": COMPLETION_SYSTEM_PROMPT},
-            {"role": "user", "content": request.prompt},
-        ]
-        return messages
-=======
     async def request_completions(self, request: CompletionRequest) -> CompletionReply:
         """Get a completion from the OpenAI API.
 
@@ -302,7 +285,6 @@
                 # Increment the number of usages
                 _num_usages = (_num_usages or 0) + 1
                 set_user_field(UJ_AI_MITO_API_NUM_USAGES, _num_usages)
->>>>>>> eb68209b
 
                 # Log the successful completion
                 log(
