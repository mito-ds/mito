from __future__ import annotations

import os
from typing import Any, AsyncGenerator, Dict, List, Optional, Union, Type

import openai
from openai._streaming import AsyncStream
from openai.types.chat import ChatCompletionChunk, ChatCompletionMessageParam
from traitlets import  Instance, Unicode, default, validate
from pydantic import BaseModel
from traitlets.config import LoggingConfigurable

from mito_ai.logger import get_logger
from mito_ai.models import (
    AICapabilities,
    CompletionError,
    CompletionItem,
    CompletionItemError,
    CompletionReply,
    CompletionRequest,
    CompletionStreamChunk,
    MessageType,
)
from mito_ai.utils.open_ai_utils import (
    check_mito_server_quota,
    get_ai_completion_from_mito_server,
    get_open_ai_completion_function_params,
    update_mito_server_quota,
)

from mito_ai.utils.telemetry_utils import (
    KEY_TYPE_PARAM,
    MITO_AI_COMPLETION_ERROR,
    MITO_SERVER_KEY,
    USER_KEY,
    log,
    log_ai_completion_success,
)

__all__ = ["OpenAIProvider"]

class OpenAIProvider(LoggingConfigurable):
    """Provide AI feature through OpenAI services."""

    api_key = Unicode(
        config=True,
        allow_none=True,
        help="OpenAI API key. Default value is read from the OPENAI_API_KEY environment variable.",
    )
    
    models: List[str] = ['gpt-4o-mini', 'o3-mini']
    
    last_error = Instance(
        CompletionError,
        allow_none=True,
        help="""Last error encountered when using the OpenAI provider.

This attribute is observed by the websocket provider to push the error to the client.""",
    )
    
    
    # Consider the request a failure if it takes longer than 45 seconds.
    # We will try a total of 3 times. Once on the initial request, 
    # and then twice more if the first request fails.
    # Note that max_retries cannot be set to None. If we want to disable it, set it to 0.
    timeout = 45
    max_retries = 2

    def __init__(self, **kwargs: Dict[str, Any]) -> None:
        super().__init__(log=get_logger(), **kwargs)
        self.last_error = None
        self._async_client: Optional[openai.AsyncOpenAI] = None
        self._sync_client: Optional[openai.OpenAI] = None
        self._models: Optional[List[str]] = None

    @default("api_key")
    def _api_key_default(self) -> Optional[str]:
        default_key = os.environ.get("OPENAI_API_KEY")
        return self._validate_api_key(default_key)

    @validate("api_key")
    def _validate_api_key(self, api_key: Optional[str]) -> Optional[str]:
        if not api_key:
            self.log.debug(
                "No OpenAI API key provided; following back to Mito server API."
            )
            return None

        client = openai.OpenAI(api_key=api_key)
        models = []
        try:
            # Make an http request to OpenAI to get the models available
            # for this API key.
            # And then handle the exceptions if they are thrown.
            for model in client.models.list():
                models.append(model.id)
            self._models = models
        except openai.AuthenticationError as e:
            self.log.warning(
                "Invalid OpenAI API key provided.",
                exc_info=e,
            )
            self.last_error = CompletionError.from_exception(
                e,
                hint="You're missing the OPENAI_API_KEY environment variable. Run the following code in your terminal to set the environment variable and then relaunch the jupyter server `export OPENAI_API_KEY=<your-api-key>`",
            )
            return None
        except openai.PermissionDeniedError as e:
            self.log.warning(
                "Invalid OpenAI API key provided.",
                exc_info=e,
            )
            self.last_error = CompletionError.from_exception(e)
            return None
        except openai.InternalServerError as e:
            self.log.debug(
                "Unable to get OpenAI models due to OpenAI error.", exc_info=e
            )
            return api_key
        except openai.RateLimitError as e:
            self.log.debug(
                "Unable to get OpenAI models due to rate limit error.", exc_info=e
            )
            return api_key
        except openai.APIConnectionError as e:
            self.log.warning(
                "Unable to connect to OpenAI API.",
                exec_info=e,
            )
            self.last_error = CompletionError.from_exception(e)
            return None
        else:
            self.log.debug("User OpenAI API key validated.")
            return api_key

    @property
    def can_stream(self) -> bool:
        """Whether the provider supports streaming completions.

        Streaming is only supported if an OpenAI API key is provided.
        """
        return bool(self.api_key)

    @property
    def capabilities(self) -> AICapabilities:
        """Get the provider capabilities.

        Returns:
            The provider capabilities.
        """
        if self._models is None:
            self._validate_api_key(self.api_key)

        # If the user has an OpenAI API key, then we don't need to check the Mito server quota.
        if self.api_key:
            return AICapabilities(
                configuration={
                    "model": self.models,
                },
                provider="OpenAI (user key)",
            )
<<<<<<< HEAD
            
        print("Checking mito server quota")
=======
>>>>>>> 1b12dc63

        try:
            check_mito_server_quota()
        except Exception as e:
            self.log.warning("Failed to set first usage date in user.json", exc_info=e)
            self.last_error = CompletionError.from_exception(e)

        return AICapabilities(
            configuration={
                "model": self.models,
            },
            provider="Mito server",
        )

    @property
    def _openAI_async_client(self) -> Optional[openai.AsyncOpenAI]:
        """Get the asynchronous OpenAI client."""
        if not self.api_key:
            return None

        if not self._async_client or self._async_client.is_closed():
            self._async_client = openai.AsyncOpenAI(
                api_key=self.api_key,
                max_retries=self.max_retries,
                timeout=self.timeout
            )

        return self._async_client
    
    @property
    def _openAI_sync_client(self) -> Optional[openai.OpenAI]:
        """Get the synchronous OpenAI client."""
        if not self.api_key:
            return None

        if not self._sync_client or self._sync_client.is_closed():
            self._sync_client = openai.OpenAI(
                api_key=self.api_key,
                max_retries=self.max_retries,
                timeout=self.timeout
            )
            
        return self._sync_client
        
        
    async def request_completions(
        self,
<<<<<<< HEAD
        prompt_type: MessageType,
=======
        message_type: MessageType,
>>>>>>> 1b12dc63
        messages: List[ChatCompletionMessageParam], 
        model: str,
        response_format: Optional[Type[BaseModel]] = None
    ) -> str:
<<<<<<< HEAD
        """Internal helper to get the completion from the provider."""
        
=======
        """
        Request completions from the OpenAI API.
        
        Args:
            message_type: The type of message to request completions for.
            messages: The messages to request completions for.
            model: The model to request completions for.
        Returns:
            The completion from the OpenAI API.
        """
>>>>>>> 1b12dc63
        try:
            # Reset the last error
            self.last_error = None
            
            # If we're using the user's key, make sure the model is supported.
            if self._openAI_sync_client and model not in self.models:
                model = "gpt-4o-mini"
        
            completion_function_params = get_open_ai_completion_function_params(
                model, messages, False, response_format
            )
            
<<<<<<< HEAD
            if self._openAI_sync_client:
                self.log.debug(f"Requesting completion from OpenAI API with personal key with model: {model}")
                
                completion = self._openAI_sync_client.chat.completions.create(**completion_function_params)
                return completion.choices[0].message.content or ""
=======
            completion = None
            if self._openAI_sync_client is not None:
                self.log.debug(f"Requesting completion from OpenAI API with personal key with model: {model}")
                
                completion = self._openAI_sync_client.chat.completions.create(**completion_function_params)
                completion = completion.choices[0].message.content or ""
>>>>>>> 1b12dc63
            else: 
                self.log.debug(f"Requesting completion from Mito server with model {model}.")
                
                last_message_content = str(messages[-1].get("content", "")) if messages else None
<<<<<<< HEAD
                
=======
>>>>>>> 1b12dc63
                completion = await get_ai_completion_from_mito_server(
                    last_message_content,
                    completion_function_params,
                    self.timeout,
                    self.max_retries,
                )
                
<<<<<<< HEAD
                update_mito_server_quota(prompt_type)
                return completion
=======
                update_mito_server_quota(message_type)
            
            # Log the successful completion
            log_ai_completion_success(
                key_type=USER_KEY if self._openAI_sync_client is not None else MITO_SERVER_KEY,
                message_type=message_type,
                last_message_content=str(messages[-1].get('content', '')),
                response={"completion": completion},
            )
            
            # Finally, return the completion
            return completion # type: ignore
>>>>>>> 1b12dc63
                
        except BaseException as e:
            self.last_error = CompletionError.from_exception(e)
            key_type = MITO_SERVER_KEY if self.api_key is None else USER_KEY
            log(MITO_AI_COMPLETION_ERROR, params={KEY_TYPE_PARAM: key_type}, error=e)
            raise


    async def stream_completions(
        self, request: CompletionRequest, message_type: MessageType, model: str
    ) -> AsyncGenerator[Union[CompletionReply, CompletionStreamChunk], None]:
        """Stream completions from the OpenAI API.

        Args:
            request: The completion request description.
            prompt_type: The type of prompt that was sent to the AI (e.g. "chat", "smart_debug", "explain")
        Returns:
            An async generator yielding first an acknowledge completion reply without
            completion and then completion chunks from the third-party provider.
        """
        # The streaming completion has two steps:
        # Step 1: Acknowledge the request
        # Step 2: Stream the completion chunks coming from the OpenAI API
        self.last_error = None

        # Acknowledge the request
        yield CompletionReply(
            items=[
                CompletionItem(content="", isIncomplete=True, token=request.message_id)
            ],
            parent_id=request.message_id,
        )
        
        # Validate that the model is supported. If not fall back to gpt-4o-mini
        if model not in self.models:
            model = "gpt-4o-mini"

        # Send the completion request to the OpenAI API and returns a stream of completion chunks
        try:
            completion_function_params = get_open_ai_completion_function_params(model, request.messages, stream=True)
            client = self._openAI_async_client
            if client is None:
                raise ValueError("OpenAI client not initialized")
            stream: AsyncStream[ChatCompletionChunk] = await client.chat.completions.create(**completion_function_params)
            
            # Log the successful completion
            log_ai_completion_success(
                key_type=USER_KEY,
                message_type=message_type,
                last_message_content=str(request.messages[-1].get('content', '')),
                response={"completion": "not available for streamed completions"},
            )
            
        except BaseException as e:
            self.last_error = CompletionError.from_exception(e)
            log(MITO_AI_COMPLETION_ERROR, params={KEY_TYPE_PARAM: USER_KEY}, error=e)
            raise

        async for chunk in stream:
            try:
                is_finished = chunk.choices[0].finish_reason is not None
                yield CompletionStreamChunk(
                    parent_id=request.message_id,
                    chunk=CompletionItem(
                        content=chunk.choices[0].delta.content or "",
                        isIncomplete=True,
                        token=request.message_id,
                    ),
                    done=is_finished,
                )
            except BaseException as e:
                self.last_error = CompletionError.from_exception(e)
                yield CompletionStreamChunk(
                    parent_id=request.message_id,
                    chunk=CompletionItem(
                        content="",
                        isIncomplete=True,
                        error=CompletionItemError(
                            message=f"Failed to parse chunk completion: {e!r}"
                        ),
                        token=request.message_id,
                    ),
                    done=True,
                    error=CompletionError.from_exception(e),
                )
                break<|MERGE_RESOLUTION|>--- conflicted
+++ resolved
@@ -159,11 +159,6 @@
                 },
                 provider="OpenAI (user key)",
             )
-<<<<<<< HEAD
-            
-        print("Checking mito server quota")
-=======
->>>>>>> 1b12dc63
 
         try:
             check_mito_server_quota()
@@ -211,19 +206,11 @@
         
     async def request_completions(
         self,
-<<<<<<< HEAD
-        prompt_type: MessageType,
-=======
         message_type: MessageType,
->>>>>>> 1b12dc63
         messages: List[ChatCompletionMessageParam], 
         model: str,
         response_format: Optional[Type[BaseModel]] = None
     ) -> str:
-<<<<<<< HEAD
-        """Internal helper to get the completion from the provider."""
-        
-=======
         """
         Request completions from the OpenAI API.
         
@@ -234,7 +221,6 @@
         Returns:
             The completion from the OpenAI API.
         """
->>>>>>> 1b12dc63
         try:
             # Reset the last error
             self.last_error = None
@@ -247,28 +233,16 @@
                 model, messages, False, response_format
             )
             
-<<<<<<< HEAD
-            if self._openAI_sync_client:
-                self.log.debug(f"Requesting completion from OpenAI API with personal key with model: {model}")
-                
-                completion = self._openAI_sync_client.chat.completions.create(**completion_function_params)
-                return completion.choices[0].message.content or ""
-=======
             completion = None
             if self._openAI_sync_client is not None:
                 self.log.debug(f"Requesting completion from OpenAI API with personal key with model: {model}")
                 
                 completion = self._openAI_sync_client.chat.completions.create(**completion_function_params)
                 completion = completion.choices[0].message.content or ""
->>>>>>> 1b12dc63
             else: 
                 self.log.debug(f"Requesting completion from Mito server with model {model}.")
                 
                 last_message_content = str(messages[-1].get("content", "")) if messages else None
-<<<<<<< HEAD
-                
-=======
->>>>>>> 1b12dc63
                 completion = await get_ai_completion_from_mito_server(
                     last_message_content,
                     completion_function_params,
@@ -276,10 +250,6 @@
                     self.max_retries,
                 )
                 
-<<<<<<< HEAD
-                update_mito_server_quota(prompt_type)
-                return completion
-=======
                 update_mito_server_quota(message_type)
             
             # Log the successful completion
@@ -292,7 +262,6 @@
             
             # Finally, return the completion
             return completion # type: ignore
->>>>>>> 1b12dc63
                 
         except BaseException as e:
             self.last_error = CompletionError.from_exception(e)
