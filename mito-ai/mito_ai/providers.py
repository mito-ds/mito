# Copyright (c) Saga Inc.
# Distributed under the terms of the GNU Affero General Public License v3.0 License.

from __future__ import annotations
from typing import Any, AsyncGenerator, Callable, Dict, List, Optional, Union, Type

import openai
from . import constants
from openai.types.chat import ChatCompletionMessageParam
from traitlets import Instance, Unicode, default, validate
from traitlets.config import LoggingConfigurable
from mito_ai.enterprise.utils import is_azure_openai_configured

from mito_ai.logger import get_logger
from mito_ai.models import (
    AICapabilities,
    CompletionError,
    CompletionItem,
    CompletionItemError,
    CompletionReply,
    CompletionStreamChunk,
    MessageType,
    ResponseFormatInfo,
)
from mito_ai.utils.open_ai_utils import (
    check_mito_server_quota,
    get_ai_completion_from_mito_server,
    get_open_ai_completion_function_params,
    stream_ai_completion_from_mito_server,
)
from mito_ai.utils.server_limits import update_mito_server_quota
from mito_ai.utils.telemetry_utils import (
    KEY_TYPE_PARAM,
    MITO_AI_COMPLETION_ERROR,
    MITO_SERVER_KEY,
    USER_KEY,
    log,
    log_ai_completion_success,
)

OPENAI_MODEL_FALLBACK = "gpt-4.1"

__all__ = ["OpenAIProvider"]

class OpenAIProvider(LoggingConfigurable):
    """Provide AI feature through OpenAI services."""

    api_key = Unicode(
        config=True,
        allow_none=True,
        help="OpenAI API key. Default value is read from the OPENAI_API_KEY environment variable.",
    )

    last_error = Instance(
        CompletionError,
        allow_none=True,
        help="""Last error encountered when using the OpenAI provider.

This attribute is observed by the websocket provider to push the error to the client.""",
    )

    # Consider the request a failure if it takes longer than 45 seconds.
    # We will try a total of 3 times. Once on the initial request,
    # and then twice more if the first request fails.
    # Note that max_retries cannot be set to None. If we want to disable it, set it to 0.
    timeout = 30
    max_retries = 1

    def __init__(self, **kwargs: Dict[str, Any]) -> None:
        super().__init__(log=get_logger(), **kwargs)
        self.last_error = None
        self._async_client: Optional[openai.AsyncOpenAI] = None

    @default("api_key")
    def _api_key_default(self) -> Optional[str]:
        default_key = constants.OPENAI_API_KEY
        return self._validate_api_key(default_key)

    @validate("api_key")
    def _validate_api_key(self, api_key: Optional[str]) -> Optional[str]:
        if not api_key:
            self.log.debug(
                "No OpenAI API key provided; following back to Mito server API."
            )
            return None

        client = openai.OpenAI(api_key=api_key)
        try:
            # Make an http request to OpenAI to make sure it works
            client.models.list()
        except openai.AuthenticationError as e:
            self.log.warning(
                "Invalid OpenAI API key provided.",
                exc_info=e,
            )
            self.last_error = CompletionError.from_exception(
                e,
                hint="You're missing the OPENAI_API_KEY environment variable. Run the following code in your terminal to set the environment variable and then relaunch the jupyter server `export OPENAI_API_KEY=<your-api-key>`",
            )
            return None
        except openai.PermissionDeniedError as e:
            self.log.warning(
                "Invalid OpenAI API key provided.",
                exc_info=e,
            )
            self.last_error = CompletionError.from_exception(e)
            return None
        except openai.InternalServerError as e:
            self.log.debug(
                "Unable to get OpenAI models due to OpenAI error.", exc_info=e
            )
            return api_key
        except openai.RateLimitError as e:
            self.log.debug(
                "Unable to get OpenAI models due to rate limit error.", exc_info=e
            )
            return api_key
        except openai.APIConnectionError as e:
            self.log.warning(
                "Unable to connect to OpenAI API.",
                exec_info=e,
            )
            self.last_error = CompletionError.from_exception(e)
            return None
        else:
            self.log.debug("User OpenAI API key validated.")
            return api_key

    @property
    def capabilities(self) -> AICapabilities:
        """Get the provider capabilities."""
        
        if is_azure_openai_configured():
            return AICapabilities(
                configuration={
                    "model": constants.AZURE_OPENAI_MODEL
                },
                provider="Azure OpenAI",
            )

        if constants.OLLAMA_MODEL and not self.api_key:
            return AICapabilities(
                configuration={
                    "model": constants.OLLAMA_MODEL
                },
                provider="Ollama",
            )

        if constants.CLAUDE_MODEL and constants.CLAUDE_API_KEY and not self.api_key:
            return AICapabilities(
                configuration={
                    "model": constants.CLAUDE_MODEL
                },
                provider="Claude",
            )

        if constants.GEMINI_MODEL and constants.GEMINI_API_KEY and not self.api_key:
            return AICapabilities(
                configuration={
                    "model": constants.GEMINI_MODEL
                },
                provider="Gemini",
            )

        if self.api_key:
            self._validate_api_key(self.api_key)

            return AICapabilities(
                configuration={
                    "model": OPENAI_MODEL_FALLBACK,
                },
                provider="OpenAI (user key)",
            )

        try:
            check_mito_server_quota(MessageType.CHAT)
        except Exception as e:
            self.log.warning("Failed to set first usage date in user.json", exc_info=e)
            self.last_error = CompletionError.from_exception(e)

        return AICapabilities(
            configuration={
<<<<<<< HEAD
                "model": "gpt-4.1",  # Default model when no other configuration is available
=======
                "model": OPENAI_MODEL_FALLBACK,
>>>>>>> b83fb3e4
            },
            provider="Mito server",
        )

    @property
    def _active_async_client(self) -> Optional[openai.AsyncOpenAI]:
        if not self._async_client or self._async_client.is_closed():
            self._async_client = self._build_openai_client()
        return self._async_client

    @property
    def key_type(self) -> str:
        """Returns the authentication key type being used."""

        if self.api_key:
            return USER_KEY

        if constants.OLLAMA_MODEL:
            return "ollama"

        if constants.CLAUDE_MODEL and constants.CLAUDE_API_KEY:
            return "claude"

        if constants.GEMINI_MODEL and constants.GEMINI_API_KEY:
            return "gemini"

        return MITO_SERVER_KEY

    def _build_openai_client(self) -> Optional[Union[openai.AsyncOpenAI, openai.AsyncAzureOpenAI]]:
        base_url = None
        llm_api_key = None
        
        if is_azure_openai_configured():
            self.log.debug(f"Using Azure OpenAI with model: {constants.AZURE_OPENAI_MODEL}")
                
            # The format for using Azure OpenAI is different than using
            # other providers, so we have a special case for it here.
            # Create Azure OpenAI client with explicit arguments
            return openai.AsyncAzureOpenAI(
                api_key=constants.AZURE_OPENAI_API_KEY,
                api_version=constants.AZURE_OPENAI_API_VERSION,
                azure_endpoint=constants.AZURE_OPENAI_ENDPOINT or OPENAI_MODEL_FALLBACK,
                max_retries=self.max_retries,
                timeout=self.timeout,
            )
        
        elif constants.OLLAMA_MODEL and not self.api_key:
            base_url = constants.OLLAMA_BASE_URL
            llm_api_key = "ollama"
            self.log.debug(f"Using Ollama with model: {constants.OLLAMA_MODEL}")
        elif constants.CLAUDE_MODEL and constants.CLAUDE_API_KEY:
            base_url = constants.CLAUDE_BASE_URL
            llm_api_key = constants.CLAUDE_API_KEY
            self.log.debug(f" Using Claude with model: {constants.CLAUDE_MODEL}")
        elif constants.GEMINI_MODEL and constants.GEMINI_API_KEY:
            base_url = constants.GEMINI_BASE_URL
            llm_api_key = constants.GEMINI_API_KEY
            self.log.debug(f"Using Gemini with model: {constants.GEMINI_MODEL}")
        elif self.api_key:
            llm_api_key = self.api_key
            self.log.debug("Using OpenAI with user-provided API key")
        else:
            self.log.warning("No valid API key or model configuration provided")
            return None

        # Create the client with explicit arguments to satisfy type checking
        client = openai.AsyncOpenAI(
            api_key=llm_api_key,
            max_retries=self.max_retries,
            timeout=self.timeout,
            base_url=base_url if base_url else None,
        )
        return client

    def _resolve_model(self, model: Optional[str] = None) -> str:
        if is_azure_openai_configured():
            return constants.AZURE_OPENAI_MODEL or OPENAI_MODEL_FALLBACK
        if constants.OLLAMA_MODEL and not self.api_key:
            return constants.OLLAMA_MODEL
        elif constants.CLAUDE_MODEL and constants.CLAUDE_API_KEY:
            return constants.CLAUDE_MODEL
        elif constants.GEMINI_MODEL and constants.GEMINI_API_KEY:
            return constants.GEMINI_MODEL
        elif model:
            return model
        return OPENAI_MODEL_FALLBACK

    async def request_completions(
            self,
            message_type: MessageType,
            messages: List[ChatCompletionMessageParam],
            model: str,
            response_format_info: Optional[ResponseFormatInfo] = None,
            user_input: Optional[str] = None,
            thread_id: Optional[str] = None
    ) -> str:
        """
        Request completions from the OpenAI API.

        Args:
            message_type: The type of message to request completions for.
            messages: The messages to request completions for.
            model: The model to request completions for.
        Returns:
            The completion from the OpenAI API.
        """
        try:
            # Reset the last error
            self.last_error = None

            model = self._resolve_model(model)

            completion_function_params = get_open_ai_completion_function_params(
                model, messages, False, response_format_info
            )

            completion = None
            if self._active_async_client is not None:
                self.log.debug(f"Requesting completion from OpenAI API with personal key with model: {model}")
                
                response = await self._active_async_client.chat.completions.create(**completion_function_params)
                completion = response.choices[0].message.content or ""
            else: 
                self.log.debug(f"Requesting completion from Mito server with model {model}.")

                last_message_content = str(messages[-1].get("content", "")) if messages else None
                completion = await get_ai_completion_from_mito_server(
                    last_message_content,
                    completion_function_params,
                    self.timeout,
                    self.max_retries,
                    message_type,
                )

                update_mito_server_quota(message_type)

            # Log the successful completion
            log_ai_completion_success(
                key_type=MITO_SERVER_KEY if self._active_async_client is None else USER_KEY,
                message_type=message_type,
                last_message_content=str(messages[-1].get('content', '')),
                response={"completion": completion},
                user_input=user_input or "",
                thread_id=thread_id or ""
            )

            # Finally, return the completion
            return completion
                
        except BaseException as e:
            self.log.exception(f"Error during request_completions: {e}")
            self.last_error = CompletionError.from_exception(e)
            log(MITO_AI_COMPLETION_ERROR, params={KEY_TYPE_PARAM: self.key_type}, error=e)
            raise
    
    async def stream_completions(
        self,
        message_type: MessageType,
        messages: List[ChatCompletionMessageParam],
        model: str,
        message_id: str,
        thread_id: str,
        reply_fn: Callable[[Union[CompletionReply, CompletionStreamChunk]], None],
        user_input: Optional[str] = None,
        response_format_info: Optional[ResponseFormatInfo] = None
    ) -> str:
        """
        Stream completions from the OpenAI API and return the accumulated response.
        Returns: The accumulated response string.
        """
        # Reset the last error
        self.last_error = None
        
        # Use a string buffer to accumulate the full response
        accumulated_response = ""
        
        # Validate that the model is supported.
        model = self._resolve_model(model)
            
        # Send initial acknowledgment
        reply_fn(CompletionReply(
            items=[
                CompletionItem(content="", isIncomplete=True, token=message_id)
            ],
            parent_id=message_id,
        ))
        
        # Get the last message content for logging
        last_message_content = str(messages[-1].get("content", "")) if messages else ""
        
        # Prepare completion function parameters
        completion_function_params = get_open_ai_completion_function_params(
            model, messages, True, response_format_info
        )
        
        if self._active_async_client is not None:
            # Stream from OpenAI
            try:
                # Stream completions based on the available client
                client = self._active_async_client
                if client is None:
                    raise ValueError("OpenAI client not initialized")
                
                stream = await client.chat.completions.create(**completion_function_params)

                async for chunk in stream:
                    if len(chunk.choices) == 0:
                        continue
                    
                    is_finished = chunk.choices[0].finish_reason is not None
                    content = chunk.choices[0].delta.content or ""
                    accumulated_response += content
                    
                    reply_fn(CompletionStreamChunk(
                        parent_id=message_id,
                        chunk=CompletionItem(
                            content=content,
                            isIncomplete=True,
                            token=message_id,
                        ),
                        done=is_finished,
                    ))
            except BaseException as e:
                self.last_error = CompletionError.from_exception(e)
                log(
                    MITO_AI_COMPLETION_ERROR, 
                    params={
                        KEY_TYPE_PARAM: USER_KEY,
                        'message_type': message_type.value,
                    },
                    error=e
                )
                # Send error message to client before raising
                reply_fn(CompletionStreamChunk(
                    parent_id=message_id,
                    chunk=CompletionItem(
                        content="",
                        isIncomplete=True,
                        error=CompletionItemError(
                            message=f"Failed to process completion: {e!r}"
                        ),
                        token=message_id,
                    ),
                    done=True,
                    error=CompletionError.from_exception(e),
                ))                       
                raise
        else:
            # Stream from Mito server
            # Stream directly from the Mito server with the reply_fn
            async for chunk_from_mito_server in stream_ai_completion_from_mito_server(
                last_message_content,
                completion_function_params,
                self.timeout,
                self.max_retries,
                message_type,
                reply_fn=reply_fn,
                message_id=message_id,
            ):
                accumulated_response += str(chunk_from_mito_server)
            
            # Update quota after streaming is complete
            update_mito_server_quota(message_type)
        
        # Log the successful completion 
        key_type = USER_KEY if self._active_async_client is not None else MITO_SERVER_KEY
        log_ai_completion_success(
            key_type=key_type,
            message_type=message_type,
            last_message_content=last_message_content,
            response={"completion": accumulated_response},
            user_input=user_input or "",
            thread_id=thread_id
        )
        
        return accumulated_response<|MERGE_RESOLUTION|>--- conflicted
+++ resolved
@@ -180,11 +180,7 @@
 
         return AICapabilities(
             configuration={
-<<<<<<< HEAD
-                "model": "gpt-4.1",  # Default model when no other configuration is available
-=======
                 "model": OPENAI_MODEL_FALLBACK,
->>>>>>> b83fb3e4
             },
             provider="Mito server",
         )
