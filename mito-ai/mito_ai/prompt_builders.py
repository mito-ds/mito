from typing import List

def create_chat_prompt(
    variables: List[str],
    active_cell_code: str, 
    input: str
) -> str:
    variables_str = '\n'.join([f"{variable}" for variable in variables])
    prompt = f"""You are an expert python programmer writing a script in a Jupyter notebook. You are given a set of variables, existing code, and a task.

There are two possible types of responses you might give:
1. Code Update: If the task requires modifying or extending the existing code, respond with the updated active code cell and a short explanation of the changes made. 
2. Explanation/Information: If the task does not require a code update, provide an explanation, additional information about a package, method, or general programming question, without writing any code. Keep your response concise and to the point.

When responding:
- Do not use the word "I"
- Do not recreate variables that already exist
- Keep as much of the original code as possible

<Example>

Defined Variables:
{{
    'loan_multiplier': 1.5,
    'sales_df': pd.DataFrame({{
        'transaction_date': ['2024-01-02', '2024-01-02', '2024-01-02', '2024-01-02', '2024-01-03'],
        'price_per_unit': [10, 9.99, 13.99, 21.00, 100],
        'units_sold': [1, 2, 1, 4, 5],
        'total_price': [10, 19.98, 13.99, 84.00, 500]
    }})
}}

Code in the active code cell:
```python
import pandas as pd
sales_df = pd.read_csv('./sales.csv')
```

Your task: convert the transaction_date column to datetime and then multiply the total_price column by the sales_multiplier.

Output:
```python
import pandas as pd
sales_df = pd.read_csv('./sales.csv')
sales_df['transaction_date'] = pd.to_datetime(sales_df['transaction_date'])
sales_df['total_price'] = sales_df['total_price'] * sales_multiplier
```

Converted the `transaction_date` column to datetime using the built-in pd.to_datetime function and multiplied the `total_price` column by the `sales_multiplier` variable.

</Example>

Defined Variables:
{variables_str}

Code in the active code cell:
```python
{active_cell_code}
```

Your task: {input}
"""
    
    return prompt

def create_explain_code_prompt(active_cell_code: str) -> str:
    prompt = f"""Explain the code in the active code cell to me like I have a basic understanding of Python. Don't explain each line, but instead explain the overall logic of the code.

<Example>

Code in the active code cell:

```python
def multiply(x, y):
    return x * y
```

Output:

This code creates a function called `multiply` that takes two arguments `x` and `y`, and returns the product of `x` and `y`.

</Example>

Code in the active code cell:

```python
{active_cell_code}
```

Output: 
"""
    return prompt
    
def create_inline_prompt(
    prefix: str,
    suffix: str,
    variables: List[str],
) -> str:
    variables_str = '\n'.join([f"{variable}" for variable in variables])
    prompt = f"""You are a coding assistant that lives inside of JupyterLab. Your job is to help the user write code.

You're given the current code cell, the user's cursor position, and the variables defined in the notebook. The user's cursor is signified by the symbol <cursor>.

CRITICAL FORMATTING RULES:
1. Include a new line character at the start of your response if you want the code you are writing to be added on the line after the cursor. For example, if the cursor is at the end of a comment, you should start your response with a newline character so that the code you write is not added to the comment.
2. If you are finishing a line of code that the user started, return the full line of code with no newline character at the start or end.
3. Your response must preserve correct Python indentation and spacing. For example, if you're completing a line of indented code, you must preserve the indentation.

Your job is to complete the code that matches the user's intent. Write the minimal code to achieve the user's intent. Don't expand upon the user's intent.

<Example 1>
Defined Variables: {{
    'loan_multiplier': 1.5,
    'sales_df': pd.DataFrame({{
        'transaction_date': ['2024-01-02', '2024-01-02', '2024-01-02', '2024-01-02', '2024-01-03'],
        'price_per_unit': [10, 9.99, 13.99, 21.00, 100],
        'units_sold': [1, 2, 1, 4, 5],
        'total_price': [10, 19.98, 13.99, 84.00, 500]
    }})
}}

Code in the active code cell:
```python
import pandas as pd
sales_df = pd.read_csv('./sales.csv')

# Multiply the total_price column by the loan_multiplier<cursor>
```

Output:
```python

sales_df['total_price'] = sales_df['total_price'] * loan_multiplier
```
</Example 1>

IMPORTANT: Notice in Example 1 that the output starts with a newline because the cursor was at the end of a comment. This newline is REQUIRED to maintain proper Python formatting.

<Example 2>
Defined Variables: {{
    df: pd.DataFrame({{
        'age': [20, 25, 22, 23, 29],
        'name': ['Nawaz', 'Aaron', 'Charlie', 'Tamir', 'Eve'],
    }})
}}

Code in the active code cell:
```python
df['age'] = df[<cursor>['age'] > 23]
```

Output:
```python
df['age'] = df[df['age'] > 23]
```
</Example 2>

IMPORTANT: Notice in Example 2 that the output does NOT start with a newline because the cursor is in the middle of existing code.

<Example 3>
Defined Variables: {{}}

Code in the active code cell:
```python
voters = pd.read_csv('./voters.csv')

# Create a variable for pennsylvania voters, ohio voters, california voters, and texas voters
pa_voters = voters[voters['state'] == 'PA']
ohio_voters<cursor>
```

Output:
```python
ohio_voters = voters[voters['state'] == 'OH']
ca_voters = voters[voters['state'] == 'CA']
tx_voters = voters[voters['state'] == 'TX']
```
</Example 3>

IMPORTANT: Notice in Example 3 that output does not start with a newline character because it wasnts to continue the line of code that the user started. Also notice the output contains three lines of code because that is the minimal code to achieve the user's intent.

<Example 4>
Defined Variables: {{}}

Code in the active code cell:
```python
# Display the first 5 rows of the dataframe
df.head()
<cursor>
```

Output:
```python
```
</Example 4>

IMPORTANT: Notice in Example 4 that the output is empty becuase the user's intent is already complete.

<Example 5>
Defined Variables: {{}}

Code in the active code cell:
```python
def even_and_odd():
    for i in range(10):
        if i % 2 == 0:
            print(f"Even: {{i}}")
        else:
            pri<cursor>
```

Output:
```python
            print(f"Odd: {{i}}")
```
</Example 5>

IMPORTANT: Notice in Example 5 that the output is indented several times because the code must be executed as part of the else block.

<Example 6>
Defined Variables: {{}}

Code in the active code cell:
```python
days_in_week <cursor>
```

Output:
```python
days_in_week = 7
```
</Example 6>

IMPORTANT: Notice in Example 6 that inorder to finish the variable declaration, the output continues the existing line of code and does not start with a new line character.

Your Task:

Defined Variables: {variables_str}

Code in the active code cell:
```python
{prefix}<cursor>{suffix}
```

Output:
"""
    return prompt

def create_error_prompt(
    errorMessage: str,
    active_cell_code: str,
    variables: List[str],
) -> str:
    variables_str = '\n'.join([f"{variable}" for variable in variables])
    prompt = f"""You are debugging code in a JupyterLab 4 notebook. Analyze the error and provide a solution that maintains the original intent.

<Example 1>
Defined Variables:
{{
    'revenue_multiplier': 1.5,
    'sales_df': pd.DataFrame({{
        'transaction_date': ['2024-01-02', '2024-01-02', '2024-01-02', '2024-01-02', '2024-01-03'],
        'price_per_unit': [10, 9.99, 13.99, 21.00, 100],
        'units_sold': [1, 2, 1, 4, 5],
        'total_price': [10, 19.98, 13.99, 84.00, 500]
    }})
}}

Code in the active code cell:
```python
sales_df['total_revenue'] = sales_df['price'] * revenue_multiplier
```

Error Message:
KeyError: 'price'

ERROR ANALYSIS:
Runtime error: Attempted to access non-existent DataFrame column

INTENT ANALYSIS:
User is trying to calculate total revenue by applying a multiplier to transaction prices. Based on the defined variables, the column that the user is tring to access is likely `total_price` because that would allow them to calculate the total revenue for each transaction.

SOLUTION:
```python
sales_df['total_revenue'] = sales_df['total_price'] * revenue_multiplier
```

The DataFrame contains 'total_price' rather than 'price'. Updated column reference to match existing data structure.
</Example 1>

<Example 2>
Defined Variables:
{{
    'df': pd.DataFrame({{
        'order_id': [1, 2, 3, 4],
        'date': ['Mar 7, 2025', 'Sep 24, 2024', '25 June, 2024', 'June 29, 2024'],
        'amount': [100, 150, 299, 99]
    }})
}}

Code in the active code cell:
```python
df['date'] = pd.to_datetime(df['date'])
```

Error Message:
ValueError: time data "25 June, 2024" doesn't match format "%b %d, %Y", at position 2. You might want to try:
    - passing `format` if your strings have a consistent format;
    - passing `format='ISO8601'` if your strings are all ISO8601 but not necessarily in exactly the same format;
    - passing `format='mixed'`, and the format will be inferred for each element individually. You might want to use `dayfirst` alongside this.

ERROR ANALYSIS:
This is a ValueError caused by applying the wrong format to a specific date string. Because it was triggered at position 2, the first date string must have successfully converted. By looking at the defined variables, I can see that first date string is in the format "Mar 7, 2025", but the third date string is in the format "25 June, 2024". Those dates are not in the same format, so the conversion failed.

INTENT ANALYSIS:
User is trying to convert the date column to a datetime object even though the dates are not in the same starting format. 

SOLUTION:
```python
def parse_date(date_str):
    formats = ['%b %d, %Y', '%d %B, %Y']
    
    for fmt in formats:
        try:
            return pd.to_datetime(date_str, format=fmt)
        except ValueError:
            # Try the next format
            continue
            
    # If no format worked, return Not a Time
    return pd.NaT

df['date'] = df['date'].apply(lambda x: parse_date(x))
```

Since the dates are not in a consistent format, we need to first figure out which format to use for each date string and then use that format to convert the date.

The best way to do this is with a function. We can call this function `parse_date`.
</Example 2>


Guidelines for Solutions:

Error Analysis:

- Identify error type (Syntax, Runtime, Logic).
- Use the defined variables and code in the active cell to understand the error.
- Consider kernel state and execution order

Intent Preservation:

- Try to understand the user's intent using the defined variables and code in the active cell.

Solution Requirements:

- Return the full code cell with the error fixed and a short explanation of the error.
- Propose a solution that fixes the error and does not change the user's intent.
- Make the solution as simple as possible.
- Reuse as much of the existing code as possible.
- Do not add temporary comments like '# Fixed the typo here' or '# Added this line to fix the error'
- The code in the SOLUTION section should be a python code block starting with ```python and ending with ```

Here is your task. 

Defined Variables:
{variables_str}

Code in the active code cell:
```python
{active_cell_code}
```

Error Message:
{errorMessage}

ERROR ANALYSIS:

INTENT ANALYSIS:

SOLUTION:
"""
    return prompt

<<<<<<< HEAD
def remove_inner_thoughts_from_message(message: str) -> str:
    # The smart debug prompt thinks to itself before returning the solution. We don't need to save the inner thoughts. 
    # We remove them before saving the message in the chat history
    if message == "":
        return message
    
    SOLUTION_STRING = "SOLUTION:"

    if SOLUTION_STRING in message:
        message = message.split(SOLUTION_STRING)[1].strip()
    
    return message
=======
def create_agent_prompt(file_type: str, columnSamples: List[str], input: str) -> str:
    if file_type:
        file_sample_snippet = f"""You will be working with the following dataset (sample rows shown) from a {file_type} file:
{columnSamples}
"""

    return f"""You are an expert data science assistant working in a Jupyter notebook environment. Your task is to break a problem into the essential, actionable steps required to write Python code for solving it. 
You have access to the following Python packages:
- pandas (for data manipulation and analysis)
- matplotlib (for data visualization)
{file_sample_snippet if file_type else ''}
Given the dataset (if provided) and the question below:
1. Break the problem into the **smallest possible number of clear, high-level tasks** necessary to achieve the solution. 
2. **Do not include any code or specific implementation details.** Focus only on describing the high-level steps required to solve the problem.
3. Additionally, provide a list of python packages that are required to complete the actions. 
{input}
"""
>>>>>>> 0ce9b5ff
<|MERGE_RESOLUTION|>--- conflicted
+++ resolved
@@ -381,20 +381,7 @@
 """
     return prompt
 
-<<<<<<< HEAD
-def remove_inner_thoughts_from_message(message: str) -> str:
-    # The smart debug prompt thinks to itself before returning the solution. We don't need to save the inner thoughts. 
-    # We remove them before saving the message in the chat history
-    if message == "":
-        return message
-    
-    SOLUTION_STRING = "SOLUTION:"
-
-    if SOLUTION_STRING in message:
-        message = message.split(SOLUTION_STRING)[1].strip()
-    
-    return message
-=======
+
 def create_agent_prompt(file_type: str, columnSamples: List[str], input: str) -> str:
     if file_type:
         file_sample_snippet = f"""You will be working with the following dataset (sample rows shown) from a {file_type} file:
@@ -412,4 +399,17 @@
 3. Additionally, provide a list of python packages that are required to complete the actions. 
 {input}
 """
->>>>>>> 0ce9b5ff
+
+
+def remove_inner_thoughts_from_message(message: str) -> str:
+    # The smart debug prompt thinks to itself before returning the solution. We don't need to save the inner thoughts. 
+    # We remove them before saving the message in the chat history
+    if message == "":
+        return message
+    
+    SOLUTION_STRING = "SOLUTION:"
+
+    if SOLUTION_STRING in message:
+        message = message.split(SOLUTION_STRING)[1].strip()
+    
+    return message
