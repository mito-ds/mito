from openai.types.chat import ChatCompletionMessageParam
from mito_ai.models import AgentResponse, AgentSmartDebugMetadata, MessageType, ResponseFormatInfo
from mito_ai.prompt_builders.agent_smart_debug_prompt import create_agent_smart_debug_prompt
from mito_ai.providers import OpenAIProvider
from mito_ai.message_history import GlobalMessageHistory
from mito_ai.completion_handlers.completion_handler import CompletionHandler
from mito_ai.completion_handlers.open_ai_models import MESSAGE_TYPE_TO_MODEL
from mito_ai.completion_handlers.utils import append_agent_system_message


__all__ = ["get_agent_auto_error_fixup_completion"]

class AgentAutoErrorFixupHandler(CompletionHandler[AgentSmartDebugMetadata]):
    """Handler for smart debug completions."""
    
    @staticmethod
    async def get_completion(
        metadata: AgentSmartDebugMetadata,
        provider: OpenAIProvider,
        message_history: GlobalMessageHistory
    ) -> str:
        """Get a smart debug completion from the AI provider."""
        
<<<<<<< HEAD
        error_message = metadata.errorMessage
        active_cell_code = metadata.activeCellCode or ''
        variables = metadata.variables or []
        files = metadata.files or []
        thread_id = metadata.threadId

=======
        # Add the system message if it doens't alredy exist
        await append_agent_system_message(message_history, provider)
        
>>>>>>> e289938f
        # Create the prompt
        prompt = create_agent_smart_debug_prompt(metadata)
        
        # Add the prompt to the message history
        new_ai_optimized_message: ChatCompletionMessageParam = {"role": "user", "content": prompt}
<<<<<<< HEAD
        new_display_optimized_message: ChatCompletionMessageParam = {"role": "user", "content": error_message}
        await message_history.append_message(new_ai_optimized_message, new_display_optimized_message, provider, thread_id)
=======
        new_display_optimized_message: ChatCompletionMessageParam = {"role": "user", "content": metadata.errorMessage}
        await message_history.append_message(new_ai_optimized_message, new_display_optimized_message, provider)
>>>>>>> e289938f
        
        # Get the completion
        completion = await provider.request_completions(
            messages=message_history.get_ai_optimized_history(thread_id), 
            model=MESSAGE_TYPE_TO_MODEL[MessageType.AGENT_AUTO_ERROR_FIXUP],
            response_format_info=ResponseFormatInfo(
                name='agent_response',
                format=AgentResponse
            ),
            message_type=MessageType.AGENT_AUTO_ERROR_FIXUP
        )
        
        # Add the response to message history
        ai_response_message: ChatCompletionMessageParam = {"role": "assistant", "content": completion}
<<<<<<< HEAD
        display_response_message: ChatCompletionMessageParam = {"role": "assistant", "content": display_completion}
        await message_history.append_message(ai_response_message, display_response_message, provider, thread_id)
=======
        display_response_message: ChatCompletionMessageParam = {"role": "assistant", "content": completion}
        await message_history.append_message(ai_response_message, display_response_message, provider)
>>>>>>> e289938f

        return completion

# Use the static method directly
get_agent_auto_error_fixup_completion = AgentAutoErrorFixupHandler.get_completion<|MERGE_RESOLUTION|>--- conflicted
+++ resolved
@@ -21,30 +21,18 @@
     ) -> str:
         """Get a smart debug completion from the AI provider."""
         
-<<<<<<< HEAD
-        error_message = metadata.errorMessage
-        active_cell_code = metadata.activeCellCode or ''
-        variables = metadata.variables or []
-        files = metadata.files or []
         thread_id = metadata.threadId
 
-=======
         # Add the system message if it doens't alredy exist
-        await append_agent_system_message(message_history, provider)
+        await append_agent_system_message(message_history, provider, thread_id)
         
->>>>>>> e289938f
         # Create the prompt
         prompt = create_agent_smart_debug_prompt(metadata)
         
         # Add the prompt to the message history
         new_ai_optimized_message: ChatCompletionMessageParam = {"role": "user", "content": prompt}
-<<<<<<< HEAD
-        new_display_optimized_message: ChatCompletionMessageParam = {"role": "user", "content": error_message}
+        new_display_optimized_message: ChatCompletionMessageParam = {"role": "user", "content": metadata.errorMessage}
         await message_history.append_message(new_ai_optimized_message, new_display_optimized_message, provider, thread_id)
-=======
-        new_display_optimized_message: ChatCompletionMessageParam = {"role": "user", "content": metadata.errorMessage}
-        await message_history.append_message(new_ai_optimized_message, new_display_optimized_message, provider)
->>>>>>> e289938f
         
         # Get the completion
         completion = await provider.request_completions(
@@ -59,13 +47,8 @@
         
         # Add the response to message history
         ai_response_message: ChatCompletionMessageParam = {"role": "assistant", "content": completion}
-<<<<<<< HEAD
-        display_response_message: ChatCompletionMessageParam = {"role": "assistant", "content": display_completion}
+        display_response_message: ChatCompletionMessageParam = {"role": "assistant", "content": completion}
         await message_history.append_message(ai_response_message, display_response_message, provider, thread_id)
-=======
-        display_response_message: ChatCompletionMessageParam = {"role": "assistant", "content": completion}
-        await message_history.append_message(ai_response_message, display_response_message, provider)
->>>>>>> e289938f
 
         return completion
 
