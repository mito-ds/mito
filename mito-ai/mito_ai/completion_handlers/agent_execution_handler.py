--- conflicted
+++ resolved
@@ -24,7 +24,7 @@
         thread_id = metadata.threadId
         
         # Add the system message if it doens't alredy exist
-        await append_agent_system_message(message_history, provider)
+        await append_agent_system_message(message_history, provider, thread_id)
         
         # Create the prompt
         prompt = create_agent_execution_prompt(metadata)
@@ -47,12 +47,8 @@
         )
         
         ai_response_message: ChatCompletionMessageParam = {"role": "assistant", "content": completion}
-<<<<<<< HEAD
+        
         await message_history.append_message(ai_response_message, ai_response_message, provider, thread_id)
-=======
-        
-        await message_history.append_message(ai_response_message, ai_response_message, provider)
->>>>>>> e289938f
 
         return completion
 
