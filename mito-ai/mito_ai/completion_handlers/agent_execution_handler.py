from typing import List, Literal, Union
from openai.types.chat import ChatCompletionMessageParam
from mito_ai.models import AgentExecutionMetadata, CellUpdate, MessageType, ResponseFormatInfo
from mito_ai.prompt_builders.agent_execution_prompt import create_agent_execution_prompt
from mito_ai.providers import OpenAIProvider
from mito_ai.message_history import GlobalMessageHistory
from mito_ai.completion_handlers.completion_handler import CompletionHandler
from mito_ai.completion_handlers.open_ai_models import MESSAGE_TYPE_TO_MODEL
from pydantic import BaseModel

__all__ = ["get_agent_execution_completion"]

class AgentExecutionHandler(CompletionHandler[AgentExecutionMetadata]):
    """Handler for agent execution completions."""
    
    @staticmethod
    async def get_completion(
        metadata: AgentExecutionMetadata,
        provider: OpenAIProvider,
        message_history: GlobalMessageHistory
    ) -> str:
        """Get a chat completion from the AI provider."""
        
        # Create the prompt
        prompt = create_agent_execution_prompt(metadata)
        
        # Add the prompt to the message history
        new_ai_optimized_message: ChatCompletionMessageParam = {"role": "user", "content": prompt}
        new_display_optimized_message: ChatCompletionMessageParam = {"role": "user", "content": metadata.input}
<<<<<<< HEAD
        await message_history.append_message(new_ai_optimized_message, new_display_optimized_message, provider)
=======
        
        # TODO: Add the await here if merged in after chat history pr
        message_history.append_message(new_ai_optimized_message, new_display_optimized_message)
>>>>>>> ac94227e
        
        # Get the completion
        completion = await provider.request_completions(
            messages=message_history.ai_optimized_history, 
            model=MESSAGE_TYPE_TO_MODEL[MessageType.AGENT_EXECUTION],
            response_format_info=ResponseFormatInfo(
                name='cell_update',
                format=CellUpdate
            ),
            message_type=MessageType.AGENT_EXECUTION
        )
        
        ai_response_message: ChatCompletionMessageParam = {"role": "assistant", "content": completion}
<<<<<<< HEAD
        await message_history.append_message(ai_response_message, ai_response_message, provider)
=======
        
        # TODO: Add the await here if merged in after chat history pr
        message_history.append_message(ai_response_message, ai_response_message)
>>>>>>> ac94227e

        return completion

# Use the static method directly
get_agent_execution_completion = AgentExecutionHandler.get_completion<|MERGE_RESOLUTION|>--- conflicted
+++ resolved
@@ -27,13 +27,8 @@
         # Add the prompt to the message history
         new_ai_optimized_message: ChatCompletionMessageParam = {"role": "user", "content": prompt}
         new_display_optimized_message: ChatCompletionMessageParam = {"role": "user", "content": metadata.input}
-<<<<<<< HEAD
+        
         await message_history.append_message(new_ai_optimized_message, new_display_optimized_message, provider)
-=======
-        
-        # TODO: Add the await here if merged in after chat history pr
-        message_history.append_message(new_ai_optimized_message, new_display_optimized_message)
->>>>>>> ac94227e
         
         # Get the completion
         completion = await provider.request_completions(
@@ -47,13 +42,7 @@
         )
         
         ai_response_message: ChatCompletionMessageParam = {"role": "assistant", "content": completion}
-<<<<<<< HEAD
         await message_history.append_message(ai_response_message, ai_response_message, provider)
-=======
-        
-        # TODO: Add the await here if merged in after chat history pr
-        message_history.append_message(ai_response_message, ai_response_message)
->>>>>>> ac94227e
 
         return completion
 
