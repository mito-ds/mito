--- conflicted
+++ resolved
@@ -21,16 +21,6 @@
 import requests
 from mito_ai.auth.handlers import TokenValidationHandler
 
-<<<<<<< HEAD
-=======
-# API endpoint for getting pre-signed URL
-# For DEV testing use - "https://fr12uvtfy5.execute-api.us-east-1.amazonaws.com"
-# TODO: Change the API before production deployment
-# API_BASE_URL = "https://iyual08t6d.execute-api.us-east-1.amazonaws.com"
-
-API_BASE_URL = "https://fr12uvtfy5.execute-api.us-east-1.amazonaws.com"
-
->>>>>>> 6bd816ac
 class AppBuilderHandler(BaseWebSocketHandler):
     """Handler for app building requests."""
     
@@ -77,7 +67,7 @@
             # Ensure message is a string before parsing
             if not isinstance(message, str):
                 raise ValueError("Message must be a string")
-                
+
             parsed_message = self.parse_message(message)
             message_type = parsed_message.get('type')
             
@@ -135,7 +125,7 @@
                 error=error
             ))
             return
-        
+
         # Validate JWT token if provided
         if jwt_token and jwt_token != 'placeholder-jwt-token':
             is_valid = self._validate_jwt_token(jwt_token)
@@ -151,7 +141,7 @@
                     error=error
                 ))
                 return
-        
+
         try:
             # This is a placeholder for the actual app building logic
             # In a real implementation, this would deploy the app to a hosting service
@@ -175,42 +165,42 @@
     
     def _validate_jwt_token(self, token: str) -> bool:
         """Basic JWT token validation logic.
-        
+
         In a production environment, you would:
         1. Decode the JWT token
         2. Verify the signature using AWS Cognito public keys
         3. Check the expiration time
         4. Validate the issuer and audience claims
-        
+
         For now, we'll do a basic check that the token exists and has a reasonable format.
         """
         try:
             # Basic JWT format validation (header.payload.signature)
             if not token or '.' not in token:
                 return False
-            
+
             parts = token.split('.')
             if len(parts) != 3:
                 return False
-            
+
             # TODO: Add proper JWT validation using AWS Cognito public keys
             # For now, just check that it's not a placeholder token
             if token == 'placeholder-jwt-token':
                 return False
-            
+
             return True
-            
+
         except Exception as e:
             self.log.error(f"Error validating JWT token: {e}")
             return False
-    
+
     async def _deploy_app(self, app_path: str, jwt_token: str = '') -> str:
         """Deploy the app using pre-signed URLs.
         
         Args:
             app_path: Path to the app file.
             jwt_token: JWT token for authentication (optional)
-            
+
         Returns:
             The URL of the deployed app.
         """
@@ -221,19 +211,15 @@
         try:
             # Step 1: Get pre-signed URL from API
             self.log.info("Getting pre-signed upload URL...")
-<<<<<<< HEAD
-            url_response = requests.get(f"{ACTIVE_STREAMLIT_BASE_URL}/get-upload-url?app_name={app_name}")
-=======
-            
+
             # Prepare headers with JWT token if provided
             headers = {}
             if jwt_token and jwt_token != 'placeholder-jwt-token':
                 headers['Authorization'] = f'Bearer {jwt_token}'
 
             headers["Subscription-Tier"] = 'Pro' if is_pro() else 'Standard'
-            
-            url_response = requests.get(f"{API_BASE_URL}/get-upload-url?app_name={app_name}", headers=headers)
->>>>>>> 6bd816ac
+
+            url_response = requests.get(f"{ACTIVE_STREAMLIT_BASE_URL}/get-upload-url?app_name={app_name}")
             url_response.raise_for_status()
             
             url_data = url_response.json()
