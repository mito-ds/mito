# Copyright (c) Saga Inc.
# Distributed under the terms of the GNU Affero General Public License v3.0 License.

import os
import uuid
from mito_ai.streamlit_preview.utils import ensure_app_exists, validate_request_body
import tornado
from jupyter_server.base.handlers import APIHandler
from mito_ai.streamlit_preview.manager import get_preview_manager
<<<<<<< HEAD
from typing import Tuple, Optional
from mito_ai.path_utils import  AbsoluteNotebookPath, get_absolute_notebook_path

=======
from mito_ai.utils.error_classes import StreamlitPreviewError, StreamlitConversionError
from mito_ai.utils.telemetry_utils import log_streamlit_app_conversion_error, log_streamlit_app_preview_failure, log_streamlit_app_preview_success
from mito_ai.completions.models import MessageType
import traceback
>>>>>>> e1c20829


class StreamlitPreviewHandler(APIHandler):
    """REST handler for streamlit preview operations."""

    def initialize(self) -> None:
        """Initialize the handler."""
        self.preview_manager = get_preview_manager()

    @tornado.web.authenticated
    async def post(self) -> None:
        """Start a new streamlit preview."""
        try:
            # Parse and validate request
            body = self.get_json_body()
            notebook_path, force_recreate, edit_prompt = validate_request_body(body)

            # Ensure app exists
<<<<<<< HEAD
            absolute_notebook_path = get_absolute_notebook_path(notebook_path)
            success, error_msg = await ensure_app_exists(absolute_notebook_path, force_recreate, edit_prompt)

            if not success:
                self.set_status(500)
                self.finish({"error": error_msg})
                return
=======
            resolved_notebook_path = self._resolve_notebook_path(notebook_path)

            await ensure_app_exists(resolved_notebook_path, force_recreate, edit_prompt)
>>>>>>> e1c20829

            # Start preview
            # TODO: There's a bug here where when the user rebuilds and already running app. Instead of 
            # creating a new process, we should update the existing process. The app displayed to the user 
            # does update, but that's just because of hot reloading when we overwrite the app.py file. 
            preview_id = str(uuid.uuid4())
<<<<<<< HEAD
            resolved_app_directory = os.path.dirname(absolute_notebook_path)
            success, message, port = self.preview_manager.start_streamlit_preview(resolved_app_directory, preview_id)

            if not success:
                self.set_status(500)
                self.finish({"error": f"Failed to start preview: {message}"})
                return
=======
            resolved_app_directory = os.path.dirname(resolved_notebook_path)
            port = self.preview_manager.start_streamlit_preview(resolved_app_directory, preview_id)
>>>>>>> e1c20829

            # Return success response
            self.finish({"id": preview_id, "port": port, "url": f"http://localhost:{port}"})
            log_streamlit_app_preview_success('mito_server_key', MessageType.STREAMLIT_CONVERSION, edit_prompt)

        except StreamlitConversionError as e:
            print(e)
            self.set_status(e.error_code)
            error_message = str(e)
            formatted_traceback = traceback.format_exc()
            self.finish({"error": error_message})
            log_streamlit_app_conversion_error(
                'mito_server_key', 
                MessageType.STREAMLIT_CONVERSION, 
                error_message, 
                formatted_traceback,
                edit_prompt,
            )
        except StreamlitPreviewError as e:
            print(e)
            error_message = str(e)
            formatted_traceback = traceback.format_exc()
            self.set_status(e.error_code)
            self.finish({"error": error_message})
            log_streamlit_app_preview_failure('mito_server_key', MessageType.STREAMLIT_CONVERSION, error_message, formatted_traceback, edit_prompt)
        except Exception as e:
            print(f"Exception in streamlit preview handler: {e}")
            self.set_status(500)
            error_message = str(e)
            formatted_traceback = traceback.format_exc()
            self.finish({"error": error_message})
            log_streamlit_app_preview_failure('mito_server_key', MessageType.STREAMLIT_CONVERSION, error_message, formatted_traceback, "")

    @tornado.web.authenticated
    def delete(self, preview_id: str) -> None:
        """Stop a streamlit preview."""
        try:
            if not preview_id:
                self.set_status(400)
                self.finish({"error": "Missing preview_id parameter"})
                return

            # Stop the preview
            stopped = self.preview_manager.stop_preview(preview_id)

            if stopped:
                self.set_status(204)  # No content
            else:
                self.set_status(404)
                self.finish({"error": f"Preview {preview_id} not found"})

        except Exception as e:
            self.set_status(500)
            self.finish({"error": f"Internal server error: {str(e)}"})<|MERGE_RESOLUTION|>--- conflicted
+++ resolved
@@ -7,16 +7,11 @@
 import tornado
 from jupyter_server.base.handlers import APIHandler
 from mito_ai.streamlit_preview.manager import get_preview_manager
-<<<<<<< HEAD
-from typing import Tuple, Optional
-from mito_ai.path_utils import  AbsoluteNotebookPath, get_absolute_notebook_path
-
-=======
-from mito_ai.utils.error_classes import StreamlitPreviewError, StreamlitConversionError
+from mito_ai.path_utils import  AbsoluteNotebookPath, get_absolute_notebook_dir_path, get_absolute_notebook_path
 from mito_ai.utils.telemetry_utils import log_streamlit_app_conversion_error, log_streamlit_app_preview_failure, log_streamlit_app_preview_success
 from mito_ai.completions.models import MessageType
+from mito_ai.utils.error_classes import StreamlitConversionError, StreamlitPreviewError
 import traceback
->>>>>>> e1c20829
 
 
 class StreamlitPreviewHandler(APIHandler):
@@ -35,37 +30,16 @@
             notebook_path, force_recreate, edit_prompt = validate_request_body(body)
 
             # Ensure app exists
-<<<<<<< HEAD
             absolute_notebook_path = get_absolute_notebook_path(notebook_path)
-            success, error_msg = await ensure_app_exists(absolute_notebook_path, force_recreate, edit_prompt)
-
-            if not success:
-                self.set_status(500)
-                self.finish({"error": error_msg})
-                return
-=======
-            resolved_notebook_path = self._resolve_notebook_path(notebook_path)
-
-            await ensure_app_exists(resolved_notebook_path, force_recreate, edit_prompt)
->>>>>>> e1c20829
+            await ensure_app_exists(absolute_notebook_path, force_recreate, edit_prompt)
 
             # Start preview
             # TODO: There's a bug here where when the user rebuilds and already running app. Instead of 
             # creating a new process, we should update the existing process. The app displayed to the user 
             # does update, but that's just because of hot reloading when we overwrite the app.py file. 
             preview_id = str(uuid.uuid4())
-<<<<<<< HEAD
-            resolved_app_directory = os.path.dirname(absolute_notebook_path)
-            success, message, port = self.preview_manager.start_streamlit_preview(resolved_app_directory, preview_id)
-
-            if not success:
-                self.set_status(500)
-                self.finish({"error": f"Failed to start preview: {message}"})
-                return
-=======
-            resolved_app_directory = os.path.dirname(resolved_notebook_path)
-            port = self.preview_manager.start_streamlit_preview(resolved_app_directory, preview_id)
->>>>>>> e1c20829
+            absolute_app_directory = get_absolute_notebook_dir_path(absolute_notebook_path)
+            port = self.preview_manager.start_streamlit_preview(absolute_app_directory, preview_id)
 
             # Return success response
             self.finish({"id": preview_id, "port": port, "url": f"http://localhost:{port}"})
