# Copyright (c) Saga Inc.
# Distributed under the terms of the GNU Affero General Public License v3.0 License.

from typing import Tuple, Optional
from mito_ai.streamlit_conversion.streamlit_agent_handler import streamlit_handler
<<<<<<< HEAD
from mito_ai.path_utils import AbsoluteNotebookPath, does_app_path_exists, get_absolute_app_path, get_absolute_notebook_dir_path
=======
from mito_ai.utils.error_classes import StreamlitPreviewError
>>>>>>> e1c20829


def validate_request_body(body: Optional[dict]) -> Tuple[str, bool, str]:
    """Validate the request body and extract notebook_path and force_recreate."""
    if body is None:
        raise StreamlitPreviewError("Invalid or missing JSON body", 400)

    notebook_path = body.get("notebook_path")
    if not notebook_path:
        raise StreamlitPreviewError("Missing notebook_path parameter", 400)

    force_recreate = body.get("force_recreate", False)
    if not isinstance(force_recreate, bool):
        raise StreamlitPreviewError("force_recreate must be a boolean", 400)
    
    edit_prompt = body.get("edit_prompt", "")
    if not isinstance(edit_prompt, str):
        raise StreamlitPreviewError("edit_prompt must be a string", 400)

    return notebook_path, force_recreate, edit_prompt

<<<<<<< HEAD
async def ensure_app_exists(absolute_notebook_path: AbsoluteNotebookPath, force_recreate: bool = False, edit_prompt: str = "") -> Tuple[bool, str]:
=======
async def ensure_app_exists(resolved_notebook_path: str, force_recreate: bool = False, edit_prompt: str = "") -> None:
>>>>>>> e1c20829
    """Ensure app.py exists, generating it if necessary or if force_recreate is True."""

    absolute_notebook_dir_path = get_absolute_notebook_dir_path(absolute_notebook_path)
    absolute_app_path = get_absolute_app_path(absolute_notebook_dir_path)
    app_path_exists = does_app_path_exists(absolute_app_path)
    
    if not app_path_exists or force_recreate:
        if not app_path_exists:
            print("[Mito AI] App path not found, generating streamlit code")
        else:
            print("[Mito AI] Force recreating streamlit app")
        
<<<<<<< HEAD
        success, message = await streamlit_handler(absolute_notebook_path, edit_prompt)

        if not success:
            return False, f"Failed to generate streamlit code: {message}"

    return True, ""
=======
        await streamlit_handler(resolved_notebook_path, edit_prompt)
>>>>>>> e1c20829
<|MERGE_RESOLUTION|>--- conflicted
+++ resolved
@@ -3,11 +3,8 @@
 
 from typing import Tuple, Optional
 from mito_ai.streamlit_conversion.streamlit_agent_handler import streamlit_handler
-<<<<<<< HEAD
 from mito_ai.path_utils import AbsoluteNotebookPath, does_app_path_exists, get_absolute_app_path, get_absolute_notebook_dir_path
-=======
 from mito_ai.utils.error_classes import StreamlitPreviewError
->>>>>>> e1c20829
 
 
 def validate_request_body(body: Optional[dict]) -> Tuple[str, bool, str]:
@@ -29,11 +26,7 @@
 
     return notebook_path, force_recreate, edit_prompt
 
-<<<<<<< HEAD
-async def ensure_app_exists(absolute_notebook_path: AbsoluteNotebookPath, force_recreate: bool = False, edit_prompt: str = "") -> Tuple[bool, str]:
-=======
-async def ensure_app_exists(resolved_notebook_path: str, force_recreate: bool = False, edit_prompt: str = "") -> None:
->>>>>>> e1c20829
+async def ensure_app_exists(absolute_notebook_path: AbsoluteNotebookPath, force_recreate: bool = False, edit_prompt: str = "") -> None:
     """Ensure app.py exists, generating it if necessary or if force_recreate is True."""
 
     absolute_notebook_dir_path = get_absolute_notebook_dir_path(absolute_notebook_path)
@@ -46,13 +39,4 @@
         else:
             print("[Mito AI] Force recreating streamlit app")
         
-<<<<<<< HEAD
-        success, message = await streamlit_handler(absolute_notebook_path, edit_prompt)
-
-        if not success:
-            return False, f"Failed to generate streamlit code: {message}"
-
-    return True, ""
-=======
-        await streamlit_handler(resolved_notebook_path, edit_prompt)
->>>>>>> e1c20829
+        await streamlit_handler(absolute_notebook_path, edit_prompt)