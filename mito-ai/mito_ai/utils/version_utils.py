# Copyright (c) Saga Inc.
# Distributed under the terms of the GNU Affero General Public License v3.0 License.

import os
from typing import cast
from .schema import UJ_MITOSHEET_ENTERPRISE, UJ_MITOSHEET_PRO
from .db import get_user_field

# Check if helper packages are installed
try:
    import mitosheet_helper_pro
    MITOSHEET_HELPER_PRO = True
except ImportError:
    MITOSHEET_HELPER_PRO = False
try:
    import mitosheet_helper_enterprise  
    MITOSHEET_HELPER_ENTERPRISE = True
except ImportError:
    MITOSHEET_HELPER_ENTERPRISE = False

try:
    import mitosheet_private 
    MITOSHEET_PRIVATE = True
except ImportError:
    MITOSHEET_PRIVATE = False

# This is a legacy helper that we don't use anymore, however, we're keeping it for now
# for backwards compatibility, since I'm not 100% confident that nobody is currently using it.
try:
    import mitosheet_helper_private 
    MITOSHEET_HELPER_PRIVATE = True
except ImportError:
    MITOSHEET_HELPER_PRIVATE = False


def is_pro() -> bool:
    """
    Helper function for returning if this is a
    pro deployment of mito
    """

    # This package overides the user.json
    if MITOSHEET_HELPER_PRO:
        return True

    # This package overides the user.json
    if MITOSHEET_PRIVATE:
        return True

    # Check if the config is set
    # TODO: Check if the mito config pro is set to true.
    # I don't think that any user is on pro via this method

    # If you're on Mito Enterprise, then you get all Mito Pro features
    if is_enterprise():
        return True

    pro = get_user_field(UJ_MITOSHEET_PRO)
    if pro is None:
        return False
    
    return bool(pro)

def is_enterprise() -> bool:
    """
    Helper function for returning if this is a Mito Enterprise
    users
    """

    # This package overides the user.json
    if MITOSHEET_HELPER_ENTERPRISE:
        return True
    
    # TODO: Check if the mito config enterprise is set to true. 
    # I don't think that any user is on enterprise via this method
    
    is_enterprise = get_user_field(UJ_MITOSHEET_ENTERPRISE)
    if is_enterprise is None:
        return False

    # TODO: Check if someone has a temp enterprise license set

    return bool(is_enterprise)


def is_mitosheet_private() -> bool:
    """
    Helper function for returning if this is a Mito Private
    users
    """
<<<<<<< HEAD
    
    if MITOSHEET_PRIVATE:
        return True
    return False
=======

    if MITOSHEET_PRIVATE:
        return True
    return False
>>>>>>> 91b87bf7
<|MERGE_RESOLUTION|>--- conflicted
+++ resolved
@@ -88,14 +88,7 @@
     Helper function for returning if this is a Mito Private
     users
     """
-<<<<<<< HEAD
-    
-    if MITOSHEET_PRIVATE:
-        return True
-    return False
-=======
 
     if MITOSHEET_PRIVATE:
         return True
-    return False
->>>>>>> 91b87bf7
+    return False