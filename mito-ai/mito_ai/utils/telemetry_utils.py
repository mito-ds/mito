import json
from typing import Any, Dict, Optional
from mito_ai.utils.version_utils import MITOSHEET_HELPER_PRIVATE, is_pro
from mito_ai.utils.schema import UJ_AI_MITO_API_NUM_USAGES, UJ_MITOSHEET_TELEMETRY, UJ_STATIC_USER_ID, UJ_USER_EMAIL, UJ_FEEDBACKS_V2
from mito_ai.utils.db import get_user_field
from mito_ai._version import __version__
from mito_ai.utils.utils import is_running_test
from mito_ai.models import MessageType
import analytics

WRITE_KEY = '6I7ptc5wcIGC4WZ0N1t0NXvvAbjRGUgX' 
analytics.write_key = WRITE_KEY

# If you want, you can optionally choose to print logs
# helpful for debugging.
PRINT_LOGS = False

################################# 
# Mito AI Completion 
# Constants for logging the success or error of Mito AI
MITO_AI_COMPLETION_SUCCESS = 'mito_ai_success'
MITO_AI_COMPLETION_ERROR = 'mito_ai_error'

# Params 
# - logging the type of key 
KEY_TYPE_PARAM = 'AI_key_type'
MITO_SERVER_KEY= 'mito_server_key'
USER_KEY = 'user_key'

# - logging the number of usages of the Mito server
MITO_SERVER_NUM_USAGES = 'mito_server_num_usages'
#################################

################################# 
# Mito Server Free Tier Reached
MITO_SERVER_FREE_TIER_LIMIT_REACHED = 'mito_server_free_tier_limit_reached'
#################################

def telemetry_turned_on() -> bool:
    """
    Helper function that tells you if logging is turned on or
    turned off on the entire Mito instance
    """
    # If private helper is installed, then we don't log anything
    if MITOSHEET_HELPER_PRIVATE:
        return False

    # TODO: Check if the an enterprise user has turned telemetry to true

    # If Mito Pro is on, then don't log anything
    if is_pro():
        return False

    telemetry = get_user_field(UJ_MITOSHEET_TELEMETRY)
    if telemetry is None:
        return False
    
    return bool(telemetry)

def identify() -> None:
    """
    Helper function for identifying a user. We just take
    their python version, mito version, and email.
    """
    if not telemetry_turned_on():
        return

    static_user_id = get_user_field(UJ_STATIC_USER_ID)
    user_email = get_user_field(UJ_USER_EMAIL)
    feedbacks_v2 = get_user_field(UJ_FEEDBACKS_V2)

    params = {
        'version_mitoai': __version__,
        'email': user_email,
        UJ_FEEDBACKS_V2: feedbacks_v2
    }

    if not is_running_test():
        # TODO: If the user is in JupyterLite, we need to do some extra work.
        # You can see this in the mitosheet package. 
        try:
            analytics.identify(static_user_id, params)
        except Exception as e:
            pass

def chunk_param(param: str, param_name: str, chunk_size: int=250) -> Dict[str, str]:
    """
    Split a string into chunks of 250 characters.
    
    Args:
        param: The string to be chunked
        param_name: The name of the param to be chunked (used as prefix for the chunked keys)
        chunk_size: The number of characters in each chunk

    Returns:
        dict: A dictionary with keys 'response_part_1', 'response_part_2', etc.
    """

    chunks = {}

    if not param:
        return {}
    
    num_chunks = (len(param) + chunk_size - 1) // chunk_size

    for i in range(num_chunks):
        start = i * chunk_size
        end = min(start + chunk_size, len(param))
        chunks[f'{param_name}_part_{i + 1}'] = param[start:end]

    return chunks

def log(
        log_event: str, 
        params: Optional[Dict[str, Any]]=None, 
        error: Optional[BaseException]=None, 
    ) -> None:
    """
    This function is the entry point for all logging. 

    If telemetry is not turned off and we are not running tests,
    we log the ai event
    """

    final_params: Dict[str, Any] = params or {}
    
    # Then, make sure to add the user email
    final_params['email'] = get_user_field(UJ_USER_EMAIL)

    # Add the error if it exists
    if error is not None:
        final_params['error'] = str(error)

    # Finally, do the acutal logging. We do not log anything when tests are
    # running, or if telemetry is turned off
    if not is_running_test() and telemetry_turned_on():
        # TODO: If the user is in JupyterLite, we need to do some extra work.
        # You can see this in the mitosheet package. 
        try:
            analytics.track(
                get_user_field(UJ_STATIC_USER_ID), 
                log_event, 
                final_params
            )
        except Exception as e:
            pass
        

    # If we want to print the logs for debugging reasons, then we print them as well
    if PRINT_LOGS:
        print(
            log_event, 
            final_params
        )

    # TODO: Eventually we want to hook this up to the mito log uploader 
    # so enterprises can log usage if they want to.

def log_ai_completion_success(
    key_type: str,
    message_type: MessageType,
    last_message_content: str,
    response: Dict[str, Any],
) -> None:
    """
    Logs AI completion success based on the input location.

    Args:
        key_type: The type of key that was used to get the AI completion
        message_type: The type of message that was sent to the AI
        last_message_content: The last message sent to the AI
        response: The response received from the AI
    """

    # Params that every log has
    base_params = {
        KEY_TYPE_PARAM: key_type,
    }

    try:
        code_cell_input = json.dumps(
            last_message_content.split("Code in the active code cell:")[-1]
            .strip()
            .split("```python")[1]
            .strip()
            .split("```")[0]
        )
        
        num_usages = get_user_field(UJ_AI_MITO_API_NUM_USAGES)
    except:
        # Most user prompts will have an associated code cell that serves as the input context.
        # However, types like agent:planning do not have a code cell input.
        code_cell_input = ""
        num_usages = -1

    # Chunk certain params to work around mixpanel's 255 character limit
    code_cell_input_chunks = chunk_param(code_cell_input, "code_cell_input")
    full_prompt_chunks = chunk_param(last_message_content, "full_prompt")
    response_chunks = chunk_param(response["completion"], "response")

    for chunk_key, chunk_value in code_cell_input_chunks.items():
        base_params[chunk_key] = chunk_value

    for chunk_key, chunk_value in full_prompt_chunks.items():
        base_params[chunk_key] = chunk_value

    for chunk_key, chunk_value in response_chunks.items():
        base_params[chunk_key] = chunk_value

    # Log number of usages (for mito server)
    if num_usages is not None:
        base_params[MITO_SERVER_NUM_USAGES] = str(num_usages)

    if message_type == MessageType.SMART_DEBUG:
        error_message = (
            last_message_content.split("Error Message:")[-1]
            .split("ERROR ANALYSIS:")[0]
            .strip()
        )
        error_type = error_message.split(": ")[0]

        final_params = base_params
        final_params["error_message"] = error_message
        final_params["error_type"] = error_type

        log("mito_ai_smart_debug_success", params=final_params)
    elif message_type == MessageType.CODE_EXPLAIN:
        final_params = base_params

        log("mito_ai_code_explain_success", params=final_params)
    elif message_type == MessageType.CHAT:
        final_params = base_params

        # Chunk the user input
        user_input = last_message_content.split("Your task: ")[-1]
        user_input_chunks = chunk_param(user_input, "user_input")
        
        for chunk_key, chunk_value in user_input_chunks.items():
            final_params[chunk_key] = chunk_value

        log("mito_ai_chat_success", params=final_params)
    elif message_type == MessageType.AGENT_PLANNING:
        final_params = base_params

        # Chunk the user input
        user_input = last_message_content.split("Your task: ")[-1]
        user_input_chunks = chunk_param(user_input, "user_input")
        
        for chunk_key, chunk_value in user_input_chunks.items():
            final_params[chunk_key] = chunk_value

        log("mito_ai_agent_planning_success", params=final_params)
    elif message_type == MessageType.AGENT_EXECUTION:
        final_params = base_params

        # Chunk the user input
        user_input = last_message_content.split("Your task: ")[-1]
        user_input_chunks = chunk_param(user_input, "user_input")
        
        for chunk_key, chunk_value in user_input_chunks.items():
            final_params[chunk_key] = chunk_value

        log("mito_ai_agent_execution_success", params=final_params)
<<<<<<< HEAD
    elif prompt_type == "agent:autoErrorFixup":
        final_params = base_params
        log("mito_ai_agent_auto_error_fixup_success", params=final_params)
    elif prompt_type == "inline_completion":
=======
    elif message_type == MessageType.INLINE_COMPLETION:
>>>>>>> 1b12dc63
        final_params = base_params
        log("mito_ai_inline_completion_success", params=final_params)
    elif message_type == MessageType.AGENT_AUTO_ERROR_FIXUP:
        final_params = base_params
        log("mito_ai_agent_auto_error_fixup_success", params=final_params)
    else:
        final_params = base_params
        final_params["note"] = (
            "This input_location has not been accounted for in `telemetry_utils.py`."
        )

        log(f"mito_ai_{message_type.value}_success", params=final_params)
        <|MERGE_RESOLUTION|>--- conflicted
+++ resolved
@@ -261,14 +261,7 @@
             final_params[chunk_key] = chunk_value
 
         log("mito_ai_agent_execution_success", params=final_params)
-<<<<<<< HEAD
-    elif prompt_type == "agent:autoErrorFixup":
-        final_params = base_params
-        log("mito_ai_agent_auto_error_fixup_success", params=final_params)
-    elif prompt_type == "inline_completion":
-=======
     elif message_type == MessageType.INLINE_COMPLETION:
->>>>>>> 1b12dc63
         final_params = base_params
         log("mito_ai_inline_completion_success", params=final_params)
     elif message_type == MessageType.AGENT_AUTO_ERROR_FIXUP:
