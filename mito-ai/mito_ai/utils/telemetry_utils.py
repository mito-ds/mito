--- conflicted
+++ resolved
@@ -261,16 +261,12 @@
             final_params[chunk_key] = chunk_value
 
         log("mito_ai_agent_execution_success", params=final_params)
-<<<<<<< HEAD
     elif message_type == MessageType.INLINE_COMPLETION:
-=======
-    elif prompt_type == "agent:autoErrorFixup":
+        final_params = base_params
+        log("mito_ai_inline_completion_success", params=final_params)
+    elif message_type == MessageType.AGENT_AUTO_ERROR_FIXUP:
         final_params = base_params
         log("mito_ai_agent_auto_error_fixup_success", params=final_params)
-    elif prompt_type == "inline_completion":
->>>>>>> fa6a7676
-        final_params = base_params
-        log("mito_ai_inline_completion_success", params=final_params)
     else:
         final_params = base_params
         final_params["note"] = (
