#!/usr/bin/env python
# coding: utf-8

# Copyright (c) Saga Inc.

import json
from typing import Any, Dict, List, Optional, Type, Final, Union
from datetime import datetime, timedelta

from pydantic import BaseModel
from tornado.httpclient import AsyncHTTPClient

from .db import get_user_field
from .schema import UJ_STATIC_USER_ID, UJ_USER_EMAIL
from .telemetry_utils import (
    MITO_SERVER_FREE_TIER_LIMIT_REACHED,
    log,
)
from .version_utils import is_pro
from openai.types.chat import ChatCompletionMessageParam

<<<<<<< HEAD
MITO_AI_PROD_URL = "https://ogtzairktg.execute-api.us-east-1.amazonaws.com/Prod/completions/"
MITO_AI_DEV_URL = "https://x0l7hinm12.execute-api.us-east-1.amazonaws.com/Prod/completions/"

# If you want to test the dev endpoint, change this to MITO_AI_DEV_URL.
# Note that we have a pytest that ensures that the MITO_AI_URL is always set to MITO_AI_PROD_URL 
# before merging into dev because we always want our users to be using the prod endpoint!
MITO_AI_URL = MITO_AI_PROD_URL
=======
>>>>>>> d1be563d

MITO_AI_URL: Final[str] = "https://ogtzairktg.execute-api.us-east-1.amazonaws.com/Prod/completions/"

OPEN_SOURCE_AI_COMPLETIONS_LIMIT: Final[int] = 500
OPEN_SOURCE_INLINE_COMPLETIONS_LIMIT: Final[int] = 30 # days

__user_email: Optional[str] = None
__user_id: Optional[str] = None


def check_mito_server_quota(n_counts: int, first_usage_date: str) -> None:
    """Check whether the user has reached the limit of completions for the free tier or not.

    Args:
        n_counts: The number of completions the user has made so far.
        first_usage_date: The date of the user's first usage.
    Raises:
        PermissionError: If the user has reached the limit.
    """
    pro = is_pro()

    if pro:
        return

    if n_counts >= OPEN_SOURCE_AI_COMPLETIONS_LIMIT:
        log(MITO_SERVER_FREE_TIER_LIMIT_REACHED)
        raise PermissionError(MITO_SERVER_FREE_TIER_LIMIT_REACHED)

    if first_usage_date != "":
        first_use = datetime.strptime(first_usage_date, "%Y-%m-%d")
        one_month_later = first_use + timedelta(days=OPEN_SOURCE_INLINE_COMPLETIONS_LIMIT)
        if datetime.now() > one_month_later:
            log(MITO_SERVER_FREE_TIER_LIMIT_REACHED)
            raise PermissionError(MITO_SERVER_FREE_TIER_LIMIT_REACHED)


async def get_ai_completion_from_mito_server(
<<<<<<< HEAD
=======
    last_message_content: Union[str, None],
>>>>>>> d1be563d
    ai_completion_data: Dict[str, Any],
    timeout: int,
    max_retries: int,
    last_message_content: str,
    n_counts: int,
    first_usage_date: str,
) -> str:
    global __user_email, __user_id

    if __user_email is None:
        __user_email = get_user_field(UJ_USER_EMAIL)
    if __user_id is None:
        __user_id = get_user_field(UJ_STATIC_USER_ID)

    check_mito_server_quota(n_counts, first_usage_date)

    data = {
        "timeout": timeout,
        "max_retries": max_retries,
        "email": __user_email,
        "user_id": __user_id,
        "data": ai_completion_data,
        "user_input": last_message_content or "",  # We add this just for logging purposes
    }

    headers = {
        "Content-Type": "application/json",
    }

    http_client = AsyncHTTPClient(defaults=dict(user_agent="Mito-AI client"))
    try:
        res = await http_client.fetch(
            # Important: DO NOT CHANGE MITO_AI_URL. If you want to use the dev endpoint, 
            # go to the top of this file and change MITO_AI_URL to MITO_AI_DEV_URL. We 
            # have a pytest that ensures that the MITO_AI_URL is always set to MITO_AI_PROD_URL 
            # before merging into dev. So if you change which variable we are using here, the 
            # test will not catch our mistakes.
            MITO_AI_URL, method="POST", headers=headers, body=json.dumps(data)
        )
    finally:
        http_client.close()

    # The lambda function returns a dictionary with a completion entry in it,
    # so we just return that.
    content = json.loads(res.body)
<<<<<<< HEAD
    
    if "completion" in content:
        return content["completion"]
    elif "error" in content:
        raise Exception(f"{content['error']}")
    else:
        raise Exception(f"No completion found in response: {content}")
=======

    return str(content.get("completion", ""))
>>>>>>> d1be563d


def get_open_ai_completion_function_params(
    model: str, 
    messages: List[ChatCompletionMessageParam], 
    stream: bool,
    response_format: Optional[Type[BaseModel]] = None,
) -> Dict[str, Any]:
    
    completion_function_params = {
        "model": model,
        "stream": stream,
        "messages": messages,
        "response_format": response_format,
    }
    
    # o3-mini will error if we try setting the temperature
    if model == "gpt-4o-mini":
        completion_function_params["temperature"] = 0.0

    return completion_function_params<|MERGE_RESOLUTION|>--- conflicted
+++ resolved
@@ -19,18 +19,13 @@
 from .version_utils import is_pro
 from openai.types.chat import ChatCompletionMessageParam
 
-<<<<<<< HEAD
-MITO_AI_PROD_URL = "https://ogtzairktg.execute-api.us-east-1.amazonaws.com/Prod/completions/"
-MITO_AI_DEV_URL = "https://x0l7hinm12.execute-api.us-east-1.amazonaws.com/Prod/completions/"
+MITO_AI_PROD_URL: Final[str] = "https://ogtzairktg.execute-api.us-east-1.amazonaws.com/Prod/completions/"
+MITO_AI_DEV_URL: Final[str] = "https://x0l7hinm12.execute-api.us-east-1.amazonaws.com/Prod/completions/"
 
 # If you want to test the dev endpoint, change this to MITO_AI_DEV_URL.
 # Note that we have a pytest that ensures that the MITO_AI_URL is always set to MITO_AI_PROD_URL 
 # before merging into dev because we always want our users to be using the prod endpoint!
-MITO_AI_URL = MITO_AI_PROD_URL
-=======
->>>>>>> d1be563d
-
-MITO_AI_URL: Final[str] = "https://ogtzairktg.execute-api.us-east-1.amazonaws.com/Prod/completions/"
+MITO_AI_URL: Final[str] = MITO_AI_PROD_URL
 
 OPEN_SOURCE_AI_COMPLETIONS_LIMIT: Final[int] = 500
 OPEN_SOURCE_INLINE_COMPLETIONS_LIMIT: Final[int] = 30 # days
@@ -66,14 +61,10 @@
 
 
 async def get_ai_completion_from_mito_server(
-<<<<<<< HEAD
-=======
     last_message_content: Union[str, None],
->>>>>>> d1be563d
     ai_completion_data: Dict[str, Any],
     timeout: int,
     max_retries: int,
-    last_message_content: str,
     n_counts: int,
     first_usage_date: str,
 ) -> str:
@@ -115,7 +106,6 @@
     # The lambda function returns a dictionary with a completion entry in it,
     # so we just return that.
     content = json.loads(res.body)
-<<<<<<< HEAD
     
     if "completion" in content:
         return content["completion"]
@@ -123,10 +113,6 @@
         raise Exception(f"{content['error']}")
     else:
         raise Exception(f"No completion found in response: {content}")
-=======
-
-    return str(content.get("completion", ""))
->>>>>>> d1be563d
 
 
 def get_open_ai_completion_function_params(
