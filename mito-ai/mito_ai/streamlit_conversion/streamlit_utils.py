--- conflicted
+++ resolved
@@ -4,13 +4,10 @@
 import re
 import json
 from typing import Dict, List, Optional, Tuple, Any
-<<<<<<< HEAD
 from mito_ai.path_utils import AbsoluteAppPath, AbsoluteNotebookPath
-=======
 from pathlib import Path
 from mito_ai.utils.error_classes import StreamlitConversionError
 
->>>>>>> e1c20829
 
 def extract_code_blocks(message_content: str) -> str:
     """
@@ -45,11 +42,7 @@
     return '\n'.join(matches)
 
 
-<<<<<<< HEAD
-def create_app_file(app_path: AbsoluteAppPath, code: str) -> Tuple[bool, str]:
-=======
-def create_app_file(app_directory: str, code: str) -> str:
->>>>>>> e1c20829
+def create_app_file(app_path: AbsoluteAppPath, code: str) -> None:
     """
     Create app.py file and write code to it with error handling
 
@@ -62,23 +55,10 @@
 
     """
     try:
-<<<<<<< HEAD
         with open(app_path, 'w', encoding='utf-8') as f:
             f.write(code)
-        
-        return True, f"Successfully created {app_path}"
-    except IOError as e:
-        return False, f"Error creating file: {str(e)}"
-    except Exception as e:
-        return False, f"Unexpected error: {str(e)}"
-=======
-        app_path = os.path.join(app_directory, "app.py")
-        with open(app_path, 'w', encoding='utf-8') as f:
-            f.write(code)
-        return app_path
     except IOError as e:
         raise StreamlitConversionError(f"Error creating app file: {str(e)}", 500)
->>>>>>> e1c20829
     
 def get_app_code_from_file(app_path: AbsoluteAppPath) -> Optional[str]:
     with open(app_path, 'r', encoding='utf-8') as f:
@@ -123,24 +103,4 @@
     except FileNotFoundError:
         raise StreamlitConversionError(f"Notebook file not found: {notebook_path}", 404)
     except json.JSONDecodeError as e:
-        raise StreamlitConversionError(f"Invalid JSON in notebook file: {str(e)}", 400)
-
-<<<<<<< HEAD
-=======
-
-def resolve_notebook_path(notebook_path:str) -> str:
-    # Convert to absolute path if it's not already absolute
-    # Handle both Unix-style absolute paths (starting with /) and Windows-style absolute paths
-    if not (notebook_path.startswith('/') or (len(notebook_path) > 1 and notebook_path[1] == ':')):
-        notebook_path = os.path.join(os.getcwd(), notebook_path)
-    return notebook_path
-
-def clean_directory_check(notebook_path: str) -> None:
-    notebook_path = resolve_notebook_path(notebook_path)
-    # pathlib handles the cross OS path conversion automatically
-    path = Path(notebook_path).resolve()
-    dir_path = path.parent
-
-    if not dir_path.exists():
-        raise StreamlitConversionError(f"Directory does not exist: {dir_path}", 404)
->>>>>>> e1c20829
+        raise StreamlitConversionError(f"Invalid JSON in notebook file: {str(e)}", 400)