--- conflicted
+++ resolved
@@ -2,16 +2,9 @@
 # Distributed under the terms of the GNU Affero General Public License v3.0 License.
 
 from __future__ import annotations
-<<<<<<< HEAD
-import os
-from datetime import datetime
-from typing import Any, List, Sequence
-from unittest.mock import patch, MagicMock, PropertyMock, AsyncMock
-=======
 from datetime import datetime
 from typing import Any, List
 from unittest.mock import patch, MagicMock, AsyncMock
->>>>>>> 8179b711
 
 import pytest
 from traitlets.config import Config
@@ -87,7 +80,6 @@
         configuration={"model": "gemini-2-pro"},
         provider="Gemini",
         type="ai_capabilities"
-<<<<<<< HEAD
     )
     mock_client.key_type = "gemini"
     mock_client.request_completions = AsyncMock(return_value="Test completion")
@@ -103,23 +95,6 @@
         provider="Azure OpenAI",
         type="ai_capabilities"
     )
-=======
-    )
-    mock_client.key_type = "gemini"
-    mock_client.request_completions = AsyncMock(return_value="Test completion")
-    mock_client.stream_completions = AsyncMock(return_value="Test completion")
-    return patch("mito_ai.providers.GeminiClient", return_value=mock_client)
-
-
-def mock_azure_openai_client() -> Any:
-    """Mock the Azure OpenAI client capabilities."""
-    mock_client = MagicMock()
-    mock_client.capabilities = AICapabilities(
-        configuration={"model": "gpt-4o"},
-        provider="Azure OpenAI",
-        type="ai_capabilities"
-    )
->>>>>>> 8179b711
     mock_client.key_type = "azure"
     mock_client.request_completions = AsyncMock(return_value="Test completion")
     mock_client.stream_completions = AsyncMock(return_value="Test completion")
@@ -152,13 +127,8 @@
         capabilities = llm.capabilities
         assert "user key" in capabilities.provider
         assert llm.last_error is None
-<<<<<<< HEAD
-
-
-=======
-
-
->>>>>>> 8179b711
+
+
 def test_pro_user_openai_key_set_below_limit(monkeypatch: pytest.MonkeyPatch, provider_config: Config) -> None:
     monkeypatch.setenv("OPENAI_API_KEY", FAKE_API_KEY)
     monkeypatch.setattr("mito_ai.constants.OPENAI_API_KEY", FAKE_API_KEY)
