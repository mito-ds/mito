--- conflicted
+++ resolved
@@ -99,7 +99,7 @@
     mock_client.request_completions = AsyncMock(return_value="Test completion")
     mock_client.stream_completions = AsyncMock(return_value="Test completion")
     return patch("mito_ai.completions.providers.OpenAIClient", return_value=mock_client)
-<<<<<<< HEAD
+
 
 
 def mock_claude_client() -> Any:
@@ -115,8 +115,6 @@
     mock_client.stream_completions = AsyncMock(return_value="Test completion")
     mock_client.stream_response = AsyncMock(return_value="Test completion")
     return patch("mito_ai.completions.providers.AnthropicClient", return_value=mock_client)
-=======
->>>>>>> 5f8bcbda
 
 
 def test_os_user_openai_key_set_below_limit(monkeypatch: pytest.MonkeyPatch, provider_config: Config) -> None:
@@ -358,7 +356,6 @@
     mock_client.request_completions.side_effect = Exception("API error")
 
     with patch("mito_ai.completions.providers.OpenAIClient", return_value=mock_client):
-<<<<<<< HEAD
         llm = OpenAIProvider(config=provider_config)
         assert llm.last_error is None  # Error should be None until a request is made
 
@@ -458,7 +455,5 @@
     mock_client.request_completions.side_effect = Exception("API error")
 
     with patch("mito_ai.completions.providers.AnthropicClient", return_value=mock_client):
-=======
->>>>>>> 5f8bcbda
-        llm = OpenAIProvider(config=provider_config)
-        assert llm.last_error is None  # Error should be None until a request is made+      llm = OpenAIProvider(config=provider_config)
+      assert llm.last_error is None  # Error should be None until a request is made