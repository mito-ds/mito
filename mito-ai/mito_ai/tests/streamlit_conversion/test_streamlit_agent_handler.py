--- conflicted
+++ resolved
@@ -257,31 +257,4 @@
         with pytest.raises(Exception, match="Generation failed"):
             await streamlit_handler("/path/to/notebook.ipynb")
 
-<<<<<<< HEAD
-    @pytest.mark.asyncio
-    @patch('mito_ai.streamlit_conversion.streamlit_agent_handler.parse_jupyter_notebook_to_extract_required_content')
-    @patch('mito_ai.streamlit_conversion.streamlit_agent_handler.generate_new_streamlit_code')
-    @patch('mito_ai.streamlit_conversion.streamlit_agent_handler.validate_app')
-    @patch('mito_ai.streamlit_conversion.streamlit_agent_handler.create_app_file')
-    @patch('mito_ai.streamlit_conversion.streamlit_agent_handler.clean_directory_check')
-    async def test_streamlit_handler_too_many_files_in_directory(self, mock_clean_directory, mock_create_file, mock_validator, mock_generate_code, mock_parse):
-        """Test streamlit handler when there are too many files in the directory"""
-        # Mock clean directory check to raise ValueError (simulating >10 files)
-        mock_clean_directory.side_effect = ValueError("Too many files in directory: 10 allowed but 15 present. Create a new directory and retry")
-        
-        # The function should raise the ValueError before any other processing
-        with pytest.raises(ValueError, match="Too many files in directory: 10 allowed but 15 present. Create a new directory and retry"):
-            await streamlit_handler("/path/to/notebook.ipynb")
-        
-        # Verify that clean_directory_check was called
-        mock_clean_directory.assert_called_once_with("/path/to/notebook.ipynb")
-        
-        # Verify that no other functions were called since the error occurred early
-        mock_parse.assert_not_called()
-        mock_generate_code.assert_not_called()
-        mock_validator.assert_not_called()
-        mock_create_file.assert_not_called()
-
-=======
->>>>>>> 1ca0793a
-
+
