# Copyright (c) Saga Inc.
# Distributed under the terms of the GNU Affero General Public License v3.0 License.

import pytest
from unittest.mock import patch, AsyncMock
from mito_ai.streamlit_conversion.streamlit_agent_handler import (
    StreamlitCodeGeneration,
    streamlit_handler,
    clean_directory_check
)
from typing import cast

# Add this line to enable async support
pytest_plugins = ('pytest_asyncio',)


class TestStreamlitCodeGeneration:
    """Test cases for StreamlitCodeGeneration class"""

    @pytest.mark.asyncio
    @patch('mito_ai.streamlit_conversion.streamlit_agent_handler.stream_anthropic_completion_from_mito_server')
    async def test_init(self, mock_stream):
        """Test StreamlitCodeGeneration initialization"""
        # Mock the async generator
        async def mock_async_gen():
            yield "Here's your code:\n```python\nimport streamlit\nst.title('Test')\n```"

        mock_stream.return_value = mock_async_gen()
        
        notebook_data: dict = {"cells": [{"cell_type": "code", "source": ["import pandas"]}]}
        streamlit_code_handler = StreamlitCodeGeneration()
        
        streamlit_code = await streamlit_code_handler.generate_streamlit_code(notebook_data)
        
        assert streamlit_code is not None
        assert len(streamlit_code) > 0
        assert "import streamlit" in streamlit_code

    @pytest.mark.asyncio
    @patch('mito_ai.streamlit_conversion.streamlit_agent_handler.stream_anthropic_completion_from_mito_server')
    @pytest.mark.parametrize("mock_items,expected_result", [
        (["Hello", " World", "!"], "Hello World!"),
        ([], ""),
        (["Here's your code: import streamlit"], "Here's your code: import streamlit")
    ])
    async def test_get_response_from_agent(self, mock_stream, mock_items, expected_result):
        """Test response from agent with different scenarios"""
        # Mock the async generator
        async def mock_async_gen():
            for item in mock_items:
                yield item

        mock_stream.return_value = mock_async_gen()
        
        notebook_data: dict = {"cells": []}
        streamlit_code_handler = StreamlitCodeGeneration()
        
        result = await streamlit_code_handler.generate_streamlit_code(notebook_data)
        
        assert result == expected_result
        mock_stream.assert_called_once()
        

    @pytest.mark.asyncio
    @patch('mito_ai.streamlit_conversion.streamlit_agent_handler.stream_anthropic_completion_from_mito_server')
    async def test_get_response_from_agent_exception(self, mock_stream):
        """Test exception handling in get_response_from_agent"""
        mock_stream.side_effect = Exception("API Error")
        
        notebook_data: dict = {"cells": []}
        streamlit_code_handler = StreamlitCodeGeneration()
        
        with pytest.raises(Exception, match="API Error"):
            await streamlit_code_handler.generate_streamlit_code(notebook_data)

    @pytest.mark.asyncio
    @patch('mito_ai.streamlit_conversion.streamlit_agent_handler.stream_anthropic_completion_from_mito_server')
    async def test_generate_streamlit_code_success(self, mock_stream):
        """Test successful streamlit code generation"""
        mock_response = "Here's your code:\n```python\nimport streamlit\nst.title('Hello')\n```"

        async def mock_async_gen():
            for item in [mock_response]:
                yield item

        mock_stream.return_value = mock_async_gen()
        
        notebook_data: dict = {"cells": []}
        streamlit_code_handler = StreamlitCodeGeneration()
        
        result = await streamlit_code_handler.generate_streamlit_code(notebook_data)
        
        expected_code = "import streamlit\nst.title('Hello')\n"
        assert result == expected_code

    @pytest.mark.asyncio
    @patch('mito_ai.streamlit_conversion.streamlit_agent_handler.stream_anthropic_completion_from_mito_server')
    async def test_correct_error_in_generation_success(self, mock_stream):
        """Test successful error correction"""
        mock_response = """```unified_diff
--- a/app.py
+++ b/app.py
@@ -1,1 +1,1 @@
-import streamlit
-st.title('Test')
+import streamlit
+st.title('Fixed')
```"""
        async def mock_async_gen():
            for item in [mock_response]:
                yield item

        mock_stream.return_value = mock_async_gen()

        notebook_data: dict = {"cells": []}
        streamlit_code_handler = StreamlitCodeGeneration()

        result = await streamlit_code_handler.correct_error_in_generation("ImportError: No module named 'pandas'", "import streamlit\nst.title('Test')")

        expected_code = "import streamlit\nst.title('Fixed')\n"
        assert result == expected_code

    @pytest.mark.asyncio
    @patch('mito_ai.streamlit_conversion.streamlit_agent_handler.stream_anthropic_completion_from_mito_server')
    async def test_correct_error_in_generation_exception(self, mock_stream):
        """Test exception handling in error correction"""
        mock_stream.side_effect = Exception("API Error")
        
        streamlit_code_handler = StreamlitCodeGeneration()
        
        with pytest.raises(Exception, match="API Error"):
            await streamlit_code_handler.correct_error_in_generation("Some error", "import streamlit\nst.title('Test')")


class TestStreamlitHandler:
    """Test cases for streamlit_handler function"""

    @pytest.mark.asyncio
    @patch('mito_ai.streamlit_conversion.streamlit_agent_handler.parse_jupyter_notebook_to_extract_required_content')
    @patch('mito_ai.streamlit_conversion.streamlit_agent_handler.StreamlitCodeGeneration')
    @patch('mito_ai.streamlit_conversion.streamlit_agent_handler.validate_app')
    @patch('mito_ai.streamlit_conversion.streamlit_agent_handler.create_app_file')
    @patch('mito_ai.streamlit_conversion.streamlit_agent_handler.clean_directory_check')
    async def test_streamlit_handler_success(self, mock_clean_directory, mock_create_file, mock_validator, mock_generator_class, mock_parse):
        """Test successful streamlit handler execution"""
        # Mock notebook parsing
        mock_notebook_data: dict = {"cells": [{"cell_type": "code", "source": ["import pandas"]}]}
        mock_parse.return_value = mock_notebook_data
        
        # Mock code generation
        mock_generator = AsyncMock()
        mock_generator.generate_streamlit_code.return_value = "import streamlit\nst.title('Test')"
        mock_generator_class.return_value = mock_generator
        
        # Mock validation (no errors)
        mock_validator.return_value = (False, "")
        
        # Mock file creation
        mock_create_file.return_value = (True, "/path/to/app.py", "File created successfully")
        
        # Mock clean directory check (no-op)
        mock_clean_directory.return_value = None
        
        result = await streamlit_handler("/path/to/notebook.ipynb")
        
        assert result[0] is True
        assert "File created successfully" in result[2]
        
        # Verify calls
        mock_parse.assert_called_once_with("/path/to/notebook.ipynb")
<<<<<<< HEAD
        mock_clean_directory.assert_called_once_with("/path/to/notebook.ipynb")
        mock_generator_class.assert_called_once_with(mock_notebook_data)
=======
        mock_generator_class.assert_called_once_with()
>>>>>>> b0f4f0de
        mock_generator.generate_streamlit_code.assert_called_once()
        mock_validator.assert_called_once_with("import streamlit\nst.title('Test')", "/path/to/notebook.ipynb")
        mock_create_file.assert_called_once_with("/path/to", "import streamlit\nst.title('Test')")

    @pytest.mark.asyncio
    @patch('mito_ai.streamlit_conversion.streamlit_agent_handler.parse_jupyter_notebook_to_extract_required_content')
    @patch('mito_ai.streamlit_conversion.streamlit_agent_handler.StreamlitCodeGeneration')
<<<<<<< HEAD
    @patch('mito_ai.streamlit_conversion.streamlit_agent_handler.streamlit_code_validator')
    @patch('mito_ai.streamlit_conversion.streamlit_agent_handler.clean_directory_check')
    async def test_streamlit_handler_max_retries_exceeded(self, mock_clean_directory, mock_validator, mock_generator_class, mock_parse):
=======
    @patch('mito_ai.streamlit_conversion.streamlit_agent_handler.validate_app')
    async def test_streamlit_handler_max_retries_exceeded(self, mock_validator, mock_generator_class, mock_parse):
>>>>>>> b0f4f0de
        """Test streamlit handler when max retries are exceeded"""
        # Mock notebook parsing
        mock_notebook_data: dict = {"cells": []}
        mock_parse.return_value = mock_notebook_data
    
        # Mock code generation
        mock_generator = AsyncMock()
        mock_generator.generate_streamlit_code.return_value = "import streamlit\nst.title('Test')"
        mock_generator.correct_error_in_generation.return_value = "import streamlit\nst.title('Fixed')"
        mock_generator_class.return_value = mock_generator
    
<<<<<<< HEAD
        # Mock validation (always errors) - FIX: Return only 2 values
        mock_validator.return_value = (True, "Persistent error")
        
        # Mock clean directory check (no-op)
        mock_clean_directory.return_value = None
=======
        # Mock validation (always errors) - Return list of errors as expected by validate_app
        mock_validator.return_value = (True, ["Persistent error"])
>>>>>>> b0f4f0de
    
        result = await streamlit_handler("/path/to/notebook.ipynb")
        
        # Verify the result indicates failure
        assert result[0] is False
        assert "Error generating streamlit code by agent" in result[2]
        
        # Verify that error correction was called 5 times (max retries)
        assert mock_generator.correct_error_in_generation.call_count == 5

    @pytest.mark.asyncio
    @patch('mito_ai.streamlit_conversion.streamlit_agent_handler.parse_jupyter_notebook_to_extract_required_content')
    @patch('mito_ai.streamlit_conversion.streamlit_agent_handler.StreamlitCodeGeneration')
    @patch('mito_ai.streamlit_conversion.streamlit_agent_handler.validate_app')
    @patch('mito_ai.streamlit_conversion.streamlit_agent_handler.create_app_file')
    @patch('mito_ai.streamlit_conversion.streamlit_agent_handler.clean_directory_check')
    async def test_streamlit_handler_file_creation_failure(self, mock_clean_directory, mock_create_file, mock_validator, mock_generator_class, mock_parse):
        """Test streamlit handler when file creation fails"""
        # Mock notebook parsing
        mock_notebook_data: dict = {"cells": []}
        mock_parse.return_value = mock_notebook_data
        
        # Mock code generation
        mock_generator = AsyncMock()
        mock_generator.generate_streamlit_code.return_value = "import streamlit\nst.title('Test')"
        mock_generator_class.return_value = mock_generator
        
        # Mock validation (no errors)
        mock_validator.return_value = (False, "")
        
        # Mock file creation failure
        mock_create_file.return_value = (False, None, "Permission denied")
        
        # Mock clean directory check (no-op)
        mock_clean_directory.return_value = None
        
        result = await streamlit_handler("/path/to/notebook.ipynb")
        
        assert result[0] is False
        assert "Permission denied" in result[2]

    @pytest.mark.asyncio
    @patch('mito_ai.streamlit_conversion.streamlit_agent_handler.parse_jupyter_notebook_to_extract_required_content')
    @patch('mito_ai.streamlit_conversion.streamlit_agent_handler.clean_directory_check')
    async def test_streamlit_handler_parse_notebook_exception(self, mock_clean_directory, mock_parse):
        """Test streamlit handler when notebook parsing fails"""
        # Mock clean directory check (no-op)
        mock_clean_directory.return_value = None
        
        mock_parse.side_effect = FileNotFoundError("Notebook not found")
        
        with pytest.raises(FileNotFoundError, match="Notebook not found"):
            await streamlit_handler("/path/to/notebook.ipynb")

    @pytest.mark.asyncio
    @patch('mito_ai.streamlit_conversion.streamlit_agent_handler.parse_jupyter_notebook_to_extract_required_content')
    @patch('mito_ai.streamlit_conversion.streamlit_agent_handler.StreamlitCodeGeneration')
    @patch('mito_ai.streamlit_conversion.streamlit_agent_handler.clean_directory_check')
    async def test_streamlit_handler_generation_exception(self, mock_clean_directory, mock_generator_class, mock_parse):
        """Test streamlit handler when code generation fails"""
        # Mock notebook parsing
        mock_notebook_data: dict = {"cells": []}
        mock_parse.return_value = mock_notebook_data
        
        # Mock code generation failure
        mock_generator = AsyncMock()
        mock_generator.generate_streamlit_code.side_effect = Exception("Generation failed")
        mock_generator_class.return_value = mock_generator
        
        # Mock clean directory check (no-op)
        mock_clean_directory.return_value = None
        
        with pytest.raises(Exception, match="Generation failed"):
            await streamlit_handler("/path/to/notebook.ipynb")

    @pytest.mark.asyncio
    @patch('mito_ai.streamlit_conversion.streamlit_agent_handler.parse_jupyter_notebook_to_extract_required_content')
    @patch('mito_ai.streamlit_conversion.streamlit_agent_handler.StreamlitCodeGeneration')
    @patch('mito_ai.streamlit_conversion.streamlit_agent_handler.streamlit_code_validator')
    @patch('mito_ai.streamlit_conversion.streamlit_agent_handler.create_app_file')
    @patch('mito_ai.streamlit_conversion.streamlit_agent_handler.clean_directory_check')
    async def test_streamlit_handler_too_many_files_in_directory(self, mock_clean_directory, mock_create_file, mock_validator, mock_generator_class, mock_parse):
        """Test streamlit handler when there are too many files in the directory"""
        # Mock clean directory check to raise ValueError (simulating >10 files)
        mock_clean_directory.side_effect = ValueError("Too many files in directory: 10 allowed but 15 present. Create a new directory and retry")
        
        # The function should raise the ValueError before any other processing
        with pytest.raises(ValueError, match="Too many files in directory: 10 allowed but 15 present. Create a new directory and retry"):
            await streamlit_handler("/path/to/notebook.ipynb")
        
        # Verify that clean_directory_check was called
        mock_clean_directory.assert_called_once_with("/path/to/notebook.ipynb")
        
        # Verify that no other functions were called since the error occurred early
        mock_parse.assert_not_called()
        mock_generator_class.assert_not_called()
        mock_validator.assert_not_called()
        mock_create_file.assert_not_called()


class TestCleanDirectoryCheck:
    """Test cases for clean_directory_check function"""

    @patch('os.listdir')
    @patch('os.path.isfile')
    @patch('os.path.join')
    def test_clean_directory_check_under_limit(self, mock_join, mock_isfile, mock_listdir):
        """Test clean_directory_check when directory has 10 or fewer files"""
        # Mock directory with 8 files
        mock_listdir.return_value = ['file1.txt', 'file2.txt', 'file3.txt', 'file4.txt', 
                                   'file5.txt', 'file6.txt', 'file7.txt', 'file8.txt']
        mock_isfile.return_value = True
        mock_join.return_value = '/path/to/file'
        
        # Should not raise any exception
        clean_directory_check('/path/to/notebook.ipynb')
        
        # Verify calls
        mock_listdir.assert_called_once_with('/path/to')
        assert mock_isfile.call_count == 8
        assert mock_join.call_count == 8

    @patch('os.listdir')
    @patch('os.path.isfile')
    @patch('os.path.join')
    def test_clean_directory_check_over_limit(self, mock_join, mock_isfile, mock_listdir):
        """Test clean_directory_check when directory has more than 10 files"""
        # Mock directory with 15 files
        mock_listdir.return_value = ['file1.txt', 'file2.txt', 'file3.txt', 'file4.txt', 
                                   'file5.txt', 'file6.txt', 'file7.txt', 'file8.txt',
                                   'file9.txt', 'file10.txt', 'file11.txt', 'file12.txt',
                                   'file13.txt', 'file14.txt', 'file15.txt']
        mock_isfile.return_value = True
        mock_join.return_value = '/path/to/file'
        
        # Should raise ValueError
        with pytest.raises(ValueError, match="Too many files in directory: 10 allowed but 15 present. Create a new directory and retry"):
            clean_directory_check('/path/to/notebook.ipynb')
        
        # Verify calls
        mock_listdir.assert_called_once_with('/path/to')
        assert mock_isfile.call_count == 15
        assert mock_join.call_count == 15<|MERGE_RESOLUTION|>--- conflicted
+++ resolved
@@ -168,12 +168,7 @@
         
         # Verify calls
         mock_parse.assert_called_once_with("/path/to/notebook.ipynb")
-<<<<<<< HEAD
-        mock_clean_directory.assert_called_once_with("/path/to/notebook.ipynb")
-        mock_generator_class.assert_called_once_with(mock_notebook_data)
-=======
         mock_generator_class.assert_called_once_with()
->>>>>>> b0f4f0de
         mock_generator.generate_streamlit_code.assert_called_once()
         mock_validator.assert_called_once_with("import streamlit\nst.title('Test')", "/path/to/notebook.ipynb")
         mock_create_file.assert_called_once_with("/path/to", "import streamlit\nst.title('Test')")
@@ -181,14 +176,8 @@
     @pytest.mark.asyncio
     @patch('mito_ai.streamlit_conversion.streamlit_agent_handler.parse_jupyter_notebook_to_extract_required_content')
     @patch('mito_ai.streamlit_conversion.streamlit_agent_handler.StreamlitCodeGeneration')
-<<<<<<< HEAD
-    @patch('mito_ai.streamlit_conversion.streamlit_agent_handler.streamlit_code_validator')
-    @patch('mito_ai.streamlit_conversion.streamlit_agent_handler.clean_directory_check')
-    async def test_streamlit_handler_max_retries_exceeded(self, mock_clean_directory, mock_validator, mock_generator_class, mock_parse):
-=======
     @patch('mito_ai.streamlit_conversion.streamlit_agent_handler.validate_app')
     async def test_streamlit_handler_max_retries_exceeded(self, mock_validator, mock_generator_class, mock_parse):
->>>>>>> b0f4f0de
         """Test streamlit handler when max retries are exceeded"""
         # Mock notebook parsing
         mock_notebook_data: dict = {"cells": []}
@@ -200,18 +189,10 @@
         mock_generator.correct_error_in_generation.return_value = "import streamlit\nst.title('Fixed')"
         mock_generator_class.return_value = mock_generator
     
-<<<<<<< HEAD
-        # Mock validation (always errors) - FIX: Return only 2 values
-        mock_validator.return_value = (True, "Persistent error")
-        
-        # Mock clean directory check (no-op)
-        mock_clean_directory.return_value = None
-=======
         # Mock validation (always errors) - Return list of errors as expected by validate_app
         mock_validator.return_value = (True, ["Persistent error"])
->>>>>>> b0f4f0de
     
-        result = await streamlit_handler("/path/to/notebook.ipynb")
+        result = await streamlit_handler("/notebook.ipynb")
         
         # Verify the result indicates failure
         assert result[0] is False
@@ -288,7 +269,7 @@
     @pytest.mark.asyncio
     @patch('mito_ai.streamlit_conversion.streamlit_agent_handler.parse_jupyter_notebook_to_extract_required_content')
     @patch('mito_ai.streamlit_conversion.streamlit_agent_handler.StreamlitCodeGeneration')
-    @patch('mito_ai.streamlit_conversion.streamlit_agent_handler.streamlit_code_validator')
+    @patch('mito_ai.streamlit_conversion.streamlit_agent_handler.validate_app')
     @patch('mito_ai.streamlit_conversion.streamlit_agent_handler.create_app_file')
     @patch('mito_ai.streamlit_conversion.streamlit_agent_handler.clean_directory_check')
     async def test_streamlit_handler_too_many_files_in_directory(self, mock_clean_directory, mock_create_file, mock_validator, mock_generator_class, mock_parse):
