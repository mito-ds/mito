--- conflicted
+++ resolved
@@ -6,7 +6,7 @@
 import tempfile
 from unittest.mock import patch
 from mito_ai.streamlit_preview.utils import ensure_app_exists
-from mito_ai.path_utils import get_absolute_notebook_path
+from mito_ai.path_utils import AbsoluteNotebookPath, get_absolute_notebook_path
 
 
 class TestEnsureAppExists:
@@ -28,11 +28,7 @@
                 False,  # app_exists
                 True,   # streamlit_handler_success
                 True,   # streamlit_handler_called
-<<<<<<< HEAD
-                (True, "Success"),  # streamlit_handler_return
-=======
                 "/path/to/app.py",  # streamlit_handler_return
->>>>>>> e1c20829
             )
         ],
         ids=[
@@ -75,23 +71,14 @@
                     if streamlit_handler_return is not None:
                         mock_streamlit_handler.return_value = streamlit_handler_return
                     
-<<<<<<< HEAD
-                    absolute_path = get_absolute_notebook_path(notebook_path)
-                    success, error_msg = await ensure_app_exists(absolute_path, False, "")
-                    
-                    # Assertions
-                    assert success == expected_success
-                    assert error_msg == expected_error
-=======
-                    await ensure_app_exists(notebook_path, False, "")
->>>>>>> e1c20829
+                    await ensure_app_exists(AbsoluteNotebookPath(notebook_path), False, "")
                     
                     # Verify get_app_path was called with the correct directory
                     mock_get_app_path.assert_called_once_with(temp_dir)
                     
                     # Verify streamlit_handler was called or not called as expected
                     if streamlit_handler_called:
-                        mock_streamlit_handler.assert_called_once_with(absolute_path, "")
+                        mock_streamlit_handler.assert_called_once_with(notebook_path, "")
                     else:
                         mock_streamlit_handler.assert_not_called()
 
