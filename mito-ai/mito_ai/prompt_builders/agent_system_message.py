--- conflicted
+++ resolved
@@ -324,17 +324,10 @@
 
 Output:
 {{
-<<<<<<< HEAD
-    is_finished: true, 
-    message: "The all time high tesla stock closing price was $265.91 [MITO_CITATION:9c0d5fda-2b16-4f52-a1c5-a48892f3e2e8:1] on 2025-03-16 [MITO_CITATION:9c0d5fda-2b16-4f52-a1c5-a48892f3e2e8:2].",
-    cell_update: null
-=======
     type: 'finished_task', 
-    message: "The all time high tesla stock closing price was $265.91 {{"type": "citation", "cell_id": "9c0d5fda-2b16-4f52-a1c5-a48892f3e2e8", "line": "1"}}
- on 2025-03-16 {{"type": "citation", "cell_id": "9c0d5fda-2b16-4f52-a1c5-a48892f3e2e8", "line": "2"}}.",
+    message: "The all time high tesla stock closing price was $265.91 [MITO_CITATION:9c0d5fda-2b16-4f52-a1c5-a48892f3e2e8:1] on 2025-03-16 [MITO_CITATION:9c0d5fda-2b16-4f52-a1c5-a48892f3e2e8:2]",
     get_cell_output_cell_id: None,
     cell_update: None
->>>>>>> bb9c6666
 }}
 
 </Cell Addition Example>
