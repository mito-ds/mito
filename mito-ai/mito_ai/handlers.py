--- conflicted
+++ resolved
@@ -146,20 +146,8 @@
         if type == "inline_completion":
             self.full_message_history = [new_message]
         else:
-<<<<<<< HEAD
-            self.llm_message_history.append(
-                {
-                    "role": "user", 
-                    "content": prompt
-                }
-            )
-            messages = self.llm_message_history
-            
-        
-=======
             self.full_message_history.append(new_message)
 
->>>>>>> 1d5c8f24
         request = CompletionRequest(
             type=type,
             message_id=parsed_message.get('message_id'),
@@ -234,14 +222,6 @@
         start = time.time()
         reply = await self._llm.request_completions(request, prompt_type)
         self.reply(reply)
-<<<<<<< HEAD
-        self.llm_message_history.append(
-            {
-                "role": "assistant", 
-                "content": reply.items[0].content
-            }
-        )
-=======
 
         # Save to the message history
         # Inline completion is ephemeral and does not need to be saved
@@ -252,7 +232,6 @@
                     "content": reply.items[0].content
                 }
             )
->>>>>>> 1d5c8f24
         latency_ms = round((time.time() - start) * 1000)
         self.log.info(f"Completion handler resolved in {latency_ms} ms.")
 
@@ -270,14 +249,6 @@
 
             self.reply(reply)
         
-<<<<<<< HEAD
-        self.llm_message_history.append(
-            {
-                "role": "assistant", 
-                "content": reply.items[0].content
-            }
-        )
-=======
         if request.type != "inline_completion":
             self.full_message_history.append(
                 {
@@ -285,7 +256,6 @@
                     "content": reply.items[0].content
                 }
             )
->>>>>>> 1d5c8f24
         latency_ms = round((time.time() - start) * 1000)
         self.log.info(f"Completion streaming completed in {latency_ms} ms.")
 
