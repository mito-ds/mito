# Copyright (c) Saga Inc.
# Distributed under the terms of the GNU Affero General Public License v3.0 License.

import json
import logging
import time
import uuid
from dataclasses import asdict
from http import HTTPStatus
from typing import Any, Dict, Optional, Union
import tornado
import tornado.ioloop
import tornado.web
from jupyter_core.utils import ensure_async
from jupyter_server.base.handlers import JupyterHandler
from tornado.websocket import WebSocketHandler
from mito_ai.message_history import GlobalMessageHistory
from mito_ai.logger import get_logger
from mito_ai.models import (
    AgentSmartDebugMetadata,
    CompletionError,
    CompletionItem,
    CompletionReply,
    CompletionRequest,
    CompletionStreamChunk,
    ErrorMessage,
    FetchHistoryReply,
    StartNewChatReply,
    FetchThreadsReply,
    DeleteThreadReply,
    ChatMessageMetadata,
    SmartDebugMetadata,
    CodeExplainMetadata,
    AgentExecutionMetadata,
    InlineCompleterMetadata,
    MessageType
)
from mito_ai.providers import OpenAIProvider
from mito_ai.utils.create import initialize_user
from mito_ai.utils.version_utils import is_pro
from openai.types.chat import ChatCompletionMessageParam
from mito_ai.completion_handlers.chat_completion_handler import get_chat_completion, stream_chat_completion
from mito_ai.completion_handlers.smart_debug_handler import get_smart_debug_completion
from mito_ai.completion_handlers.code_explain_handler import get_code_explain_completion
from mito_ai.completion_handlers.inline_completer_handler import get_inline_completion
from mito_ai.completion_handlers.agent_execution_handler import get_agent_execution_completion
from mito_ai.completion_handlers.agent_auto_error_fixup_handler import get_agent_auto_error_fixup_completion
from mito_ai.completion_handlers.open_ai_models import MESSAGE_TYPE_TO_MODEL


# The GlobalMessageHistory is responsible for updating the message histories stored in the .mito/ai-chats directory.
# We create one GlobalMessageHistory per backend server instance instead of one per websocket connection so that the
# there is one manager of the locks for the .mito/ai-chats directory. This is my current understanding and it 
# might be incorrect!
message_history = GlobalMessageHistory()

# This handler is responsible for the mito-ai/completions endpoint.
# It takes a message from the user, sends it to the OpenAI API, and returns the response.
# Important: Because this is a server extension, print statements are sent to the
# jupyter server terminal by default (ie: the terminal you ran `jupyter lab`)
class CompletionHandler(JupyterHandler, WebSocketHandler):
    """Completion websocket handler."""

    def initialize(self, llm: OpenAIProvider) -> None:
        super().initialize()
        self.log.debug("Initializing websocket connection %s", self.request.path)
        self._llm = llm
        self.is_pro = is_pro()

    @property
    def log(self) -> logging.Logger:
        """Use Mito AI logger"""
        return get_logger()

    @tornado.web.authenticated
    def head(self) -> None:
        """Handle a HEAD request for the websocket."""
        self.set_status(HTTPStatus.OK)
        self.finish()

    async def pre_get(self) -> None:
        """Handles websocket authentication/authorization."""
        # authenticate the request before opening the websocket
        user = self.current_user
        if user is None:
            self.log.warning("Couldn't authenticate WebSocket connection")
            raise tornado.web.HTTPError(HTTPStatus.UNAUTHORIZED)

        # authorize the user.
        if not await ensure_async(
            self.authorizer.is_authorized(self, user, "execute", "mito-ai-completion")
        ):
            raise tornado.web.HTTPError(HTTPStatus.FORBIDDEN)

    async def get(self, *args: Any, **kwargs: dict[str, Any]) -> None:
        """Get an event to open a socket."""
        # This method ensure to call `pre_get` before opening the socket.
        await ensure_async(self.pre_get()) # type: ignore

        initialize_user()

        reply = super().get(*args, **kwargs)
        if reply is not None:
            await reply

    def on_close(self) -> None:
        """Invoked when the WebSocket is closed.

        If the connection was closed cleanly and a status code or reason
        phrase was supplied, these values will be available as the attributes
        ``self.close_code`` and ``self.close_reason``.
        """
        # Stop observing the provider error
        self._llm.unobserve(self._send_error, "last_error")
    
        
    async def on_message(self, message: str) -> None: # type: ignore
        """Handle incoming messages on the WebSocket.

        Args:
            message: The message received on the WebSocket.
        """
        start = time.time()
        self.log.debug("Message received: %s", message)
        
        try:
            parsed_message = json.loads(message)
            metadata_dict = parsed_message.get('metadata', {})
            type: MessageType = MessageType(parsed_message.get('type'))
        except ValueError as e:
            self.log.error("Invalid completion request.", exc_info=e)
            return
        
        reply: Union[StartNewChatReply, FetchThreadsReply, DeleteThreadReply, FetchHistoryReply, CompletionReply]

        # Clear history if the type is "start_new_chat"
        if type == MessageType.START_NEW_CHAT:
            thread_id = message_history.create_new_thread()
            
            reply = StartNewChatReply(
                parent_id=parsed_message.get("message_id"),
                thread_id=thread_id
            )
            self.reply(reply)
            return

        # Handle get_threads: return list of chat threads
        if type == MessageType.GET_THREADS:
            threads = message_history.get_threads()
            reply = FetchThreadsReply(
                parent_id=parsed_message.get("message_id"),
                threads=threads
            )
            self.reply(reply)
            return

        # Handle delete_thread: delete the specified thread
        if type == MessageType.DELETE_THREAD:
            thread_id_to_delete = metadata_dict.get('thread_id')
            if thread_id_to_delete:
                is_thread_deleted = message_history.delete_thread(thread_id_to_delete)
                reply = DeleteThreadReply(
                    parent_id=parsed_message.get("message_id"),
                    success=is_thread_deleted
                )
            else:
                reply = DeleteThreadReply(
                    parent_id=parsed_message.get("message_id"),
                    success=False
                )
            self.reply(reply)
            return
        if type == MessageType.FETCH_HISTORY:
            
            # If a thread_id is provided, use that thread's history; otherwise, use newest.
            thread_id = metadata_dict.get('thread_id')
            display_history = message_history.get_display_history(thread_id)
            
            reply = FetchHistoryReply(
                parent_id=parsed_message.get('message_id'),
                items=display_history
            )
            self.reply(reply)
            return
        
        try:
            # Get completion based on message type
            completion = None
            message_id = parsed_message.get('message_id')
            stream = parsed_message.get('stream')

            if type == MessageType.CHAT:
                chat_metadata = ChatMessageMetadata(**metadata_dict)
                
                # Handle streaming if requested and available
                if stream and self._llm.can_stream:
                    # Use stream_chat_completion to stream the response
                    async for chunk in stream_chat_completion(
                        chat_metadata, 
                        self._llm, 
                        message_history, 
                        message_id,
                    ):
                        self.reply(chunk)                    
                    return
                else:
                    # Regular non-streaming completion
                    completion = await get_chat_completion(chat_metadata, self._llm, message_history)
            elif type == MessageType.SMART_DEBUG:
                smart_debug_metadata = SmartDebugMetadata(**metadata_dict)
                completion = await get_smart_debug_completion(smart_debug_metadata, self._llm, message_history)
            elif type == MessageType.CODE_EXPLAIN:
                code_explain_metadata = CodeExplainMetadata(**metadata_dict)
                completion = await get_code_explain_completion(code_explain_metadata, self._llm, message_history)
            elif type == MessageType.AGENT_EXECUTION:
                agent_execution_metadata = AgentExecutionMetadata(**metadata_dict)
                completion = await get_agent_execution_completion(agent_execution_metadata, self._llm, message_history)
            elif type == MessageType.AGENT_AUTO_ERROR_FIXUP:
                agent_auto_error_fixup_metadata = AgentSmartDebugMetadata(**metadata_dict)
                completion = await get_agent_auto_error_fixup_completion(agent_auto_error_fixup_metadata, self._llm, message_history)
            elif type == MessageType.INLINE_COMPLETION:
                inline_completer_metadata = InlineCompleterMetadata(**metadata_dict)
                completion = await get_inline_completion(inline_completer_metadata, self._llm, message_history)
            else:
                raise ValueError(f"Invalid message type: {type}")
            
            # Create and send reply
            reply = CompletionReply(
                items=[CompletionItem(content=completion, isIncomplete=False)],
                parent_id=message_id
            )
            self.reply(reply)
            
            latency_ms = round((time.time() - start) * 1000)
            self.log.info(f"Completion handler resolved in {latency_ms} ms.")

        except Exception as e:
            error = CompletionError.from_exception(e)
            self._send_error({"new": error})
            reply = CompletionReply(
                items=[],
                error=error,
                parent_id=parsed_message.get('message_id')
            )
            self.reply(reply)

    def open(self, *args: str, **kwargs: str) -> None:
        """Invoked when a new WebSocket is opened.

        The arguments to `open` are extracted from the `tornado.web.URLSpec`
        regular expression, just like the arguments to
        `tornado.web.RequestHandler.get`.

        `open` may be a coroutine. `on_message` will not be called until
        `open` has returned.
        """
        if self._llm.last_error:
            self._send_error({"new": self._llm.last_error})
        # Start observing the provider error
        self._llm.observe(self._send_error, "last_error")
        # Send the server capabilities to the client.
        self.reply(self._llm.capabilities)
        

    async def handle_exception(self, e: Exception, request: CompletionRequest) -> None:
        """
        Handles an exception raised in either ``handle_request`` or
        ``handle_stream_request``.

        Args:
            e: The exception raised.
            request: The completion request that caused the exception.
        """
        hint = ""
        if isinstance(e, PermissionError):
            hint = "You've reached the free tier limit for Mito AI. Upgrade to Pro for unlimited uses or supply your own OpenAI API key."
        elif "openai" in self._llm.capabilities.provider.lower():
            hint = "There was an error communicating with OpenAI. This might be due to a temporary OpenAI outage, a problem with your internet connection, or an incorrect API key. Please try again."
        else:
            hint = "There was an error communicating with Mito server. This might be due to a temporary server outage or a problem with your internet connection. Please try again."
        
        error: CompletionError = CompletionError.from_exception(e, hint=hint)
        self._send_error({"new": error})
        
        reply: Union[CompletionStreamChunk, CompletionReply]
        if request.stream:
            reply = CompletionStreamChunk(
                chunk=CompletionItem(content="", isIncomplete=True),
                parent_id=request.message_id,
                done=True,
                error=error,
            )
        else:
            reply = CompletionReply(
                items=[],
                error=error,
                parent_id=request.message_id,
            )
        self.reply(reply)
        

<<<<<<< HEAD
=======
    async def _handle_stream_request(self, request: CompletionRequest, message_type: MessageType, model: str) -> None:
        """Handle stream completion request."""
        start = time.time()

        # Use a string buffer to accumulate the full response from streaming chunks.
        # We need to accumulate the response on the backend so that we can save it to
        # the message history after the streaming is complete.
        accumulated_response = ""
        async for reply in self._llm.stream_completions(request, message_type, model):
            if isinstance(reply, CompletionStreamChunk):
                accumulated_response += reply.chunk.content

            self.reply(reply)
        
        if request.type != "inline_completion":
            message: ChatCompletionMessageParam = {
                "role": "assistant", 
                "content": accumulated_response
            }
            
        latency_ms = round((time.time() - start) * 1000)
        self.log.info(f"Completion streaming completed in {latency_ms} ms.")

>>>>>>> 77db1060
    def reply(self, reply: Any) -> None:
        """Write a reply object to the WebSocket connection.

        Args:
            reply: The completion reply object.
                It must be a dataclass instance.
        """
        message = asdict(reply)
        super().write_message(message)

    def _send_error(self, change: Dict[str, Any]) -> None:
        """Send an error message to the client."""
        error = change["new"]

        self.reply(
            ErrorMessage(**asdict(error))
            if error is not None
            else ErrorMessage(error_type="", title="No error", traceback="")
        )<|MERGE_RESOLUTION|>--- conflicted
+++ resolved
@@ -298,33 +298,6 @@
             )
         self.reply(reply)
         
-
-<<<<<<< HEAD
-=======
-    async def _handle_stream_request(self, request: CompletionRequest, message_type: MessageType, model: str) -> None:
-        """Handle stream completion request."""
-        start = time.time()
-
-        # Use a string buffer to accumulate the full response from streaming chunks.
-        # We need to accumulate the response on the backend so that we can save it to
-        # the message history after the streaming is complete.
-        accumulated_response = ""
-        async for reply in self._llm.stream_completions(request, message_type, model):
-            if isinstance(reply, CompletionStreamChunk):
-                accumulated_response += reply.chunk.content
-
-            self.reply(reply)
-        
-        if request.type != "inline_completion":
-            message: ChatCompletionMessageParam = {
-                "role": "assistant", 
-                "content": accumulated_response
-            }
-            
-        latency_ms = round((time.time() - start) * 1000)
-        self.log.info(f"Completion streaming completed in {latency_ms} ms.")
-
->>>>>>> 77db1060
     def reply(self, reply: Any) -> None:
         """Write a reply object to the WebSocket connection.
 
