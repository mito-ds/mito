# Copyright (c) Saga Inc.
# Distributed under the terms of the GNU Affero General Public License v3.0 License.

import os
import time
import logging
from typing import Any, Union, List, Optional
import tempfile
from mito_ai.path_utils import AbsoluteAppPath, does_app_path_exists, get_absolute_app_path, get_absolute_notebook_dir_path, get_absolute_notebook_path
from mito_ai.utils.create import initialize_user
from mito_ai.utils.error_classes import StreamlitDeploymentError
from mito_ai.utils.version_utils import is_pro
from mito_ai.utils.websocket_base import BaseWebSocketHandler
from mito_ai.app_deploy.app_deploy_utils import  add_files_to_zip
from mito_ai.app_deploy.models import (
    DeployAppReply,
    AppDeployError,
    DeployAppRequest,
    ErrorMessage,
)
from mito_ai.completions.models import MessageType
from mito_ai.logger import get_logger
from mito_ai.constants import ACTIVE_STREAMLIT_BASE_URL
from mito_ai.utils.telemetry_utils import log_streamlit_app_deployment_failure
import requests
import traceback


class AppDeployHandler(BaseWebSocketHandler):
    """Handler for app deploy requests."""
    
    def initialize(self) -> None:
        """Initialize the WebSocket handler."""
        super().initialize()
        self.log.debug("Initializing app builder websocket connection %s", self.request.path)
    
    @property
    def log(self) -> logging.Logger:
        """Use Mito AI logger."""
        return get_logger()
    
    async def get(self, *args: Any, **kwargs: Any) -> None:
        """Get an event to open a socket or check service availability."""
        # Check if this is just a service availability check
        if self.get_query_argument('check_availability', None) == 'true':
            self.set_status(200)
            self.finish()
            return

        await super().pre_get()  # Authenticate and authorize
        initialize_user()  # Initialize user directory structure
        
        reply = super().get(*args, **kwargs)
        if reply is not None:
            await reply
    
    async def on_message(self, message: Union[str, bytes]) -> None:
        """Handle incoming messages on the WebSocket.
        
        Args:
            message: The message received on the WebSocket.
        """
        
        start = time.time()
        
        # Convert bytes to string if needed
        if isinstance(message, bytes):
            message = message.decode('utf-8')
        
        self.log.debug("App builder message received: %s", message)
        
        try:
            parsed_message = self.parse_message(message)
            message_type = parsed_message.get('type')
            
            if message_type == MessageType.DEPLOY_APP.value:
                # Handle build app request
                deploy_app_request = DeployAppRequest(**parsed_message)
                response = await self._handle_deploy_app(deploy_app_request)
                self.reply(response)
            else:
                self.log.error(f"Unknown message type: {message_type}")
                error = AppDeployError(
                    error_type="InvalidRequest",
                    message=f"Unknown message type: {message_type}",
                    error_code=400
                )
                raise StreamlitDeploymentError(error)

        except StreamlitDeploymentError as e:
            self.log.error("Invalid app builder request", exc_info=e)
            log_streamlit_app_deployment_failure('mito_server_key', MessageType.DEPLOY_APP, e.error.__dict__)
            self.reply(
                DeployAppReply(
                        parent_id=e.message_id,
                        url="",
                        error=ErrorMessage(**e.error.__dict__)
                    )
            )
        except Exception as e:
            self.log.error("Error handling app builder message", exc_info=e)
            error = AppDeployError.from_exception(
                e, 
                hint="An error occurred while building the app. Please check the logs for details."
            )
            log_streamlit_app_deployment_failure('mito_server_key', MessageType.DEPLOY_APP, error.__dict__)
            self.reply(ErrorMessage(**error.__dict__))
            
        latency_ms = round((time.time() - start) * 1000)
        self.log.info(f"App builder handler processed in {latency_ms} ms.")
    
    async def _handle_deploy_app(self, message: DeployAppRequest) -> DeployAppReply:
        """Handle a build app request.
        
        Args:
            message: The parsed message.
        """
        message_id = message.message_id
        notebook_path = message.notebook_path
        jwt_token = message.jwt_token
        files_to_upload = message.selected_files
        
        if not message_id:
            self.log.error("Missing message_id in request")
            error = AppDeployError(
                error_type="BadRequest",
                message="Missing message_id in request",
                error_code=400,
                message_id=message_id
            )
            raise StreamlitDeploymentError(error)

        if not notebook_path:
            error = AppDeployError(
                error_type="InvalidRequest",
                message="Missing 'notebook_path' parameter",
                error_code=400,
                message_id=message_id
            )
            raise StreamlitDeploymentError(error)

        # Validate JWT token if provided
        token_preview = jwt_token[:20] if jwt_token else "No token provided"
        self.log.info(f"Validating JWT token: {token_preview}...")
        is_valid = self._validate_jwt_token(jwt_token) if jwt_token else False
        if not is_valid or not jwt_token:
            self.log.error("JWT token validation failed")
            error = AppDeployError(
                error_type="Unauthorized",
                message="Invalid authentication token",
                hint="Please sign in again to deploy your app.",
                error_code=401,
                message_id=message_id
            )
            raise StreamlitDeploymentError(error)
        else:
            self.log.info("JWT token validation successful")
<<<<<<< HEAD
            
        try:
            notebook_path = str(notebook_path) if notebook_path else ""
            absolute_notebook_path = get_absolute_notebook_path(notebook_path)
            absolute_app_directory = get_absolute_notebook_dir_path(absolute_notebook_path)
            app_path = get_absolute_app_path(absolute_app_directory)
            
            if not does_app_path_exists(app_path):
                error = AppDeployError(
                    error_type="AppNotFound",
                    title="App not found",
                    hint="Please make sure the app.py file exists in the same directory as the notebook."
                )
                self.reply(DeployAppReply(
                    parent_id=message_id,
                    url="",
                    error=error
                ))
            
            # Finally, deploy the app
            deploy_url = await self._deploy_app(app_path, files_to_upload, jwt_token)
=======

        notebook_path = str(notebook_path) if notebook_path else ""

        app_directory = os.path.dirname(notebook_path)

        # Check if the app.py file exists
        app_path = get_app_path(app_directory)
        if app_path is None:
            error = AppDeployError(
                error_type="AppNotFound",
                message="App not found",
                hint="Please make sure the app.py file exists in the same directory as the notebook.",
                error_code=400,
                message_id=message_id
            )
            raise StreamlitDeploymentError(error)

        # Finally, deploy the app
        deploy_url = await self._deploy_app(app_directory, files_to_upload, message_id, jwt_token)

        # Send the response
        return DeployAppReply(
            parent_id=message_id,
            url=deploy_url if deploy_url else ""
        )
        
>>>>>>> e1c20829

    def _validate_jwt_token(self, token: str) -> bool:
        """Basic JWT token validation logic.

        In a production environment, you would:
        1. Decode the JWT token
        2. Verify the signature using AWS Cognito public keys
        3. Check the expiration time
        4. Validate the issuer and audience claims

        For now, we'll do a basic check that the token exists and has a reasonable format.
        """
        try:
            # Basic JWT format validation (header.payload.signature)
            if not token or '.' not in token:
                self.log.error("Token is empty or missing dots")
                return False

            parts = token.split('.')
            if len(parts) != 3:
                self.log.error("Token does not have 3 parts")
                return False

            # Check for placeholder token
            if token == 'placeholder-jwt-token':
                self.log.error("Placeholder token detected")
                return False

            return True

        except Exception as e:
            self.log.error(f"Error validating JWT token: {e}")
            return False


<<<<<<< HEAD
    async def _deploy_app(self, app_path: AbsoluteAppPath, files_to_upload:List[str], jwt_token: str = '') -> str:
=======
    async def _deploy_app(self, app_path: str, files_to_upload:List[str], message_id: str, jwt_token: str = '') -> Optional[str]:
>>>>>>> e1c20829
        """Deploy the app using pre-signed URLs.
        
        Args:
            app_path: Path to the app file.
            files_to_upload: Files the user selected to upload for the app to run
            jwt_token: JWT token for authentication (optional)

        Returns:
            The URL of the deployed app.
        """
        # Get app name from the path
        app_name = os.path.basename(app_path).split('.')[0]
        self.log.info(f"Deploying app: {app_name} from path: {app_path}")
        
        try:
            # Step 1: Get pre-signed URL from API
            self.log.info("Getting pre-signed upload URL...")

            # Prepare headers with JWT token if provided
            headers = {}
            if jwt_token and jwt_token != 'placeholder-jwt-token':
                headers['Authorization'] = f'Bearer {jwt_token}'
            else:
                self.log.warning("No JWT token provided for API request")

            headers["Subscription-Tier"] = 'Pro' if is_pro() else 'Standard'

            url_response = requests.get(f"{ACTIVE_STREAMLIT_BASE_URL}/get-upload-url?app_name={app_name}", headers=headers)
            url_response.raise_for_status()
            
            url_data = url_response.json()
            presigned_url = url_data['upload_url']
            expected_app_url = url_data['expected_app_url']
            
            self.log.info(f"Received pre-signed URL. App will be available at: {expected_app_url}")

            # Step 2: Create a zip file of the app.
            temp_zip_path = None
            try:
                # Create temp file
                with tempfile.NamedTemporaryFile(suffix=".zip", delete=False) as temp_zip:
                    temp_zip_path = temp_zip.name

                self.log.info("Zipping application files...")
                add_files_to_zip(temp_zip_path, app_path, files_to_upload, self.log)

                upload_response = await self._upload_app_to_s3(temp_zip_path, presigned_url)
            except Exception as e:
                self.log.error(f"Error zipping app: {e}")
                error = AppDeployError(
                    error_type="ZippingError",
                    message=f"Error zipping app: {e}",
                    traceback=traceback.format_exc(),
                    error_code=500,
                    message_id=message_id
                )
                raise StreamlitDeploymentError(error)
            finally:
                # Clean up
                if temp_zip_path is not None:
                    os.remove(temp_zip_path)
            
            self.log.info(f"Upload successful! Status code: {upload_response.status_code}")
            
            self.log.info(f"Deployment initiated. App will be available at: {expected_app_url}")
            return str(expected_app_url)
            
        except requests.exceptions.RequestException as e:
            self.log.error(f"Error during API request: {e}")
            if hasattr(e, 'response') and e.response is not None:
                error_detail = e.response.json()
                error_message = error_detail.get('error', "")
                self.log.error(f"Server error details: {error_detail}")
            else:
                error_message = str(e)
            
            error = AppDeployError(
                error_type="APIException",
                message=str(error_message),
                traceback=traceback.format_exc(),
                error_code=500,
                message_id=message_id
            )
            raise StreamlitDeploymentError(error)
        except Exception as e:
            self.log.error(f"Error during deployment: {str(e)}")
            error = AppDeployError(
                error_type="DeploymentException",
                message=str(e),
                traceback=traceback.format_exc(),
                error_code=500,
                message_id=message_id
            )
            raise StreamlitDeploymentError(error)

    async def _upload_app_to_s3(self, app_path: str, presigned_url: str) -> requests.Response:
        """Upload the app to S3 using the presigned URL."""
        with open(app_path, 'rb') as file_data:
            upload_response = requests.put(
                presigned_url,
                data=file_data,
                headers={'Content-Type': 'application/zip'}
            )
            upload_response.raise_for_status()
            
        return upload_response<|MERGE_RESOLUTION|>--- conflicted
+++ resolved
@@ -155,37 +155,15 @@
             raise StreamlitDeploymentError(error)
         else:
             self.log.info("JWT token validation successful")
-<<<<<<< HEAD
-            
-        try:
-            notebook_path = str(notebook_path) if notebook_path else ""
-            absolute_notebook_path = get_absolute_notebook_path(notebook_path)
-            absolute_app_directory = get_absolute_notebook_dir_path(absolute_notebook_path)
-            app_path = get_absolute_app_path(absolute_app_directory)
-            
-            if not does_app_path_exists(app_path):
-                error = AppDeployError(
-                    error_type="AppNotFound",
-                    title="App not found",
-                    hint="Please make sure the app.py file exists in the same directory as the notebook."
-                )
-                self.reply(DeployAppReply(
-                    parent_id=message_id,
-                    url="",
-                    error=error
-                ))
-            
-            # Finally, deploy the app
-            deploy_url = await self._deploy_app(app_path, files_to_upload, jwt_token)
-=======
 
         notebook_path = str(notebook_path) if notebook_path else ""
-
-        app_directory = os.path.dirname(notebook_path)
+        absolute_notebook_path = get_absolute_notebook_path(notebook_path)
+        absolute_app_directory = get_absolute_notebook_dir_path(absolute_notebook_path)
+        app_path = get_absolute_app_path(absolute_app_directory)
 
         # Check if the app.py file exists
-        app_path = get_app_path(app_directory)
-        if app_path is None:
+        app_path_exists = does_app_path_exists(app_path)
+        if not app_path_exists:
             error = AppDeployError(
                 error_type="AppNotFound",
                 message="App not found",
@@ -196,7 +174,7 @@
             raise StreamlitDeploymentError(error)
 
         # Finally, deploy the app
-        deploy_url = await self._deploy_app(app_directory, files_to_upload, message_id, jwt_token)
+        deploy_url = await self._deploy_app(app_path, files_to_upload, message_id, jwt_token)
 
         # Send the response
         return DeployAppReply(
@@ -204,7 +182,6 @@
             url=deploy_url if deploy_url else ""
         )
         
->>>>>>> e1c20829
 
     def _validate_jwt_token(self, token: str) -> bool:
         """Basic JWT token validation logic.
@@ -240,11 +217,7 @@
             return False
 
 
-<<<<<<< HEAD
-    async def _deploy_app(self, app_path: AbsoluteAppPath, files_to_upload:List[str], jwt_token: str = '') -> str:
-=======
-    async def _deploy_app(self, app_path: str, files_to_upload:List[str], message_id: str, jwt_token: str = '') -> Optional[str]:
->>>>>>> e1c20829
+    async def _deploy_app(self, app_path: AbsoluteAppPath, files_to_upload:List[str], message_id: str, jwt_token: str = '') -> Optional[str]:
         """Deploy the app using pre-signed URLs.
         
         Args:
