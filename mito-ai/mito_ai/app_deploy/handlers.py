# Copyright (c) Saga Inc.
# Distributed under the terms of the GNU Affero General Public License v3.0 License.

import os
import time
import logging
from typing import Any, Union, List, Optional
import tempfile
<<<<<<< HEAD
from mito_ai.path_utils import AbsoluteAppPath, does_app_path_exist, get_absolute_app_path, get_absolute_notebook_dir_path, get_absolute_notebook_path, get_absolute_app_dir_path
=======
from mito_ai.path_utils import AbsoluteNotebookDirPath, AppFileName, does_app_path_exist, get_absolute_app_path, get_absolute_notebook_dir_path, get_absolute_notebook_path, get_app_file_name
>>>>>>> 6095d557
from mito_ai.utils.create import initialize_user
from mito_ai.utils.error_classes import StreamlitDeploymentError
from mito_ai.utils.version_utils import is_pro
from mito_ai.utils.websocket_base import BaseWebSocketHandler
from mito_ai.app_deploy.app_deploy_utils import  add_files_to_zip
from mito_ai.app_deploy.models import (
    DeployAppReply,
    AppDeployError,
    DeployAppRequest,
    ErrorMessage,
)
from mito_ai.completions.models import MessageType
from mito_ai.logger import get_logger
from mito_ai.constants import ACTIVE_STREAMLIT_BASE_URL
from mito_ai.utils.telemetry_utils import log_streamlit_app_deployment_failure
import requests
import traceback


class AppDeployHandler(BaseWebSocketHandler):
    """Handler for app deploy requests."""
    
    def initialize(self) -> None:
        """Initialize the WebSocket handler."""
        super().initialize()
        self.log.debug("Initializing app builder websocket connection %s", self.request.path)
    
    @property
    def log(self) -> logging.Logger:
        """Use Mito AI logger."""
        return get_logger()
    
    async def get(self, *args: Any, **kwargs: Any) -> None:
        """Get an event to open a socket or check service availability."""
        # Check if this is just a service availability check
        if self.get_query_argument('check_availability', None) == 'true':
            self.set_status(200)
            self.finish()
            return

        await super().pre_get()  # Authenticate and authorize
        initialize_user()  # Initialize user directory structure
        
        reply = super().get(*args, **kwargs)
        if reply is not None:
            await reply
    
    async def on_message(self, message: Union[str, bytes]) -> None:
        """Handle incoming messages on the WebSocket.
        
        Args:
            message: The message received on the WebSocket.
        """
        
        start = time.time()
        
        # Convert bytes to string if needed
        if isinstance(message, bytes):
            message = message.decode('utf-8')
        
        self.log.debug("App builder message received: %s", message)
        
        try:
            parsed_message = self.parse_message(message)
            message_type = parsed_message.get('type')
            
            if message_type == MessageType.DEPLOY_APP.value:
                # Handle build app request
                deploy_app_request = DeployAppRequest(**parsed_message)
                response = await self._handle_deploy_app(deploy_app_request)
                self.reply(response)
            else:
                self.log.error(f"Unknown message type: {message_type}")
                error = AppDeployError(
                    error_type="InvalidRequest",
                    message=f"Unknown message type: {message_type}",
                    error_code=400
                )
                raise StreamlitDeploymentError(error)

        except StreamlitDeploymentError as e:
            self.log.error("Invalid app builder request", exc_info=e)
            log_streamlit_app_deployment_failure('mito_server_key', MessageType.DEPLOY_APP, e.error.__dict__)
            self.reply(
                DeployAppReply(
                        parent_id=e.message_id,
                        url="",
                        error=ErrorMessage(**e.error.__dict__)
                    )
            )
        except Exception as e:
            self.log.error("Error handling app builder message", exc_info=e)
            error = AppDeployError.from_exception(
                e, 
                hint="An error occurred while building the app. Please check the logs for details."
            )
            log_streamlit_app_deployment_failure('mito_server_key', MessageType.DEPLOY_APP, error.__dict__)
            self.reply(ErrorMessage(**error.__dict__))
            
        latency_ms = round((time.time() - start) * 1000)
        self.log.info(f"App builder handler processed in {latency_ms} ms.")
    
    async def _handle_deploy_app(self, message: DeployAppRequest) -> DeployAppReply:
        """Handle a build app request.
        
        Args:
            message: The parsed message.
        """
        message_id = message.message_id
        notebook_path = message.notebook_path
        notebook_id = message.notebook_id
        jwt_token = message.jwt_token
        files_to_upload = message.selected_files
        
        # Validate parameters
        missing_required_parameters = []
        if not message_id:
            missing_required_parameters.append('message_id')
        if not notebook_id:
            missing_required_parameters.append('notebook_id')
        if not notebook_path:
            missing_required_parameters.append('notebook_path')
            
        if len(missing_required_parameters) > 0:
            error_message = f"Missing required request parameters: {', '.join(missing_required_parameters)}"
            self.log.error(error_message)
            error = AppDeployError(
                error_type="BadRequest",
                message=error_message,
                error_code=400,
                message_id=message_id
            )
            raise StreamlitDeploymentError(error)

        # Validate JWT token if provided
        token_preview = jwt_token[:20] if jwt_token else "No token provided"
        self.log.info(f"Validating JWT token: {token_preview}...")
        is_valid = self._validate_jwt_token(jwt_token) if jwt_token else False
        if not is_valid or not jwt_token:
            self.log.error("JWT token validation failed")
            error = AppDeployError(
                error_type="Unauthorized",
                message="Invalid authentication token",
                hint="Please sign in again to deploy your app.",
                error_code=401,
                message_id=message_id
            )
            raise StreamlitDeploymentError(error)
        else:
            self.log.info("JWT token validation successful")

        notebook_path = str(notebook_path) if notebook_path else ""
        absolute_notebook_path = get_absolute_notebook_path(notebook_path)
        absolute_app_directory = get_absolute_notebook_dir_path(absolute_notebook_path)
        app_file_name = get_app_file_name(notebook_id)
        app_path = get_absolute_app_path(absolute_app_directory, app_file_name)

        # Check if the app.py file exists
        app_path_exists = does_app_path_exist(app_path)
        if not app_path_exists:
            error = AppDeployError(
                error_type="AppNotFound",
                message="App not found",
                hint=f"Please make sure the {app_file_name} file exists in the same directory as the notebook.",
                error_code=400,
                message_id=message_id
            )
            raise StreamlitDeploymentError(error)

        # Finally, deploy the app
        deploy_url = await self._deploy_app(
            absolute_app_directory, 
            app_file_name,
            files_to_upload, 
            message_id,
            jwt_token
        )

        # Send the response
        return DeployAppReply(
            parent_id=message_id,
            url=deploy_url if deploy_url else ""
        )
        

    def _validate_jwt_token(self, token: str) -> bool:
        """Basic JWT token validation logic.

        In a production environment, you would:
        1. Decode the JWT token
        2. Verify the signature using AWS Cognito public keys
        3. Check the expiration time
        4. Validate the issuer and audience claims

        For now, we'll do a basic check that the token exists and has a reasonable format.
        """
        try:
            # Basic JWT format validation (header.payload.signature)
            if not token or '.' not in token:
                self.log.error("Token is empty or missing dots")
                return False

            parts = token.split('.')
            if len(parts) != 3:
                self.log.error("Token does not have 3 parts")
                return False

            # Check for placeholder token
            if token == 'placeholder-jwt-token':
                self.log.error("Placeholder token detected")
                return False

            return True

        except Exception as e:
            self.log.error(f"Error validating JWT token: {e}")
            return False


    async def _deploy_app(
        self,
        absolute_notebook_dir_path: AbsoluteNotebookDirPath, 
        app_file_name: AppFileName, 
        files_to_upload:List[str], 
        message_id: str, 
        jwt_token: str = ''
    ) -> Optional[str]:
        
        """Deploy the app using pre-signed URLs.
        
        Args:
            app_path: Path to the app file.
            files_to_upload: Files the user selected to upload for the app to run
            jwt_token: JWT token for authentication (optional)

        Returns:
            The URL of the deployed app.
        """
        # Get app name from the path without the file type ending 
        # ie: if the file is my-app.py, this variable is just my-app
        # We use it in the app url
        app_file_name_no_file_extension_ending = app_file_name.split('.')[0]
        self.log.info(f"Deploying app: {app_file_name} from path: {absolute_notebook_dir_path}")
        
        try:
            # Step 1: Get pre-signed URL from API
            self.log.info("Getting pre-signed upload URL...")

            # Prepare headers with JWT token if provided
            headers = {}
            if jwt_token and jwt_token != 'placeholder-jwt-token':
                headers['Authorization'] = f'Bearer {jwt_token}'
            else:
                self.log.warning("No JWT token provided for API request")

            headers["Subscription-Tier"] = 'Pro' if is_pro() else 'Standard'

            url_response = requests.get(f"{ACTIVE_STREAMLIT_BASE_URL}/get-upload-url?app_name={app_file_name_no_file_extension_ending}", headers=headers)
            url_response.raise_for_status()
            
            url_data = url_response.json()
            presigned_url = url_data['upload_url']
            expected_app_url = url_data['expected_app_url']
            
            self.log.info(f"Received pre-signed URL. App will be available at: {expected_app_url}")

            # Step 2: Create a zip file of the app.
            temp_zip_path = None
            try:
                # Create temp file
                with tempfile.NamedTemporaryFile(suffix=".zip", delete=False) as temp_zip:
                    temp_zip_path = temp_zip.name

                self.log.info("Zipping application files...")
<<<<<<< HEAD
                app_dir = get_absolute_app_dir_path(app_path)
                add_files_to_zip(temp_zip_path, app_dir, files_to_upload, self.log)
=======
                add_files_to_zip(temp_zip_path, absolute_notebook_dir_path, files_to_upload, app_file_name, self.log)
>>>>>>> 6095d557

                upload_response = await self._upload_app_to_s3(temp_zip_path, presigned_url)
            except Exception as e:
                self.log.error(f"Error zipping app: {e}")
                error = AppDeployError(
                    error_type="ZippingError",
                    message=f"Error zipping app: {e}",
                    traceback=traceback.format_exc(),
                    error_code=500,
                    message_id=message_id
                )
                raise StreamlitDeploymentError(error)
            finally:
                # Clean up
                if temp_zip_path is not None:
                    os.remove(temp_zip_path)
            
            self.log.info(f"Upload successful! Status code: {upload_response.status_code}")
            
            self.log.info(f"Deployment initiated. App will be available at: {expected_app_url}")
            return str(expected_app_url)
            
        except requests.exceptions.RequestException as e:
            self.log.error(f"Error during API request: {e}")
            if hasattr(e, 'response') and e.response is not None:
                error_detail = e.response.json()
                error_message = error_detail.get('error', "")
                self.log.error(f"Server error details: {error_detail}")
            else:
                error_message = str(e)
            
            error = AppDeployError(
                error_type="APIException",
                message=str(error_message),
                traceback=traceback.format_exc(),
                error_code=500,
                message_id=message_id
            )
            raise StreamlitDeploymentError(error)
        except Exception as e:
            self.log.error(f"Error during deployment: {str(e)}")
            error = AppDeployError(
                error_type="DeploymentException",
                message=str(e),
                traceback=traceback.format_exc(),
                error_code=500,
                message_id=message_id
            )
            raise StreamlitDeploymentError(error)

    async def _upload_app_to_s3(self, app_path: str, presigned_url: str) -> requests.Response:
        """Upload the app to S3 using the presigned URL."""
        with open(app_path, 'rb') as file_data:
            upload_response = requests.put(
                presigned_url,
                data=file_data,
                headers={'Content-Type': 'application/zip'}
            )
            upload_response.raise_for_status()
            
        return upload_response<|MERGE_RESOLUTION|>--- conflicted
+++ resolved
@@ -6,11 +6,7 @@
 import logging
 from typing import Any, Union, List, Optional
 import tempfile
-<<<<<<< HEAD
-from mito_ai.path_utils import AbsoluteAppPath, does_app_path_exist, get_absolute_app_path, get_absolute_notebook_dir_path, get_absolute_notebook_path, get_absolute_app_dir_path
-=======
 from mito_ai.path_utils import AbsoluteNotebookDirPath, AppFileName, does_app_path_exist, get_absolute_app_path, get_absolute_notebook_dir_path, get_absolute_notebook_path, get_app_file_name
->>>>>>> 6095d557
 from mito_ai.utils.create import initialize_user
 from mito_ai.utils.error_classes import StreamlitDeploymentError
 from mito_ai.utils.version_utils import is_pro
@@ -285,12 +281,7 @@
                     temp_zip_path = temp_zip.name
 
                 self.log.info("Zipping application files...")
-<<<<<<< HEAD
-                app_dir = get_absolute_app_dir_path(app_path)
-                add_files_to_zip(temp_zip_path, app_dir, files_to_upload, self.log)
-=======
                 add_files_to_zip(temp_zip_path, absolute_notebook_dir_path, files_to_upload, app_file_name, self.log)
->>>>>>> 6095d557
 
                 upload_response = await self._upload_app_to_s3(temp_zip_path, presigned_url)
             except Exception as e:
