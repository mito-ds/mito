# Copyright (c) Saga Inc.
# Distributed under the terms of the GNU Affero General Public License v3.0 License.

import traceback
from dataclasses import dataclass, field
from typing import List, Literal, Optional, Type, Union, NewType
from openai.types.chat import ChatCompletionMessageParam
from enum import Enum
from pydantic import BaseModel

# The ThreadID is the unique identifier for the chat thread.
ThreadID = NewType('ThreadID', str)

@dataclass(frozen=True)
class AIOptimizedCell():
  cell_type: str
  id: str
  code: str
  
# Response format for agent planning
# TODO: Figure out how to discriminate the 
# CellUpdateModification and CellUpdateNew types
    
class CellUpdate(BaseModel):
    type: Literal['new', 'modification']
    index: Optional[int]
    id: Optional[str]
    code: str
    description: str
    
class AgentResponse(BaseModel):
    is_finished: bool
    message: str
    cell_update: Optional[CellUpdate]
  
@dataclass(frozen=True)
class ResponseFormatInfo():
    name: str
    # Use the type because we are actually just providing the type format, not an actual instance of the format
    format: type[AgentResponse]


class MessageType(Enum):
    """
    This is all of the different types of messages that we support through the on_message handler.
    """
    CHAT = "chat"
    SMART_DEBUG = "smartDebug"
    CODE_EXPLAIN = "codeExplain"
    AGENT_EXECUTION = "agent:execution"
    AGENT_AUTO_ERROR_FIXUP = "agent:autoErrorFixup"
    INLINE_COMPLETION = "inline_completion"
    CHAT_NAME_GENERATION = "chat_name_generation"
    START_NEW_CHAT = "start_new_chat"
    FETCH_HISTORY = "fetch_history"
    GET_THREADS = "get_threads"
    DELETE_THREAD = "delete_thread"

@dataclass(frozen=True)
class ChatMessageMetadata():
    promptType: Literal['chat']
    threadId: ThreadID
    input: str
    variables: Optional[List[str]] = None
    files: Optional[List[str]] = None
    activeCellCode: Optional[str] = None
    index: Optional[int] = None
<<<<<<< HEAD
    stream: bool = False
=======
>>>>>>> 77db1060
    
@dataclass(frozen=True)
class AgentExecutionMetadata():
    promptType: Literal['agent:execution']
    threadId: ThreadID
    input: str
    aiOptimizedCells: List[AIOptimizedCell]
    variables: Optional[List[str]] = None
    files: Optional[List[str]] = None
    index: Optional[int] = None
    
@dataclass(frozen=True)
class AgentSmartDebugMetadata():
    promptType: Literal['agent:autoErrorFixup']
    threadId: ThreadID
    aiOptimizedCells: List[AIOptimizedCell]
    errorMessage: str
    error_message_producing_code_cell_id: str
    variables: Optional[List[str]] = None
    files: Optional[List[str]] = None
    
@dataclass(frozen=True)
class SmartDebugMetadata():
    promptType: Literal['smartDebug']
    threadId: ThreadID
    errorMessage: str
    variables: Optional[List[str]] = None
    files: Optional[List[str]] = None
    activeCellCode: Optional[str] = None
    
@dataclass(frozen=True)
class CodeExplainMetadata():    
    promptType: Literal['codeExplain']
    threadId: ThreadID
    variables: Optional[List[str]] = None
    activeCellCode: Optional[str] = None
    
@dataclass(frozen=True)
class InlineCompleterMetadata():
    promptType: Literal['inline_completion']
    prefix: str 
    suffix: str
    variables: Optional[List[str]] = None
    files: Optional[List[str]] = None
    
@dataclass(frozen=True)
class CompletionRequest:
    """
    Message send by the client to request an AI chat response.
    """

    # Message type.
    type: MessageType

    # Message UID generated by the client.
    message_id: str

    # Chat messages.
    messages: List[ChatCompletionMessageParam] = field(default_factory=list)

    # Whether to stream the response (if supported by the model).
    stream: bool = False
    
    
@dataclass(frozen=True)
class AICapabilities:
    """
    AI provider capabilities
    """

    # Configuration schema.
    configuration: dict

    # AI provider name.
    provider: str

    # Message type.
    type: str = "ai_capabilities"


@dataclass(frozen=True)
class CompletionItemError:
    """
    Completion item error information.
    """

    # Error message.
    message: Optional[str] = None


@dataclass(frozen=True)
class CompletionItem:
    """
    A completion suggestion.
    """

    # The completion.
    content: str

    # Whether the completion is incomplete or not.
    isIncomplete: Optional[bool] = None
    
    # Unique token identifying the completion request in the frontend.
    token: Optional[str] = None

    # Error information for the completion item.
    error: Optional[CompletionItemError] = None


@dataclass(frozen=True)
class CompletionError:
    """
    Completion error description.
    """

    # Error type.
    error_type: str

    # Error title.
    title: str

    # Error traceback.
    traceback: str

    # Hint to resolve the error.
    hint: str = ""

    @staticmethod
    def from_exception(exception: BaseException, hint: str = "") -> "CompletionError":
        """
        Create a completion error from an exception.
        
        Note: OpenAI exceptions can include a 'body' attribute with detailed error information.
        While mypy doesn't know about this attribute on BaseException, we need to handle it
        to properly extract error messages from OpenAI API responses.
        """
        error_type = type(exception)
        error_module = getattr(error_type, "__module__", "")
        return CompletionError(
            error_type=f"{error_module}.{error_type.__name__}"
            if error_module
            else error_type.__name__,
            title=exception.body.get("message")
            if hasattr(exception, "body")
            else (exception.args[0] if exception.args else "Exception"),
            traceback=traceback.format_exc(),
            hint=hint,
        )


@dataclass(frozen=True)
class ErrorMessage(CompletionError):
    """
    Error message.
    """

    # Message type.
    type: Literal["error"] = "error"



@dataclass(frozen=True)
class CompletionReply:
    """
    Message sent from model to client with the completion suggestions.
    """

    # List of completion items.
    items: List[CompletionItem]

    # Parent message UID.
    parent_id: str

    # Message type.
    type: Literal["reply"] = "reply"

    # Completion error.
    error: Optional[CompletionError] = None


@dataclass(frozen=True)
class CompletionStreamChunk:
    """
    Message sent from model to client with the infill suggestions
    """

    chunk: CompletionItem

    # Parent message UID.
    parent_id: str

    # Whether the completion is done or not.
    done: bool

    # Message type.
    type: Literal["chunk"] = "chunk"

    # Completion error.
    error: Optional[CompletionError] = None
    """Completion error."""

@dataclass(frozen=True)
class FetchHistoryReply:
    """
    Message sent from model to client with the chat history.
    """

    # Message UID.
    parent_id: str

    # List of chat messages.
    items: List[ChatCompletionMessageParam]

    # Message type.
    type: Literal["reply"] = "reply"

@dataclass(frozen=True)
class ChatThreadMetadata:
    """
    Chat thread item.
    """

    thread_id: ThreadID

    name: str

    creation_ts: float

    last_interaction_ts: float

@dataclass(frozen=True)
class StartNewChatReply:
    """
    Message sent from model to client after starting a new chat thread.
    """

    # Message UID.
    parent_id: str

    # Chat thread item.
    thread_id: ThreadID

    # Message type.
    type: Literal["reply"] = "reply"

@dataclass(frozen=True)
class FetchThreadsReply:
    """
    Message sent from model to client with the chat threads.
    """

    # Message UID.
    parent_id: str

    # List of chat threads.
    threads: List[ChatThreadMetadata]

    # Message type.
    type: Literal["reply"] = "reply"

@dataclass(frozen=True)
class DeleteThreadReply:
    """
    Message sent from model to client after deleting a chat thread.
    """

    # Message UID.
    parent_id: str

    #Success message
    success: bool

    # Message type.
    type: Literal["reply"] = "reply"<|MERGE_RESOLUTION|>--- conflicted
+++ resolved
@@ -65,10 +65,6 @@
     files: Optional[List[str]] = None
     activeCellCode: Optional[str] = None
     index: Optional[int] = None
-<<<<<<< HEAD
-    stream: bool = False
-=======
->>>>>>> 77db1060
     
 @dataclass(frozen=True)
 class AgentExecutionMetadata():
