import os
import time
import json
import uuid
from threading import Lock
from typing import Dict, List, Optional

from openai.types.chat import ChatCompletionMessageParam
from mito_ai.completion_handlers.open_ai_models import MESSAGE_TYPE_TO_MODEL
from mito_ai.models import CompletionRequest, ChatThreadMetadata, MessageType, ThreadID
from mito_ai.prompt_builders.chat_name_prompt import create_chat_name_prompt
from mito_ai.providers import OpenAIProvider
from mito_ai.utils.schema import MITO_FOLDER


CHAT_HISTORY_VERSION = 2 # Increment this if the schema changes
NEW_CHAT_NAME = "(New Chat)"
NUMBER_OF_THREADS_CUT_OFF = 50

async def generate_short_chat_name(user_message: str, assistant_message: str, llm_provider: OpenAIProvider) -> str:
    prompt = create_chat_name_prompt(user_message, assistant_message)

    completion = await llm_provider.request_completions(
        messages=[{"role": "user", "content": prompt}], 
        model=MESSAGE_TYPE_TO_MODEL[MessageType.CHAT_NAME_GENERATION],
        message_type=MessageType.CHAT_NAME_GENERATION
    )
        
    if not completion or completion == "":
        return "Untitled Chat"
    
    return completion

class ChatThread:
    """
    Holds metadata + two lists of messages: LLM and display messages.
    """
    def __init__(
        self,
        thread_id: ThreadID,
        creation_ts: float,
        last_interaction_ts: float,
        name: str,
        ai_optimized_history: List[ChatCompletionMessageParam] = [],
        display_history: List[ChatCompletionMessageParam] = [],
    ):
        self.thread_id = thread_id
        self.creation_ts = creation_ts
        self.last_interaction_ts = last_interaction_ts
        self.name = name  # short name for the thread
        self.ai_optimized_history: List[ChatCompletionMessageParam] = ai_optimized_history or []
        self.display_history: List[ChatCompletionMessageParam] = display_history or []
        self.chat_history_version = CHAT_HISTORY_VERSION

class GlobalMessageHistory:
    """
    Manages a global message history with thread-safe chat conversations.

    This class ensures thread-safe operations for reading, writing, and 
    modifying message histories using a Lock object. It supports loading 
    from and saving to disk, appending new messages, clearing histories, 
    and truncating histories. Each chat thread is stored in a separate JSON file 
    for persistence.

    Thread safety is crucial to prevent data corruption and race conditions 
    when multiple threads access or modify the message histories concurrently.

    We store two types of messages per thread: AI-optimized and display-optimized messages.
    We store display_history to be able to restore them in the frontend when 
    the extension loads. We store ai_optimized_history to keep the conversation context
    for continuing the conversation.

    The JSON file structure for storing each thread is as follows:
    {
      "chat_history_version": 2,
      "thread_id": "<uuid>",
      "creation_ts": 1234567890.123,
      "last_interaction_ts": 1234567890.123,
      "name": "Short descriptive name",
      "ai_optimized_history": [
        {
          "role": "user",
          "content": "..."
        },
        {
          "role": "assistant",
          "content": "..."
        }
      ],
      "display_history": [
        {
          "role": "user",
          "content": "..."
        },
        {
          "role": "assistant",
          "content": "..."
        }
      ]
    }

    Each thread is stored in a separate JSON file named "<thread_id>.json".

    Attributes:
        _lock (Lock): Ensures thread-safe access.
        _chats_dir (str): Directory where chat thread files are stored.
        _chat_threads (Dict[ThreadID, ChatThread]): In-memory cache of all chat threads.

    Methods:
        create_new_thread() -> str:
            Creates a new empty chat thread and returns its ID.
        get_histories() -> tuple[List[ChatCompletionMessageParam], List[ChatCompletionMessageParam]]:
            Returns copies of the AI-optimized and display histories for the newest thread.
        clear_histories() -> None:
            Creates a new thread (preserving old threads).
        append_message(ai_optimized_message: Dict[str, str], display_message: Dict[str, str]) -> None:
            Appends new messages to the newest thread and saves to disk.
        truncate_histories(index: int) -> None:
            Truncates both histories at the given index in the newest thread.
        delete_thread(thread_id: ThreadID) -> None:
            Deletes a chat thread by its ID from memory and disk.
        get_threads() -> List[dict]:
            Returns a list of threads with thread_id, name, creation_ts, and last_interaction_ts.
    """

    def __init__(self) -> None:
        self._lock = Lock()
        self._chats_dir = os.path.join(MITO_FOLDER, "ai-chats")
        os.makedirs(self._chats_dir, exist_ok=True)

        # In-memory cache of all chat threads loaded from disk
        self._chat_threads: Dict[ThreadID, ChatThread] = {}

        # Load existing threads from disk on startup
        self._load_all_threads_from_disk()
        
        # If there are no threads yet, create a new one
        self._active_thread_id = self._get_newest_thread_id() or self.create_new_thread()

    def create_new_thread(self) -> ThreadID:
        """
        Creates a new empty chat thread and saves it immediately.
        """
        with self._lock:
            thread_id = ThreadID(str(uuid.uuid4()))
            now = time.time()
            new_thread = ChatThread(
                thread_id=thread_id,
                creation_ts=now,
                last_interaction_ts=now,
                name=NEW_CHAT_NAME,  # we'll fill this in once we have at least user & assistant messages
            )
            self._chat_threads[thread_id] = new_thread
            self._save_thread_to_disk(new_thread)
            self._active_thread_id = thread_id
            return thread_id
    
    def _load_all_threads_from_disk(self) -> None:
        """
        Loads each .json file in `self._chats_dir` into self._chat_threads.
        """
        for file_name in os.listdir(self._chats_dir):
            if not file_name.endswith(".json"):
                continue
            path = os.path.join(self._chats_dir, file_name)
            try:
                with open(path, "r", encoding="utf-8") as f:
                    data = json.load(f)

                    # Check version
                    file_version = data.get("chat_history_version", 0)
                    if file_version == CHAT_HISTORY_VERSION:
                        thread = ChatThread(
                            thread_id=ThreadID(data["thread_id"]),
                            creation_ts=data["creation_ts"],
                            last_interaction_ts=data["last_interaction_ts"],
                            name=data["name"],
                            ai_optimized_history=data.get("ai_optimized_history", []),
                            display_history=data.get("display_history", []),
                        )
                        self._chat_threads[thread.thread_id] = thread
                    else:
                        # If versions don't match, throw a warning
                        print(
                            f"Warning: Incompatible chat history version ({file_version}). "
                            f"Expected version {CHAT_HISTORY_VERSION}."
                        )
                        f.close()
            except Exception as e:
                print(f"Error loading chat thread from {path}: {e}")
    
    def _save_thread_to_disk(self, thread: ChatThread) -> None:
        """
        Saves the given ChatThread to a JSON file `<thread_id>.json` in `self._chats_dir`.
        """
        path = os.path.join(self._chats_dir, f"{thread.thread_id}.json")
        
        # Using a temporary file and rename for safer "atomic" writes
        tmp_file = path + ".tmp"
        try:
            with open(tmp_file, "w", encoding="utf-8") as f:
                json.dump(thread.__dict__, f, indent=2)
            os.replace(tmp_file, path)
        except Exception as e:
            print(f"Error saving chat thread {thread.thread_id}: {e}")
    
    def _get_newest_thread_id(self) -> Optional[ThreadID]:
        """
        Returns the thread_id of the thread with the latest 'last_interaction_ts'.
        If no threads exist, return None.
        """
        if not self._chat_threads:
            return None
        return max(self._chat_threads, key=lambda tid: self._chat_threads[tid].last_interaction_ts)

    def _update_last_interaction(self, thread: ChatThread) -> None:
        thread.last_interaction_ts = time.time()

    @property
    def ai_optimized_history(self) -> List[ChatCompletionMessageParam]:
        """
        Returns the AI-optimized message history for the newest thread.
        """
        with self._lock:
            if self._active_thread_id not in self._chat_threads:
                return []
<<<<<<< HEAD
            return self._chat_threads[thread_id].ai_optimized_history

    def get_ai_optimized_history(self, thread_id: Optional[ThreadID] = None) -> List[ChatCompletionMessageParam]:
        """
        Returns the AI-optimized message history for the specified thread or the newest thread if not specified.
        """
        with self._lock:
            thread_id = thread_id or self._get_newest_thread_id()
            if not thread_id or thread_id not in self._chat_threads:
                return []
            return self._chat_threads[thread_id].ai_optimized_history

=======
            # If history is requested, that is also considered an interaction
            self._update_last_interaction(self._chat_threads[self._active_thread_id])
            self._save_thread_to_disk(self._chat_threads[self._active_thread_id])

            return self._chat_threads[self._active_thread_id].ai_optimized_history[:]
    
>>>>>>> 6dfbdd93
    @property
    def display_history(self) -> List[ChatCompletionMessageParam]:
        """
        Returns the display-optimized message history for the newest thread.
        """
        with self._lock:
            if self._active_thread_id not in self._chat_threads:
                return []
<<<<<<< HEAD
            return self._chat_threads[thread_id].display_history
    
    def get_display_history(self, thread_id: Optional[ThreadID] = None) -> List[ChatCompletionMessageParam]:
        """
        Returns the display-optimized message history for the specified thread or the newest thread if not specified.
        """
        with self._lock:
            if thread_id is None:
                thread_id = self._get_newest_thread_id()
            if not thread_id or thread_id not in self._chat_threads:
                return []
            return self._chat_threads[thread_id].display_history
=======
            # If history is requested, that is also considered an interaction
            self._update_last_interaction(self._chat_threads[self._active_thread_id])
            self._save_thread_to_disk(self._chat_threads[self._active_thread_id])

            return self._chat_threads[self._active_thread_id].display_history[:]
>>>>>>> 6dfbdd93

    def get_histories(self, thread_id: Optional[ThreadID] = None) -> tuple[List[ChatCompletionMessageParam], List[ChatCompletionMessageParam]]:
        """
        Returns the AI-optimized and display-optimized message histories as a tuple for the specified thread or the newest thread if not specified.
        """
        with self._lock:
            if thread_id not in self._chat_threads:
                return [], []
            
            # If history is requested, that is also considered an interaction
            self._update_last_interaction(self._chat_threads[thread_id])
            self._save_thread_to_disk(self._chat_threads[thread_id])
            
            return (
                self._chat_threads[thread_id].ai_optimized_history[:],
                self._chat_threads[thread_id].display_history[:],
            )

    async def append_message(
            self, 
            ai_optimized_message: ChatCompletionMessageParam, 
            display_message: ChatCompletionMessageParam, 
            llm_provider: OpenAIProvider,
            thread_id: Optional[ThreadID] = None
    ) -> None:
        """
        Appends the messages to the specified thread or the newest thread if not specified.
        If there are no threads yet, create one.
        We also detect if we should set a short name for the thread.
        """

<<<<<<< HEAD
        if thread_id is None:
            with self._lock:
                thread_id = self._get_newest_thread_id()

        if not thread_id:
            thread_id = self.create_new_thread()
=======
>>>>>>> 6dfbdd93

        # Add messages and check if naming is needed while holding the lock
        name_gen_input = None
        with self._lock:
            thread = self._chat_threads[self._active_thread_id]
            thread.ai_optimized_history.append(ai_optimized_message)
            thread.display_history.append(display_message)
            self._update_last_interaction(thread)

            if thread.name == NEW_CHAT_NAME and len(thread.display_history) >= 2:
                # Retrieve first user and assistant messages from display_history
                user_message = None
                assistant_message = None
                for msg in thread.display_history:
                    if msg["role"] == "user" and user_message is None:
                        user_message = msg["content"]
                    elif msg["role"] == "assistant" and assistant_message is None:
                        assistant_message = msg["content"]
                    if user_message and assistant_message:
                        break
                if user_message and assistant_message:
                    name_gen_input = (user_message, assistant_message)

            # Save the updated thread to disk
            self._save_thread_to_disk(thread)

        # Outside the lock, await the name generation if needed
        if name_gen_input:
            new_name = await generate_short_chat_name(str(name_gen_input[0]), str(name_gen_input[1]), llm_provider)
            with self._lock:
                # Update the thread's name if still required
                thread = self._chat_threads[self._active_thread_id]
                if thread is not None and thread.name == NEW_CHAT_NAME:
                    thread.name = new_name
                    self._save_thread_to_disk(thread)

    def truncate_histories(self, index: int) -> None:
        """
        For the newest thread, truncate messages at the given index.
        """
        with self._lock:
            thread = self._chat_threads[self._active_thread_id]
            thread.ai_optimized_history = thread.ai_optimized_history[:index]
            thread.display_history = thread.display_history[:index]
            self._update_last_interaction(thread)
            self._save_thread_to_disk(thread)

    def delete_thread(self, thread_id: ThreadID) -> bool:
        """
        Deletes a chat thread by its ID. Removes both the in-memory entry and the JSON file.
        Includes safety checks to ensure we're only deleting valid thread files.
        """

        # Safety check: validate thread_id is a properly formatted UUID
        if not thread_id or not isinstance(thread_id, str):
            print(f"Invalid thread_id: {thread_id}")
            return False
        
        # UUIDs should only contain alphanumeric chars and hyphens
        if not all(c.isalnum() or c == '-' for c in thread_id):
            print(f"Thread ID contains invalid characters: {thread_id}")
            return False

        with self._lock:
            # Remove from in-memory cache if present
            if thread_id in self._chat_threads:
                del self._chat_threads[thread_id]
            
            # Construct the file path
            path = os.path.join(self._chats_dir, f"{thread_id}.json")

            # Security check: ensure path is within the expected directory
            if not os.path.normpath(path).startswith(os.path.normpath(self._chats_dir)):
                print(f"Path traversal attempt detected: {path}")
                return False
            
            # Ensure we're only deleting .json files
            if not path.endswith('.json'):
                print(f"Not a .json file: {path}")
                return False
            
            # Check if the file exists and is actually a file (not directory)
            if os.path.exists(path):
                if not os.path.isfile(path):
                    print(f"Path exists but is not a file: {path}")
                    return False
                    
                try:
                    os.remove(path)
                    return True
                except Exception as e:
                    print(f"Error deleting thread {thread_id}: {e}")
                    return False
            
        return False

    def get_threads(self) -> List[ChatThreadMetadata]:
        """
        Returns a list of all chat threads with keys:
          - thread_id
          - name
          - creation_ts
          - last_interaction_ts
        The list is sorted by last_interaction_ts (newest first).
        """
        with self._lock:
            threads = []
            for thread in self._chat_threads.values():
                threads.append(ChatThreadMetadata(
                    thread_id=thread.thread_id,
                    name=thread.name,
                    creation_ts=thread.creation_ts,
                    last_interaction_ts=thread.last_interaction_ts,
                ))
            threads.sort(key=lambda x: x.last_interaction_ts, reverse=True)

            # Since we expect vast majority of chats are never going to be deleted,
            # we cut off the list of threads to a reasonable number.
            return threads[:NUMBER_OF_THREADS_CUT_OFF]<|MERGE_RESOLUTION|>--- conflicted
+++ resolved
@@ -224,7 +224,6 @@
         with self._lock:
             if self._active_thread_id not in self._chat_threads:
                 return []
-<<<<<<< HEAD
             return self._chat_threads[thread_id].ai_optimized_history
 
     def get_ai_optimized_history(self, thread_id: Optional[ThreadID] = None) -> List[ChatCompletionMessageParam]:
@@ -237,14 +236,6 @@
                 return []
             return self._chat_threads[thread_id].ai_optimized_history
 
-=======
-            # If history is requested, that is also considered an interaction
-            self._update_last_interaction(self._chat_threads[self._active_thread_id])
-            self._save_thread_to_disk(self._chat_threads[self._active_thread_id])
-
-            return self._chat_threads[self._active_thread_id].ai_optimized_history[:]
-    
->>>>>>> 6dfbdd93
     @property
     def display_history(self) -> List[ChatCompletionMessageParam]:
         """
@@ -253,7 +244,6 @@
         with self._lock:
             if self._active_thread_id not in self._chat_threads:
                 return []
-<<<<<<< HEAD
             return self._chat_threads[thread_id].display_history
     
     def get_display_history(self, thread_id: Optional[ThreadID] = None) -> List[ChatCompletionMessageParam]:
@@ -266,13 +256,6 @@
             if not thread_id or thread_id not in self._chat_threads:
                 return []
             return self._chat_threads[thread_id].display_history
-=======
-            # If history is requested, that is also considered an interaction
-            self._update_last_interaction(self._chat_threads[self._active_thread_id])
-            self._save_thread_to_disk(self._chat_threads[self._active_thread_id])
-
-            return self._chat_threads[self._active_thread_id].display_history[:]
->>>>>>> 6dfbdd93
 
     def get_histories(self, thread_id: Optional[ThreadID] = None) -> tuple[List[ChatCompletionMessageParam], List[ChatCompletionMessageParam]]:
         """
@@ -304,15 +287,12 @@
         We also detect if we should set a short name for the thread.
         """
 
-<<<<<<< HEAD
         if thread_id is None:
             with self._lock:
                 thread_id = self._get_newest_thread_id()
 
         if not thread_id:
             thread_id = self.create_new_thread()
-=======
->>>>>>> 6dfbdd93
 
         # Add messages and check if naming is needed while holding the lock
         name_gen_input = None
