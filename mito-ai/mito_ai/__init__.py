--- conflicted
+++ resolved
@@ -3,15 +3,10 @@
 
 from typing import List, Dict
 from jupyter_server.utils import url_path_join
-<<<<<<< HEAD
-from mito_ai.handlers import CompletionHandler
-from mito_ai.providers import OpenAIProvider
-from mito_ai.version_check import VersionCheckHandler
-=======
 from mito_ai.completions.handlers import CompletionHandler
 from mito_ai.completions.providers import OpenAIProvider
 from mito_ai.app_builder.handlers import AppBuilderHandler
->>>>>>> 5abe79cf
+from mito_ai.version_check import VersionCheckHandler
 
 try:
     from _version import __version__
@@ -56,17 +51,15 @@
             {"llm": open_ai_provider},
         ),
         (
-<<<<<<< HEAD
+            url_path_join(base_url, "mito-ai", "app-builder"),
+            AppBuilderHandler,
+            {}
+        ),
+        (
             url_path_join(base_url, "mito-ai", "version-check"),
             VersionCheckHandler,
             {},
-        ),
-=======
-            url_path_join(base_url, "mito-ai", "app-builder"),
-            AppBuilderHandler,
-            {}
         )
->>>>>>> 5abe79cf
     ]
     web_app.add_handlers(host_pattern, handlers)
     server_app.log.info("Loaded the mito_ai server extension")