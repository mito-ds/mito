--- conflicted
+++ resolved
@@ -17,12 +17,6 @@
 from mito_ai.app_manager.handlers import AppManagerHandler
 from mito_ai.file_uploads.urls import get_file_uploads_urls
 
-<<<<<<< HEAD
-# Sometimes matplotlib figures do not show up in the notebook with this warning:
-# UserWarning: FigureCanvasAgg is non-interactive, and thus cannot be shown
-# I believe that streamlit is reconfiguring the matplotlib settings and this is happening as a result.
-# For now, we just set the backend to inline, so that the figures show up again
-=======
 # Force Matplotlib to use the Jupyter inline backend.
 # Background: importing Streamlit sets os.environ["MPLBACKEND"] = "Agg" very early.
 # In a Jupyter kernel, that selects a non‑interactive canvas and can trigger:
@@ -31,7 +25,7 @@
 # We preempt this by selecting the canonical Jupyter inline backend BEFORE any
 # Matplotlib import, so figures render inline reliably. This must run very early.
 # See: https://github.com/streamlit/streamlit/issues/9640
->>>>>>> 3d11c605
+
 import os
 os.environ["MPLBACKEND"] = "module://matplotlib_inline.backend_inline"
 
