--- conflicted
+++ resolved
@@ -189,11 +189,7 @@
 });
 
 
-<<<<<<< HEAD
-test.describe("Agent auto error debugging", () => {
-=======
 test.describe("Stop Agent", () => {
->>>>>>> 1b12dc63
 
     test.beforeEach(async ({ page }) => {
         /*
@@ -206,11 +202,6 @@
         await clickOnMitoAIChatTab(page);
         await waitForIdle(page);
 
-<<<<<<< HEAD
-        // Switch to agent mode
-        await page.getByRole('button', { name: 'Chat ▾' }).click();
-        await page.getByRole('button', { name: 'Agent' }).click();
-=======
         // Switch to agent mode 
         await clickAgentModeToggleButton(page);
     });
@@ -309,7 +300,6 @@
 
         // Switch to agent mode 
         await clickAgentModeToggleButton(page);
->>>>>>> 1b12dc63
     });
 
     test("Auto Error Fixup", async ({ page }) => {
@@ -318,11 +308,7 @@
         await waitForIdle(page);
 
         // Run the plan of attack
-<<<<<<< HEAD
-        await page.getByRole('button', { name: 'Let\'s go!' }).click();
-=======
-        await page.getByRole('button', { name: AGENT_PLAN_SUBMIT_BUTTON_TEXT }).click();
->>>>>>> 1b12dc63
+        await page.getByRole('button', { name: AGENT_PLAN_SUBMIT_BUTTON_TEXT }).click();
 
         // Check that the agent eventually sends a message that says it is trying again
         await expect(async () => {
@@ -333,8 +319,6 @@
             }
         }).toPass({ timeout: 45000 }); // Increase timeout if needed
     });
-<<<<<<< HEAD
-=======
 
 });
 
@@ -378,5 +362,4 @@
             expect(code).not.toContain('DROP TABLE');
         }
     });
->>>>>>> 1b12dc63
 });