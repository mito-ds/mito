--- conflicted
+++ resolved
@@ -90,13 +90,8 @@
         const messageId = payload.number;
         if (
           payload.type === "inline_completion" &&
-<<<<<<< HEAD
-          payload.metadata.prefix.includes("def fib") &&
-          payload.stream
-=======
           payload.messages.find((message) => message.content.includes("print")) &&
           payload.stream == false
->>>>>>> f0e6fb5b
         ) {
           // Send the fetch message back to the client
           ws.send(JSON.stringify(MOCKED_FETCH_RESULT));
