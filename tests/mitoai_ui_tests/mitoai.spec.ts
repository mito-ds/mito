import { expect, test } from '@jupyterlab/galata';
import { 
  createAndRunNotebookWithCells, 
  getCodeFromCell, 
  runCell, 
  selectCell, 
  typeInNotebookCell, 
  waitForIdle, 
  addNewCell
} from '../jupyter_utils/jupyterlab_utils';
import { 
  clearMitoAIChatInput, 
  clickAcceptButton,
  clickDenyButton, 
  clickPreviewButton, 
  clickOnMitoAIChatTab,

  editMitoAIMessage, 
  sendMessagetoAIChat, 
  waitForMitoAILoadingToDisappear,
  startNewMitoAIChat
} from './utils';

test.describe.parallel('Mito AI Chat', () => {

  test('Preview and Accept AI Generated Code', async ({ page }) => {
    await createAndRunNotebookWithCells(page, ['import pandas as pd\ndf=pd.DataFrame({"A": [1, 2, 3], "B": [4, 5, 6]})']);
    await waitForIdle(page);

    await startNewMitoAIChat(page);

    await sendMessagetoAIChat(page, 'Write the code df["C"] = [7, 8, 9]');

    // No code diffs should be visible before the user clicks preview
    await expect(page.locator('.cm-codeDiffRemovedStripe')).not.toBeVisible();
    await expect(page.locator('.cm-codeDiffInsertedStripe')).not.toBeVisible();

    await clickPreviewButton(page);
    // Code diffs should be visible after the user clicks preview
    await expect(page.locator('.cm-codeDiffRemovedStripe')).toBeVisible();
    await expect(page.locator('.cm-codeDiffInsertedStripe')).toBeVisible();

    await clickAcceptButton(page);
    await waitForIdle(page);

    const code = await getCodeFromCell(page, 1);
    expect(code).toContain('df["C"] = [7, 8, 9]');
  });

  test("Accept using cell toolbar button", async ({ page }) => {
    await createAndRunNotebookWithCells(page, ['import pandas as pd', 'df=pd.DataFrame({"A": [1, 2, 3], "B": [4, 5, 6]})']);
    await waitForIdle(page);

<<<<<<< HEAD
    await startNewMitoAIChat(page);

    await sendMessageToMitoAI(page, 'Write the code df["C"] = [7, 8, 9]');
=======
    await sendMessagetoAIChat(page, 'Write the code df["C"] = [7, 8, 9]');
>>>>>>> 6dfbdd93

    await clickPreviewButton(page);
    await page.waitForTimeout(1000);

    expect(page.locator('.jp-cell-toolbar').getByRole('button', { name: 'Accept' })).toBeVisible();

    await clickAcceptButton(page, { useCellToolbar: true });
    await waitForIdle(page);

    const code = await getCodeFromCell(page, 2);
    expect(code).toContain('df["C"] = [7, 8, 9]');
  });

  test('Reject AI Generated Code', async ({ page }) => {
    await createAndRunNotebookWithCells(page, ['import pandas as pd\ndf=pd.DataFrame({"A": [1, 2, 3], "B": [4, 5, 6]})']);
    await waitForIdle(page);
    
    await startNewMitoAIChat(page);

    await sendMessagetoAIChat(page, 'Write the code df["C"] = [7, 8, 9]');

    await clickPreviewButton(page);
    await clickDenyButton(page);
    await waitForIdle(page);

    const code = await getCodeFromCell(page, 1);
    expect(code).not.toContain('df["C"] = [7, 8, 9]');
    expect(code?.trim()).toBe("")
  });

  test("Reject using cell toolbar button", async ({ page }) => {
    await createAndRunNotebookWithCells(page, ['import pandas as pd', 'df=pd.DataFrame({"A": [1, 2, 3], "B": [4, 5, 6]})']);
    await waitForIdle(page);

<<<<<<< HEAD
    await startNewMitoAIChat(page);

    await sendMessageToMitoAI(page, 'Write the code df["C"] = [7, 8, 9]');
=======
    await sendMessagetoAIChat(page, 'Write the code df["C"] = [7, 8, 9]');
>>>>>>> 6dfbdd93

    await clickPreviewButton(page);
    await page.waitForTimeout(1000);

    expect(page.locator('.jp-cell-toolbar').getByRole('button', { name: 'Reject' })).toBeVisible();

    await clickDenyButton(page, { useCellToolbar: true });
    await waitForIdle(page);

    const code = await getCodeFromCell(page, 2);
    expect(code).not.toContain('df["C"] = [7, 8, 9]');
    expect(code?.trim()).toBe("")
  });

  test('Edit Message', async ({ page }) => {
    await createAndRunNotebookWithCells(page, ['import pandas as pd\ndf=pd.DataFrame({"A": [1, 2, 3], "B": [4, 5, 6]})']);
    await waitForIdle(page);

    await startNewMitoAIChat(page);

    // Send the first message
    await sendMessagetoAIChat(page, 'Write the code df["C"] = [7, 8, 9]');

    await clickPreviewButton(page);
    await clickAcceptButton(page);
    await waitForIdle(page);

    // Send the second message
    await sendMessagetoAIChat(page, 'Write the code df["D"] = [10, 11, 12]');
    await clickPreviewButton(page);
    await clickAcceptButton(page);
    await waitForIdle(page);

    // Edit the first message
    await editMitoAIMessage(page, 'Write the code df["C_edited"] = [7, 8, 9]', 0);
    await clickPreviewButton(page);
    await clickAcceptButton(page);
    await waitForIdle(page);

    const code = await getCodeFromCell(page, 1);
    expect(code).toContain('df["C_edited"] = [7, 8, 9]');

    // Ensure previous messages are removed.
    const messageAssistantDivs = await page.locator('.message.message-assistant-chat').count();
    expect(messageAssistantDivs).toBe(1);

    // Ensure you cannot edit the AI's messages by clicking the pencil icon or double clicking the message
    await expect(page.locator('.message-assistant-chat .message-start-editing-button')).not.toBeVisible();
    await page.locator('.message-assistant-chat p').last().dblclick();
    await expect(page.locator('.message-assistant-chat').getByRole('button', { name: 'Save' })).not.toBeVisible();
  });

  test('Code diffs are automatically rejected before new messages are sent', async ({ page }) => {
    await createAndRunNotebookWithCells(page, ['print("cell 0")']);
    await waitForIdle(page);

    await startNewMitoAIChat(page);

    // Send a first message in cell 1
    await sendMessagetoAIChat(page, 'Write the code x = 1');

    // Create a new cell w/o accepting the first message
    await addNewCell(page);

    // Send a second message in cell 2
    await sendMessagetoAIChat(page, 'Write the code x = 2');
    await clickPreviewButton(page);
    await clickAcceptButton(page);
    await waitForIdle(page);


    const codeInCell1 = await getCodeFromCell(page, 1);
    expect(codeInCell1).not.toContain('x = 1'); // First msg should be auto-rejected

    const codeInCell2 = await getCodeFromCell(page, 2);
    expect(codeInCell2).toContain('x = 2');
    expect(codeInCell2).not.toContain('x = 1'); // Make sure the first msg does not show up in the second cell
  });

  test('Always write code to the preview cell', async ({ page }) => {
    await createAndRunNotebookWithCells(page, ['print("hello world")', '# this should not be overwritten']);
    await waitForIdle(page);

    // Send the first message with the first cell active
    selectCell(page, 0);
<<<<<<< HEAD

    await startNewMitoAIChat(page);

    await sendMessageToMitoAI(page, 'Write the code x = 1');
=======
    await sendMessagetoAIChat(page, 'Write the code x = 1');
>>>>>>> 6dfbdd93

    // Preview the changes
    await clickPreviewButton(page);

    // Select the second cell and accept the changes
    selectCell(page, 1);
    await clickAcceptButton(page);
    await waitForIdle(page);

    const codeInCell1 = await getCodeFromCell(page, 0);
    expect(codeInCell1).toContain('x = 1');

    const codeInCell2 = await getCodeFromCell(page, 1);
    expect(codeInCell2).not.toContain('x = 1');
    expect(codeInCell2).toContain('# this should not be overwritten');
  });

  test('Reject reverts preview cell to original code', async ({ page }) => {
    await createAndRunNotebookWithCells(page, ['print("hello world")', '# this should not be overwritten']);
    await waitForIdle(page);

    // Send the first message with the first cell active
    selectCell(page, 0);
<<<<<<< HEAD

    await startNewMitoAIChat(page);

    await sendMessageToMitoAI(page, 'Write the code x = 1');
=======
    await sendMessagetoAIChat(page, 'Write the code x = 1');
>>>>>>> 6dfbdd93

    // Preview the changes
    await clickPreviewButton(page);

    // Select the second cell and accept the changes
    selectCell(page, 1);
    await clickDenyButton(page);
    await waitForIdle(page);

    const codeInCell1 = await getCodeFromCell(page, 0);
    expect(codeInCell1).toContain('print("hello world")');
    expect(codeInCell1).not.toContain('x = 1');

    const codeInCell2 = await getCodeFromCell(page, 1);
    expect(codeInCell2).not.toContain('x = 1');
    expect(codeInCell2).toContain('# this should not be overwritten');
  });

  test('No Code blocks are displayed when active cell is empty', async ({ page }) => {
    await createAndRunNotebookWithCells(page, []);
    await waitForIdle(page);

    await startNewMitoAIChat(page);

    await sendMessagetoAIChat(page, 'Add print (1)');

    // Since the active cell is empty, there should only be one code message part container.
    // It should be in the AI response message, which means that it is not in the user's message.
    const codeMessagePartContainersCount = await page.locator('.code-block-container').count();
    expect(codeMessagePartContainersCount).toBe(1);
  });

  test('Fix error button', async ({ page }) => {
    await createAndRunNotebookWithCells(page, ['print(1']);
    await waitForIdle(page);

    await page.getByRole('button', { name: 'Fix Error in AI Chat' }).click();
    await waitForIdle(page);

    await waitForMitoAILoadingToDisappear(page);

    // Ensure the chat input is not focussed on 
    await expect(page.locator('.chat-input')).not.toBeFocused();

    // No code diffs should be visible before the user clicks preview
    await expect(page.locator('.cm-codeDiffRemovedStripe')).not.toBeVisible();
    await expect(page.locator('.cm-codeDiffInsertedStripe')).not.toBeVisible();

    await clickPreviewButton(page);

    await clickAcceptButton(page);
    await waitForIdle(page);

    const code = await getCodeFromCell(page, 0);
    expect(code).toContain('print(1)');
  });

  test('No fix error button for warnings', async ({ page }) => {
    await createAndRunNotebookWithCells(page, ['import warnings', 'warnings.warn("This is a warning")']);
    await waitForIdle(page);

    // Ensure that the "Fix Error in AI Chat" button is not visible
    expect(page.getByRole('button', { name: 'Fix Error in AI Chat' })).not.toBeVisible();
  });

  test('Explain code button', async ({ page }) => {
    await createAndRunNotebookWithCells(page, ['print(1)']);
    await waitForIdle(page);

    await selectCell(page, 0);

    await page.getByRole('button', { name: 'Explain code in AI Chat' }).click();
    await waitForIdle(page);
    await expect(page.locator('.message-assistant-chat')).toHaveCount(1);
  });

  test('Variable dropdown shows correct variables', async ({ page }) => {
    await createAndRunNotebookWithCells(page, ['import pandas as pd\ndf=pd.DataFrame({"Apples": [1, 2, 3], "Bananas": [4, 5, 6]})']);
    await waitForIdle(page);

    await clickOnMitoAIChatTab(page);
    await startNewMitoAIChat(page);
    await page.locator('.chat-input').click();

    // The fill() command doesn't trigger input events that the dropdown relies on
    // So we need to type it character by character instead
    await page.keyboard.type("Edit column @ap");
    await expect.soft(page.locator('.chat-dropdown-item-name').filter({ hasText: 'Apples' })).toBeVisible();
    await expect(page.locator('.chat-dropdown-item-name').filter({ hasText: 'Bananas' })).not.toBeVisible();
  });

  test('Unserializable objects are handled correctly', async ({ page }) => {
    await createAndRunNotebookWithCells(
      page,
      [
        'import pandas as pd',
        'timestamp_df = pd.DataFrame({"timestamp_col_A": [pd.to_datetime("2020-01-01"), pd.to_datetime("2020-01-02"), pd.to_datetime("2020-01-03")]}, dtype=object)',
        'none_type_df = pd.DataFrame({"none_type_col_A": [None, None, None]})'
      ]
    );

    await waitForIdle(page);
    await clickOnMitoAIChatTab(page);
    await startNewMitoAIChat(page);

    // The fill() command doesn't trigger input events that the dropdown relies on
    // So we need to type it character by character instead
    await page.locator('.chat-input').click();

    await page.keyboard.type("@timestamp_df");
    await expect(page.locator('.chat-dropdown-item-name').filter({ hasText: 'timestamp_df' })).toBeVisible();
    await clearMitoAIChatInput(page);

    await page.keyboard.type("@timestamp_col_A");
    await expect(page.locator('.chat-dropdown-item-name').filter({ hasText: 'timestamp_col_A' })).toBeVisible();
    await clearMitoAIChatInput(page);

    await page.keyboard.type("@none_type_df");
    await expect(page.locator('.chat-dropdown-item-name').filter({ hasText: 'none_type_df' })).toBeVisible();
    await clearMitoAIChatInput(page);

    await page.keyboard.type("@none_type_col_A");
    await expect(page.locator('.chat-dropdown-item-name').filter({ hasText: 'none_type_col_A' })).toBeVisible();
  });

  test('Active cell preview is displayed and updated when active cell changes', async ({ page }) => {
    await createAndRunNotebookWithCells(page, ['print(1)', 'print(2)']);
    await waitForIdle(page);

    await selectCell(page, 0);

    await clickOnMitoAIChatTab(page);
    await startNewMitoAIChat(page);

    // The active cell preview should not be visible before the user focusses on the chat input
    await expect.soft(page.locator('.active-cell-preview-container')).not.toBeVisible();
    
    // The active cell preview should show the code from the first cell
    await page.locator('.chat-input').fill('Test');

    // Wait for half a second for the cell preview to update
    await page.waitForTimeout(500);
    
    const activeCellPreview = await page.locator('.active-cell-preview-container').textContent();
    expect.soft(activeCellPreview).toContain('print(1)');

    // After changing the selected cell, the active cell preview should update
    await selectCell(page, 1);
    // Wait for half a second for the cell preview to update
    await page.waitForTimeout(500);

    const activeCellPreview2 = await page.locator('.active-cell-preview-container').textContent();
    expect.soft(activeCellPreview2).toContain('print(2)');

    await page.locator('.chat-input').fill('print hello world');
    await page.keyboard.press('Enter');
    await waitForMitoAILoadingToDisappear(page);

    // After sending the message, the active cell preview should disappear
    expect(page.locator('.active-cell-preview-container')).not.toBeVisible();
  });
});

test.describe.serial('Mito AI Chat - Restore history', () => {
  test('Restore message history', async ({ page }) => {
    await createAndRunNotebookWithCells(page, ['print(1)']);
    await waitForIdle(page);

    await selectCell(page, 0);

    await sendMessagetoAIChat(page, 'print(2)');
    await waitForIdle(page);
    
    // As you have a notebook opened, at reload a dialog shows up to 
    // select the kernel for the notebook. The dialog prevent all the tests 
    // carried out at page load to be performed as it capture the focus.
    // One way around it is to set the option waitForIsReady (specific to JupyterLab):
    // When that option is set, we don't wait for addition checks specific to JupyterLab
    await page.reload({waitForIsReady: false});
    await Promise.all([
      page.getByRole('button', { name: 'Select Kernel' }).click(),
      waitForIdle(page)
    ]);

    // 1 from the previous message, 1 for the new chat input since we use
    // the message-user class on the chat input also
    await expect(page.locator('.message-user')).toHaveCount(2); 
    await expect(page.locator('.message-assistant-chat')).toHaveCount(1);
  });
});<|MERGE_RESOLUTION|>--- conflicted
+++ resolved
@@ -51,13 +51,7 @@
     await createAndRunNotebookWithCells(page, ['import pandas as pd', 'df=pd.DataFrame({"A": [1, 2, 3], "B": [4, 5, 6]})']);
     await waitForIdle(page);
 
-<<<<<<< HEAD
-    await startNewMitoAIChat(page);
-
-    await sendMessageToMitoAI(page, 'Write the code df["C"] = [7, 8, 9]');
-=======
-    await sendMessagetoAIChat(page, 'Write the code df["C"] = [7, 8, 9]');
->>>>>>> 6dfbdd93
+    await sendMessagetoAIChat(page, 'Write the code df["C"] = [7, 8, 9]');
 
     await clickPreviewButton(page);
     await page.waitForTimeout(1000);
@@ -92,13 +86,7 @@
     await createAndRunNotebookWithCells(page, ['import pandas as pd', 'df=pd.DataFrame({"A": [1, 2, 3], "B": [4, 5, 6]})']);
     await waitForIdle(page);
 
-<<<<<<< HEAD
-    await startNewMitoAIChat(page);
-
-    await sendMessageToMitoAI(page, 'Write the code df["C"] = [7, 8, 9]');
-=======
-    await sendMessagetoAIChat(page, 'Write the code df["C"] = [7, 8, 9]');
->>>>>>> 6dfbdd93
+    await sendMessagetoAIChat(page, 'Write the code df["C"] = [7, 8, 9]');
 
     await clickPreviewButton(page);
     await page.waitForTimeout(1000);
@@ -184,14 +172,7 @@
 
     // Send the first message with the first cell active
     selectCell(page, 0);
-<<<<<<< HEAD
-
-    await startNewMitoAIChat(page);
-
-    await sendMessageToMitoAI(page, 'Write the code x = 1');
-=======
     await sendMessagetoAIChat(page, 'Write the code x = 1');
->>>>>>> 6dfbdd93
 
     // Preview the changes
     await clickPreviewButton(page);
@@ -215,14 +196,7 @@
 
     // Send the first message with the first cell active
     selectCell(page, 0);
-<<<<<<< HEAD
-
-    await startNewMitoAIChat(page);
-
-    await sendMessageToMitoAI(page, 'Write the code x = 1');
-=======
     await sendMessagetoAIChat(page, 'Write the code x = 1');
->>>>>>> 6dfbdd93
 
     // Preview the changes
     await clickPreviewButton(page);
