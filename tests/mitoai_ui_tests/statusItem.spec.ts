import { expect, galata, test } from "@jupyterlab/galata";
import { PromiseDelegate } from "@lumino/coreutils";

test.describe("Mito AI status item", () => {
  test.use({
    autoGoto: false,
    mockSettings: {
      ...galata.DEFAULT_SETTINGS,
      "@jupyterlab/completer-extension:inline-completer": {
        providers: {
          "@jupyterlab/inline-completer:history": {
            enabled: false,
            timeout: 5000,
            debouncerDelay: 0,
            maxSuggestions: 100,
          },
          "mito-ai": {
            enabled: true,
            timeout: 5000,
            debouncerDelay: 250,
            triggerKind: "any",
          },
        },
      },
    },
  });

  test("should show the AI provider capabilities", async ({
    page,
    tmpPath,
  }) => {
    // Mock provider capabilities
    await page.routeWebSocket(/.*\/mito-ai\/completions/, (ws) => {
      // Send capabilities after a delay to simulate a real server
      setTimeout(
        () =>
          ws.send(
            JSON.stringify({
              configuration: {
                max_completion_tokens: 20,
                model: "a-powerful-model",
              },
              provider: "Mito server",
              type: "ai_capabilities",
            })
          ),
        500
      );
    });

    await page.goto(`tree/${tmpPath}`);

    await page.getByRole("button", { name: "Mito AI" }).click();

<<<<<<< HEAD
    await expect(page.locator(".mito-ai-status-popup")).toHaveText(
      "Mito AI StatusProvider: Mito serverConfiguration:Model: a-powerful-modelMax tokens: 20"
    );
=======
    await expect(page.locator(".mito-ai-status-popup")).toBeVisible();
    await expect(page.locator(".mito-ai-status-popup")).toContainText("Mito server")
>>>>>>> 8e9cbb6e
  });

  test("should show upgrade to pro message and button", async ({ page, tmpPath }) => {
    // Mock provider capabilities
    await page.routeWebSocket(/.*\/mito-ai\/completions/, (ws) => {
      // Send capabilities after a delay to simulate a real server
      setTimeout(
        () =>
          ws.send(
            JSON.stringify({
              type: "error",
              error_type: "builtins.PermissionError",
              title: "mito_server_free_tier_limit_reached",
              hint: "Upgrade to Mito Pro to continue using Mito AI",
            })
          ),
        500
      );
    });

    await page.goto(`tree/${tmpPath}`);

    await page.getByRole("button", { name: "Mito AI" }).click();

    await expect(page.locator(".mito-ai-status-popup")).toBeVisible();
    await expect(page.locator(".mito-ai-status-popup")).toContainText("Free Trial Expired")
    await expect(page.locator(".mito-ai-status-popup").locator(".button-base")).toContainText("Upgrade to Pro")
  })

  test("should show the latest error", async ({ page, tmpPath }) => {

    // Mock provider sending an error
    await page.routeWebSocket(/.*\/mito-ai\/completions/, (ws) => {
      // Send error and capabilities after a delay to simulate a real server
      setTimeout(
        () =>
          ws.send(
            JSON.stringify({
              type: "error",
              error_type: "openai.AuthenticationError",
              title: "Bad OpenAI API key",
              hint: "Try again with a valid API key",
            })
          ),
        500
      );
      setTimeout(
        () =>
          ws.send(
            JSON.stringify({
              configuration: {
                max_completion_tokens: 20,
                model: "a-powerful-model",
              },
              provider: "Mito server",
              type: "ai_capabilities",
            })
          ),
        600
      );
    });

    await page.goto(`tree/${tmpPath}`);

    await page.getByRole("button", { name: "Mito AI" }).click();

<<<<<<< HEAD
    await expect(page.locator(".mito-ai-status-popup")).toHaveText(
      "Mito AI StatusProvider: Mito serverConfiguration:Model: a-powerful-modelMax tokens: 20Last error:Type: openai.AuthenticationErrorTitle: Bad OpenAI API keyHint: Try again with a valid API key"
    );
=======
    await expect(page.locator(".mito-ai-status-popup")).toContainText("Bad OpenAI API key");
    await expect(page.locator(".mito-ai-status-popup")).toContainText("Try again with a valid API key")
>>>>>>> 8e9cbb6e
  });

  test("should show error if server endpoint returns 404", async ({
    page,
    tmpPath,
  }) => {
        // Mock head request to websocket to fake missing server endpoint
        await page.route(/.*\/mito-ai\/completions/, (request) => {
          request.fulfill({
            status: 404,
            body: 'Not Found',
          })
        });
    
        await page.goto(`tree/${tmpPath}`);
    
        await page.getByRole("button", { name: "Mito AI" }).click();

    await expect(page.locator(".mito-ai-status-popup")).toContainText("Mito AI extension not enabled.")
    await expect(page.locator(".mito-ai-status-popup")).toContainText("You can enable it by running in a cell `!jupyter server extension enable mito_ai`. Then restart the application.")
  });
});<|MERGE_RESOLUTION|>--- conflicted
+++ resolved
@@ -52,14 +52,8 @@
 
     await page.getByRole("button", { name: "Mito AI" }).click();
 
-<<<<<<< HEAD
-    await expect(page.locator(".mito-ai-status-popup")).toHaveText(
-      "Mito AI StatusProvider: Mito serverConfiguration:Model: a-powerful-modelMax tokens: 20"
-    );
-=======
     await expect(page.locator(".mito-ai-status-popup")).toBeVisible();
     await expect(page.locator(".mito-ai-status-popup")).toContainText("Mito server")
->>>>>>> 8e9cbb6e
   });
 
   test("should show upgrade to pro message and button", async ({ page, tmpPath }) => {
@@ -126,14 +120,8 @@
 
     await page.getByRole("button", { name: "Mito AI" }).click();
 
-<<<<<<< HEAD
-    await expect(page.locator(".mito-ai-status-popup")).toHaveText(
-      "Mito AI StatusProvider: Mito serverConfiguration:Model: a-powerful-modelMax tokens: 20Last error:Type: openai.AuthenticationErrorTitle: Bad OpenAI API keyHint: Try again with a valid API key"
-    );
-=======
     await expect(page.locator(".mito-ai-status-popup")).toContainText("Bad OpenAI API key");
     await expect(page.locator(".mito-ai-status-popup")).toContainText("Try again with a valid API key")
->>>>>>> 8e9cbb6e
   });
 
   test("should show error if server endpoint returns 404", async ({
