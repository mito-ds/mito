import { test, expect, Page, FrameLocator, Locator } from '@playwright/test';

test.describe.configure({ mode: 'parallel' });

const getMitoFrame = async (page: Page): Promise<FrameLocator> => {
  await page.goto('http://localhost:8555/');
  return page.frameLocator('iframe[title="mitosheet\\.streamlit\\.v1\\.spreadsheet\\.my_component"]');
};

const importCSV = async (page: Page, mito: FrameLocator, filename: string): Promise<void> => {
  await mito.getByRole('button', { name: '▾ Import' }).click();
  await mito.getByTitle('Import Files').getByText('Import Files').click();
  await mito.getByText(filename).dblclick();
  await expect(mito.getByTitle('Column1')).toBeVisible(); 
  await awaitResponse(page);
  // Close the taskpane, by clicking default-taskpane-header-exit-button-div
  await mito.locator('.default-taskpane-header-exit-button-div').click();

}

const getMitoFrameWithTestCSV = async (page: Page): Promise<FrameLocator> => {
  const mito = await getMitoFrame(page);
  await importCSV(page, mito, 'test.csv');
  return mito;
}

const awaitResponse = async (page: Page): Promise<void> => {
  // Wait at least 25 ms for the message to send
  await page.waitForTimeout(100);
  // Then, wait for Streamlit to finish processing the message
  await expect(page.getByText("Running")).toHaveCount(0);
}

const clickButtonAndAwaitResponse = async (page: Page, mito: FrameLocator, nameOrOptions: string | any): Promise<void> => {
  const button = mito.getByRole('button', typeof nameOrOptions === 'string' ? { name: nameOrOptions} : nameOrOptions);
  // Scroll button into view
  await button.scrollIntoViewIfNeeded();
  // Click button
  await button.click();
  await awaitResponse(page);
}

const checkOpenTaskpane = async (mito: FrameLocator, taskpaneName: string): Promise<void> => {
  // Check there is a class default-taskpane-header-div, that contains a nested div with text "taskpaneName"
  await expect(mito.locator('.default-taskpane-header-div').locator('div').filter({ hasText: new RegExp(taskpaneName) }).first()).toBeVisible();
}

const getColumnHeaderContainer = async (mito: FrameLocator, columnName: string): Promise<Locator> => {
  return mito.locator('.endo-column-header-container').locator('div').filter({ hasText: columnName }).first();
}

const clickTab = async (page: Page, mito: FrameLocator, tabName: string): Promise<void> => {
  // Button with .mito-toolbar-tabbar-tabname that has text tabName
  await mito.locator('.mito-toolbar-tabbar-tabname').filter({ hasText: tabName }).first().click();
}


test('Can render Mito spreadsheet', async ({ page }) => {
  const mito = await getMitoFrame(page);
  await mito.getByRole('button', { name: 'Import Files' }).click();
  await expect(mito.getByText('test.csv')).toBeVisible();
});


test.describe('Home Tab Buttons', () => {

  test('Import CSV File (Double Click)', async ({ page }) => {
    const mito = await getMitoFrame(page);
    await mito.getByRole('button', { name: 'Import Files' }).click();
    await mito.getByText('test.csv').dblclick();
    await expect(mito.getByTitle('Column1')).toBeVisible();
  });

  test('Copy Button', async ({ page }) => {
    const mito = await getMitoFrameWithTestCSV(page);

    await mito.getByTitle('Column1').click();
    await clickButtonAndAwaitResponse(page, mito, 'Copy')

    // TODO: There are some bugs with Playwrite 
    // https://github.com/microsoft/playwright/issues/18901
    // That make it hard to check the clipboard contents
    // But we can check that this has a black border
    // Check that the endo-column-header-final-container has, among it's style, 
    // the text 'border-top: 1px dashed black;'
    await expect(mito.locator('.endo-column-header-final-container').first()).toHaveAttribute('style', /border-top: 1px dashed black;/);
  });

  test('Formatting Buttons', async ({ page }) => {
    const mito = await getMitoFrameWithTestCSV(page);

    await clickButtonAndAwaitResponse(page, mito, 'Format all of the selected columns as currency. This only changes the display of the data, and does not effect the underlying dataframe.')
    await expect(mito.getByText('$1', {exact: true})).toBeVisible();
    await clickButtonAndAwaitResponse(page, mito, 'Format all of the selected columns as percentage. This only changes the display of the data, and does not effect the underlying dataframe.')
    await expect(mito.getByText('100%')).toBeVisible();
    await clickButtonAndAwaitResponse(page, mito, 'Increase the number of decimal places that are displayed in the selected number columns.')
    await expect(mito.getByText('100.0%')).toBeVisible();
    await clickButtonAndAwaitResponse(page, mito, 'Decrease the number of decimal places that are displayed in the selected number columns.')
    await expect(mito.getByText('100%')).toBeVisible();
  });

  test('Formatting Select', async ({ page }) => {
    const mito = await getMitoFrameWithTestCSV(page);

    await mito.getByText('Default').first().click();
    await mito.getByText('Currency').click();
    await awaitResponse(page);
    await expect(mito.getByText('$1', { exact: true })).toBeVisible();
  });

  test.skip('Conditional Formatting', async ({ page }) => {
    const mito = await getMitoFrameWithTestCSV(page);
    
    await clickButtonAndAwaitResponse(page, mito, 'Conditional Formatting')
    
    await checkOpenTaskpane(mito, 'Conditional Formatting');
    
    // This test is currently broken, for some reason this button won't click
    await mito.getByRole('button', { name: 'Add Conditional Formatting Rule' }).click();
    await mito.locator('div').filter({ hasText: /^Is not empty Applied to 0 columns\.$/ }).first().click();
    await mito.getByRole('checkbox').nth(1).check(); // Check the first column
    await mito.getByRole('textbox').nth(2).fill('#b32929'); // Set the color

    // Check that the .mito-grid-cell containing 1 has 
    // background-color: rgba(179, 41, 41, 0.4)
    await expect(mito.locator('.mito-grid-cell').filter({ hasText: /^1$/ }).first()).toHaveAttribute('style', /background-color: rgba\(179, 41, 41, 0.4\)/);
    // Check that the .mito-grid-cell containing 2 does not 
    // background-color: rgba(179, 41, 41, 0.4)
    await expect(mito.locator('.mito-grid-cell').filter({ hasText: /^2$/ }).first()).not.toHaveAttribute('style', /background-color: rgba\(179, 41, 41, 0.4\)/);  
  });

  test.skip('Color Dataframe', async ({ page }) => {
    const mito = await getMitoFrameWithTestCSV(page);

    await clickButtonAndAwaitResponse(page, mito, { name: 'Format', exact: true })

    await checkOpenTaskpane(mito, 'Color Dataframe');

    await mito.getByText('Column Headers').click();
    await mito.getByRole('textbox').first().fill('#3850b7');

    // Expect the first column header to have a background color of background-color: rgb(56, 80, 183)
    await expect(mito.locator('.endo-column-header-container').first()).toHaveAttribute('style', /background-color: rgb\(56, 80, 183\)/);
  });

  test('Delete Column', async ({ page }) => {
    const mito = await getMitoFrameWithTestCSV(page);

    await mito.getByTitle('Column1').click();
    await clickButtonAndAwaitResponse(page, mito, { name: 'Delete' })

    await expect(mito.getByText('Column1')).not.toBeVisible();
  });

  test('Insert Column', async ({ page }) => {
    const mito = await getMitoFrameWithTestCSV(page);

    await mito.getByTitle('Column1').click();
    await mito.locator('[id="mito-toolbar-button-add\\ column\\ to\\ the\\ right"]').getByRole('button', { name: 'Insert' }).click();
    await awaitResponse(page);

    // Expect there to be 4 column headers
    await expect(mito.locator('.endo-column-header-container')).toHaveCount(4);

    // Check that the column with .endo-column-header-container-selected 
    // starts with new-column
    await expect(mito.locator('.endo-column-header-container-selected').first()).toHaveText(/^new-column/);

    // Check that the new column is after Column1
    await expect(mito.locator('.endo-column-header-container').first()).toHaveText(/^Column1/);
    await expect(mito.locator('.endo-column-header-container').nth(1)).toHaveText(/^new-column/);

  });

  test('Filter', async ({ page }) => {
    const mito = await getMitoFrameWithTestCSV(page);

    await clickButtonAndAwaitResponse(page, mito, { name: 'Filter' })

    await checkOpenTaskpane(mito, 'Column1');

    // Filter out all rows, with a > 10 filter
    await mito.getByText('+ Add Filter').click();
    await mito.locator('div').filter({ hasText: /^Add a Filter$/ }).first().click();
    await mito.getByRole('textbox').click();
    await mito.getByRole('textbox').fill('10');
    await mito.getByText('No rows in dataframe.').click();
    await expect(mito.getByText('Removed an additional 4 rows')).toBeVisible();

    // Add another filter and combine with an OR < 10
    await mito.getByText('+ Add Filter').click();
    await mito.locator('div').filter({ hasText: /^Add a Filter$/ }).first().click();
    await mito.getByText('And').click();
    await mito.getByText('Or', { exact: true }).click();
    await mito.getByText('>').nth(1).click();
    await mito.getByText('<').click();
    await mito.locator('div').filter({ hasText: /^Or<$/ }).getByRole('textbox').fill('12');

    // Check that the .mito-grid-cell containing 1 exists
    await expect(mito.locator('.mito-grid-cell').filter({ hasText: /^1$/ }).first()).toBeVisible();
    await expect(mito.getByText('Removed an additional 0 rows')).toBeVisible();
  });

  test('Find and Replace', async ({ page }) => {
    const mito = await getMitoFrameWithTestCSV(page);

    await clickButtonAndAwaitResponse(page, mito, { name: 'Find & Replace' })

    await expect(mito.getByPlaceholder('Find...')).toBeVisible()

    // Check finds 2 in both the cell and the header
    await mito.getByPlaceholder('Find...').fill('2');
    await expect(mito.getByText('0 of 3')).toBeVisible();

    // Replace in selected columns shouldn't work, as Column2 isn't selected
    await mito.locator('#mito-center-content-container').getByRole('button').first().click();
    await mito.getByPlaceholder('Replace...').fill('13');
    await mito.getByRole('button', { name: 'Replace in Selected Columns' }).click();
    await expect(mito.getByText('Column13')).not.toBeVisible();
    await expect(mito.locator('.mito-grid-cell').filter({ hasText: /^13$/ }).first()).not.toBeVisible();

    // Then, replace all, should work
    await mito.getByRole('button', { name: 'Replace All' }).click();
    await expect(mito.getByText('Column13')).toBeVisible();
    await expect(mito.locator('.mito-grid-cell').filter({ hasText: /^13$/ }).first()).toBeVisible();
  });

  test('Change Dtype Dropdown', async ({ page }) => {
    const mito = await getMitoFrameWithTestCSV(page);
    await clickButtonAndAwaitResponse(page, mito, { name: '▾ Dtype' })
    await mito.getByText('float').click();
    
    await expect(mito.getByText('1.00')).toBeVisible();
  });
  
  test('Pivot Table', async ({ page }) => {
    const mito = await getMitoFrameWithTestCSV(page);
    
    await clickButtonAndAwaitResponse(page, mito, { name: 'Pivot' })
    
    await checkOpenTaskpane(mito, 'Create Pivot Table test_pivot');

    // Check new empty tab
    await page.frameLocator('iframe[title="mitosheet\\.streamlit\\.v1\\.spreadsheet\\.my_component"]').getByText('test_pivot', { exact: true }).click();
    await expect(mito.getByText('test_pivot', { exact: true })).toBeVisible();
    await expect(mito.getByText('No data in dataframe.')).toBeVisible();
    
    // Add a row, column and value
    await mito.getByText('+ Add').first().click();
    await mito.getByText('Column1').click();
    await awaitResponse(page);
    await mito.getByText('+ Add').nth(1).click();
    await mito.getByText('Column2').click();
    await awaitResponse(page);
    await mito.getByText('+ Add').nth(2).click();
    await mito.getByText('Column3').click();
    await awaitResponse(page);

    // Check that the pivot table has been created
    await expect(mito.getByText('Column3 count 2')).toBeVisible();
  });
  
  test('Open Merge (horizontal)', async ({ page }) => {
    const mito = await getMitoFrameWithTestCSV(page);
    await importCSV(page, mito, 'test.csv');
    
    await clickButtonAndAwaitResponse(page, mito, { name: '▾ Merge' })
    await mito.getByText('Merge (horizontal)').click();

    await expect(mito.getByText('Merge Dataframes')).toBeVisible();

    // Check that Column1 exists
    const ch1 = await getColumnHeaderContainer(mito, 'Column1');
    await expect(ch1).toBeVisible();
  });

  test('Open Concat (vertical)', async ({ page }) => {
    const mito = await getMitoFrameWithTestCSV(page);
    await importCSV(page, mito, 'test.csv');
    
    await clickButtonAndAwaitResponse(page, mito, { name: '▾ Merge' })
    await mito.getByText('Concat (vertical)').click();

    await expect(mito.getByText('Concatenate Sheet')).toBeVisible();

    // Test that the sheet is empty
    await expect(mito.getByText('No data in dataframe.')).toBeVisible();
  });
  
  test('Anti Merge (unique)', async ({ page }) => {
    const mito = await getMitoFrameWithTestCSV(page);
    await importCSV(page, mito, 'test.csv');
    
    await clickButtonAndAwaitResponse(page, mito, { name: '▾ Merge' })
    await mito.getByText('Anti Merge (unique)').click();

    await expect(mito.getByText('Merge Dataframes')).toBeVisible();
    await expect(mito.getByText('unique in left')).toBeVisible();
  });

  test('Graph', async ({ page }) => {
    const mito = await getMitoFrameWithTestCSV(page);
    
    await clickButtonAndAwaitResponse(page, mito, { name: 'Graph' })

    await expect(mito.getByText('Setup Graph')).toBeVisible();
    await mito.getByTitle('Select columns to graph on the X axis.').getByText('+ Add').click();
    await mito.locator('.mito-dropdown-item').first().click();
    await expect(mito.locator('.plotly-graph-div').first()).toBeVisible();
  });

  test('AI Not Exist on Enterprise', async ({ page }) => {
    const mito = await getMitoFrameWithTestCSV(page);

    // Check there is no AI button
    await expect(mito.getByRole('button', { name: 'AI' })).not.toBeVisible();
  });

});

<<<<<<< HEAD
test.describe('Insert Tab Buttons', () => {

  test('Test Pivot', async ({ page }) => {
    const mito = await getMitoFrameWithTestCSV(page);
    await clickTab(page, mito, 'Insert');

    await clickButtonAndAwaitResponse(page, mito, { name: 'Pivot', exact: true });

    await checkOpenTaskpane(mito, 'Create Pivot Table test_pivot');
    // We test functionality elsewhere, so we skip here
  });

  test('Test Unpivot', async ({ page }) => {
    const mito = await getMitoFrameWithTestCSV(page);
    await clickTab(page, mito, 'Insert');

    await clickButtonAndAwaitResponse(page, mito, 'Unpivot');
    await checkOpenTaskpane(mito, 'Unpivot Dataframe');

    // Check that column headers variable and value exist
    const variable = await getColumnHeaderContainer(mito, 'variable');
    await expect(variable).toBeVisible();
    const value = await getColumnHeaderContainer(mito, 'value');
    await expect(value).toBeVisible();

    // Toggle .multi-toggle-box-row with text Column1
    await mito.locator('.multi-toggle-box-row').filter({ hasText: 'Column1' }).first().click();
    await awaitResponse(page);

    // Check that column1 is now in the variable column
    const Column1 = await getColumnHeaderContainer(mito, 'Column1');
    await expect(Column1).toBeVisible();
  });

  test('Test Transpose', async ({ page }) => {
    const mito = await getMitoFrameWithTestCSV(page);
    await clickTab(page, mito, 'Insert');

    await clickButtonAndAwaitResponse(page, mito, 'Transpose');

    // Check that the .endo-column-header-container with text Column1 exists
    const Column0 = await getColumnHeaderContainer(mito, '0');
    await expect(Column0).toBeVisible();
  });

  test('Test Merge', async ({ page }) => {
    const mito = await getMitoFrameWithTestCSV(page);
    await importCSV(page, mito, 'test.csv');
    await clickTab(page, mito, 'Insert');

    await clickButtonAndAwaitResponse(page, mito, { name: 'Merge', exact: true });

    await expect(mito.getByText('Merge Dataframes')).toBeVisible();
    // We test merge functionality elsewhere, so we skip here
  });

  test('Test Concat', async ({ page }) => {
    const mito = await getMitoFrameWithTestCSV(page);
    await importCSV(page, mito, 'test.csv');
    await clickTab(page, mito, 'Insert');

    await clickButtonAndAwaitResponse(page, mito, 'Concat');

    await expect(mito.getByText('Concatenate Sheet')).toBeVisible();
    // We test concat functionality elsewhere, so we skip here

  });

  test('Test Anti-merge', async ({ page }) => {
    const mito = await getMitoFrameWithTestCSV(page);
    await importCSV(page, mito, 'test.csv');
    await clickTab(page, mito, 'Insert');

    await clickButtonAndAwaitResponse(page, mito, 'Anti-merge');

    await expect(mito.getByText('Merge Dataframes')).toBeVisible();
    await expect(mito.getByText('unique in left')).toBeVisible();
    // We test anti-merge functionality elsewhere, so we skip here
  });

  test('Test Graph', async ({ page }) => {
    const mito = await getMitoFrameWithTestCSV(page);
    await clickTab(page, mito, 'Insert');

    await clickButtonAndAwaitResponse(page, mito, { name: 'Graph', exact: true });

    await expect(mito.getByText('Setup Graph')).toBeVisible();
    // We test graph functionality elsewhere, so we skip here
  });

  test('Test Graph (scatter)', async ({ page }) => {
    const mito = await getMitoFrameWithTestCSV(page);
    await clickTab(page, mito, 'Insert');

    await clickButtonAndAwaitResponse(page, mito, { name: 'Create an interactive scatter plot.' });

    await expect(mito.getByText('Setup Graph')).toBeVisible();
    await expect(mito.getByText('Scatter')).toBeVisible();
  });

  test('Test Graph (line)', async ({ page }) => {
    const mito = await getMitoFrameWithTestCSV(page);
    await clickTab(page, mito, 'Insert');

    await clickButtonAndAwaitResponse(page, mito, { name: 'Create an interactive line graph.' });

    await expect(mito.getByText('Setup Graph')).toBeVisible();
    await expect(mito.getByText('line', {exact: true})).toBeVisible();

  });

})


test.describe('Code Tab Buttons', () => {

  test('Test Copy Code', async ({ page }) => {
    const mito = await getMitoFrameWithTestCSV(page);
    await clickTab(page, mito, 'Code');

    await mito.getByRole('button', { name: 'Copy Code' }).click();
    // Check the code is copied to the clipboard
    // TODO: There are some bugs with Playwrite, that make it hard to check the clipboard contents
  });

  test('Test Configure Code', async ({ page }) => {
    const mito = await getMitoFrameWithTestCSV(page);
    await clickTab(page, mito, 'Code');

    await mito.getByRole('button', { name: 'Configure Code' }).click();
    await checkOpenTaskpane(mito, 'Generated Code Options');

    await mito.locator('.toggle').first().click();
    await mito.getByRole('textbox').fill('new name');
    // Wanna check some output

  });

  test('Test Code Snippets', async ({ page }) => {
    const mito = await getMitoFrameWithTestCSV(page);
    await clickTab(page, mito, 'Code');

    await mito.getByRole('button', { name: 'Code Snippets' }).click();
    await checkOpenTaskpane(mito, 'Code Snippets');
  });

  test('Test Schedule Automation', async ({ page }) => {
    const mito = await getMitoFrameWithTestCSV(page);
    await clickTab(page, mito, 'Code');

    await mito.getByRole('button', { name: 'Schedule Automation' }).click();
    await checkOpenTaskpane(mito, 'Schedule on Github');
  });
=======
test.describe('Keyboard Shortcuts', () => {
  test('Select Column', async ({ page }) => {
    const mito = await getMitoFrameWithTestCSV(page);
    await mito.getByText('5').click();
    await page.keyboard.press('Control+ ');
    await expect(mito.locator('.endo-column-header-container-selected .endo-column-header-final-text')).toHaveText('Column2');
  })

  test('Select Row', async ({ page }) => {
    const mito = await getMitoFrameWithTestCSV(page);
    await mito.getByTitle('5').click();
    await page.keyboard.press('Shift+ ');
    await expect(mito.locator('.index-header-selected')).toHaveText('1');
  })

  test('Select Row with multiple rows', async ({ page }) => {
    const mito = await getMitoFrameWithTestCSV(page);
    await mito.getByTitle('5').click();
    await mito.getByTitle('8').click({ modifiers: ['Shift']});
    await page.keyboard.press('Shift+ ');
    await expect(mito.locator('.index-header-selected')).toHaveCount(2);
    await expect(mito.locator('.index-header-selected').first()).toHaveText('1');
    await expect(mito.locator('.index-header-selected').nth(1)).toHaveText('2');
  })

  test('Select All', async ({ page }) => {
    const mito = await getMitoFrameWithTestCSV(page);
    await page.keyboard.press('Control+a');
    await expect(mito.locator('.endo-column-header-container-selected')).toHaveCount(3);
  });
  
  test('Next Sheet', async ({ page }) => {
    const mito = await getMitoFrameWithTestCSV(page);
    await importCSV(page, mito, 'test.csv');

    // Check that the tab with .tab-selected is the second tab, 
    // with the text test_1
    await expect(mito.locator('.tab-selected').locator('div').filter({ hasText: "test_1" }).first()).toBeVisible();

    await page.keyboard.press('Alt+ArrowRight');

    // Check that the tab with .tab-selected is the first tab
    // with the text test
    await expect(mito.locator('.tab-selected').locator('div').filter({ hasText: "test" }).first()).toBeVisible();
  });

  test('Previous Sheet', async ({ page }) => {
    const mito = await getMitoFrameWithTestCSV(page);
    await importCSV(page, mito, 'test.csv');
    await importCSV(page, mito, 'test.csv');

    await page.keyboard.press('Alt+ArrowLeft');
    await expect(mito.locator('.tab-selected').locator('div').filter({ hasText: "test_1" }).first()).toBeVisible();
  });

  test('Find and Replace', async ({ page }) => {
    const mito = await getMitoFrameWithTestCSV(page);
    await page.keyboard.press('Control+h');
    await awaitResponse(page);
    await expect(mito.getByPlaceholder('Find...')).toBeVisible()
    await expect(mito.getByPlaceholder('Replace...')).toBeVisible()
  })
>>>>>>> 44c4acbe
});<|MERGE_RESOLUTION|>--- conflicted
+++ resolved
@@ -318,7 +318,6 @@
 
 });
 
-<<<<<<< HEAD
 test.describe('Insert Tab Buttons', () => {
 
   test('Test Pivot', async ({ page }) => {
@@ -472,7 +471,8 @@
     await mito.getByRole('button', { name: 'Schedule Automation' }).click();
     await checkOpenTaskpane(mito, 'Schedule on Github');
   });
-=======
+});
+  
 test.describe('Keyboard Shortcuts', () => {
   test('Select Column', async ({ page }) => {
     const mito = await getMitoFrameWithTestCSV(page);
@@ -535,5 +535,4 @@
     await expect(mito.getByPlaceholder('Find...')).toBeVisible()
     await expect(mito.getByPlaceholder('Replace...')).toBeVisible()
   })
->>>>>>> 44c4acbe
 });