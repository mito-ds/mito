{
  "name": "tests",
  "version": "1.0.0",
  "description": "Tests for mitosheet",
  "main": "index.js",
  "scripts": {
    "test:streamlit": "playwright test streamlit_ui_tests --retries=3",
<<<<<<< HEAD
    "test:streamlit:demo": "playwright test streamlit_ui_tests/demos --retries=3",
=======
    "test": "playwright test --retries=3",
>>>>>>> 4c578896
    "test:streamlit:headed": "playwright test streamlit_ui_tests --headed",
    "test:dash": "playwright test dash_ui_tests --retries=3 --project=\"chromium\"",
    "test:jupyterlab": "playwright test jupyterlab_ui_tests --retries=3 --project=\"chromium\"",
    "test:notebook": "playwright test notebook_ui_tests --retries=3 --project=\"chromium\""
  },
  "author": "",
  "license": "ISC",
  "devDependencies": {
    "@jupyterlab/galata": "^4.3.8",
    "@playwright/test": "^1.39.0",
    "@types/node": "^20.8.7"
  }
}<|MERGE_RESOLUTION|>--- conflicted
+++ resolved
@@ -5,11 +5,8 @@
   "main": "index.js",
   "scripts": {
     "test:streamlit": "playwright test streamlit_ui_tests --retries=3",
-<<<<<<< HEAD
     "test:streamlit:demo": "playwright test streamlit_ui_tests/demos --retries=3",
-=======
     "test": "playwright test --retries=3",
->>>>>>> 4c578896
     "test:streamlit:headed": "playwright test streamlit_ui_tests --headed",
     "test:dash": "playwright test dash_ui_tests --retries=3 --project=\"chromium\"",
     "test:jupyterlab": "playwright test jupyterlab_ui_tests --retries=3 --project=\"chromium\"",
