--- conflicted
+++ resolved
@@ -261,13 +261,12 @@
 export type GraphDataDict = Record<GraphID, GraphData>
 
 
-<<<<<<< HEAD
-
 export interface ConcatParams {
     join: 'inner' | 'outer',
     ignore_index: boolean,
     sheet_indexes: number[]
-=======
+}
+
 // NOTE: these aggregation functions need to be supported
 // in mitosheet/steps/pivot.py as well
 export enum AggregationType {
@@ -301,7 +300,6 @@
     // much much easier, and generally is the way to do it!
     pivotValuesColumnIDsArray: [ColumnID, AggregationType][],
     flattenColumnHeaders: boolean 
->>>>>>> 26ae5094
 }
 
 
