// Copyright (c) Mito

import { ControlPanelTab } from "../components/taskpanes/ControlPanel/ControlPanelTaskpane";
import { SortDirection } from "../components/taskpanes/ControlPanel/FilterAndSortTab/SortCard";
import { GraphObject } from "../components/taskpanes/ControlPanel/SummaryStatsTab/ColumnSummaryGraph";
import { UniqueValueCount, UniqueValueSortType } from "../components/taskpanes/ControlPanel/ValuesTab/ValuesTab";
import { FileElement } from "../components/taskpanes/Import/ImportTaskpane";
import { valuesArrayToRecord } from "../components/taskpanes/PivotTable/pivotUtils";
import { BackendPivotParams, FrontendPivotParams } from "../types";
import { ColumnID, ExcelFileMetadata, FeedbackID, FilterGroupType, FilterType, FormatTypeObj, GraphID, MitoError, SearchMatches, SheetData, GraphParams } from "../types";
import { getDeduplicatedArray } from "../utils/arrays";


/*
  Contains a wrapper around a strongly typed object that simulates a web-api. 
*/

// Max delay is the longest we'll wait for the API to return a value
// There is no real reason for these to expire, so we set it very high
// at 5 minutes
const MAX_DELAY = 5 * 60_000;
// How often we poll to see if we have a response yet
const RETRY_DELAY = 250;
const MAX_RETRIES = MAX_DELAY / RETRY_DELAY;


export const getRandomId = (): string => {
    return '_' + Math.random().toString(36).substr(2, 9);
}

// NOTE: these have pythonic field names because we parse their JSON directly in the API
export interface SimpleImportSummary {
    step_type: 'simple_import';
    file_names: string[];
}

export interface PathContents {
    path_parts: string[],
    elements: FileElement[];
}

// "stepIndex" -> fileNames list
export type ImportSummaries = Record<string, string[]>;

export enum UserJsonFields {
    UJ_USER_JSON_VERSION = 'user_json_version',
    UJ_STATIC_USER_ID = 'static_user_id',
    UJ_USER_SALT = 'user_salt',
    UJ_USER_EMAIL = 'user_email',
    UJ_RECEIVED_TOURS = 'received_tours',
    UJ_FEEDBACKS = 'feedbacks',
    UJ_FEEDBACKS_V2 = 'feedbacks_v2',
    UJ_MITOSHEET_CURRENT_VERSION = 'mitosheet_current_version',
    UJ_MITOSHEET_LAST_UPGRADED_DATE = 'mitosheet_last_upgraded_date',
    UJ_MITOSHEET_LAST_FIFTY_USAGES = 'mitosheet_last_fifty_usages',
    UJ_MITOSHEET_TELEMETRY = 'mitosheet_telemetry',
    UJ_MITOSHEET_PRO = 'mitosheet_pro',
}

/*
    The MitoAPI class contains functions for interacting with the Mito backend. 
    
    All interactions with the backend should go through this call, so that:
    1. If we ever move to a more standard API, the migration is protected by this interface!
    2. We can make sure that every backend call can be met with a response.

    At a high-level, this MitoAPI class works in the following way:
    1. The frontend wants to send a message, for example an `add_column_edit` message.
    2. The `sendColumnAddMessage` is called, and it:
        1. Takes the correct inputs to generate this message
        2. Sends the actual message to the backend, making sure to include an 'id'.
        NOTE: an 'id' identifies a _message_ and is distinct from the 'step_id'.
        3. This function then waits for a response from the backend
    3. The backend receives the message, and processes it:
        1. If it is successful, it sends a response that contains the same 
           'id' as the 'add_column_edit' message it received. 
        2. If it fails, it sends an error message that also includes this 
           'id'. 
    4. The frontend checks periodically if it has gotten any response with the 'id'
       of the message that it sent. If a response with this 'id' has been received,
       then it processes that response by:
        1. Updating the sheet/code on success
        2. Updating the error modal on failure. NOTE: in the future, we can make
           it return the error in-place instead.
        3. Stopping waiting and returning control to the caller.
*/
export default class MitoAPI {
    model_id: string;
    _send: (msg: Record<string, unknown>) => void;
    updateMitoState: () => void;
    setErrorModal: (error: MitoError) => void;
    unconsumedResponses: Record<string, unknown>[];

    constructor(
        model_id: string,
        send: (msg: Record<string, unknown>) => void,
        updateMitoState: () => void,
        setErrorModal: (error: MitoError) => void,
    ) {
        this.model_id = model_id;
        this._send = send;
        this.updateMitoState = updateMitoState;
        this.setErrorModal = setErrorModal;

        this.unconsumedResponses = [];
    }

    /* 
        A wrapper around the send function that makes sure that all
        outgoing messages have unique ids, which are used to identify
        these messages for their responses.

        It then waits for the response to this message, and returns 
        it to the caller of the function. Returns undefined if no
        response is received in the right amount of time.
    */
    async send<Type>(
        msg: Record<string, unknown>,
        { maxRetries = MAX_RETRIES, doNotWaitForReply = false }: { maxRetries?: number, doNotWaitForReply?: boolean }
    ): Promise<Type | undefined> {
        // Generate a random id, and add it to the message
        const id = getRandomId();
        msg['id'] = id;

        // NOTE: we keep this here on purpose, so we can always monitor outgoing messages
        console.log("Sending", msg['type'])

        // Send the message
        this._send(msg);

        const stateUpdaters = window.setMitoStateMap?.get(this.model_id);

        // Only set loading to true after half a second, so we don't set it for no reason
        let loadingUpdated = false;
        const timeout: NodeJS.Timeout = setTimeout(() => {
            stateUpdaters?.setUIState((prevUIState) => {
                loadingUpdated = true;
                return {
                    ...prevUIState,
                    loading: prevUIState.loading + 1
                }
            });
        }, 500);

        // Wait for the response, if we should
        let response: Type | undefined;
        if (!doNotWaitForReply) {
            response = await this.getResponseData<Type>(id, maxRetries);
        }

        // Stop the loading from being updated if it hasn't already run
        clearTimeout(timeout);

        // If loading has been updated, then we decrease the count of it again
        if (loadingUpdated) {
            stateUpdaters?.setUIState((prevUIState) => {
                return {
                    ...prevUIState,
                    loading: Math.max(prevUIState.loading - 1, 0)
                }
            });
        }

        // Return this id
        return response;
    }

    /*
        The receiveResponse function is the entry point for all responses from the backend
        into the MitoAPI class. It stores this response, so that it can be consumed by the
        original call in a continuation. Furthermore, it updates the sheet (if the response
        is a `response`, which updates the sheet, or an `error`, which also updates the 
        sheet).

        The receive response function is a workaround to the fact that we _do not_ have
        a real API in practice. If/when we do have a real API, we'll get rid of this function, 
        and allow the API to just make a call to a server, and wait on a response
    */
    receiveResponse(response: Record<string, unknown>): void {
        this.unconsumedResponses.push(response);

        // If the response is a "response", then we update the sheet and the code
        // as this means there was a successful response
        if (response['event'] == 'response') {
            this.updateMitoState();
        } else if (response['event'] == 'edit_error') {
            // If the backend sets the data field of the error, then we know
            // that this is an error that we want to only pass through, without 
            // displaying an error modal
            if (response['data'] === undefined) {
                this.setErrorModal((response as unknown) as MitoError);
            }
        }
    }

    /*
        Helper function that tries to get the response for a given ID, and returns
        the data inside the 'data' key in this response if it exists. 

        The type of the data that is returned should be the same as the Type given
        for this generic function.

        Returns undefined if it does not get a response within the set timeframe
        for retries.
    */
    getResponseData<Type>(id: string, maxRetries = MAX_RETRIES): Promise<Type | undefined> {

        return new Promise((resolve) => {
            let tries = 0;
            const interval = setInterval(() => {
                // Only try at most MAX_RETRIES times
                tries++;
                if (tries > maxRetries) {
                    console.log('Giving up on waiting');
                    clearInterval(interval);
                    // If we fail, we return an empty response
                    return resolve(undefined)
                }

                // See if there is an API response to this one specificially
                const index = this.unconsumedResponses.findIndex((response) => {
                    return response['id'] === id;
                })
                if (index !== -1) {
                    // Clear the interval
                    clearInterval(interval);

                    const response = this.unconsumedResponses[index];
                    this.unconsumedResponses.splice(index, 1);

                    return resolve(response['data'] as Type); // return to end execution
                } else {
                    console.log("Still waiting")
                }
            }, RETRY_DELAY);
        })
    }

    /*
        Returns all the CSV files in the current folder as the kernel.
    */
    async getDataFiles(): Promise<string[]> {

        const dataFiles = await this.send<string[]>({
            'event': 'api_call',
            'type': 'datafiles',
            'params': {},
        }, {})

        if (dataFiles == undefined) {
            return []
        }
        return dataFiles;
    }

    /*
        Gets the path data for given path parts
    */
    async getPathContents(pathParts: string[]): Promise<PathContents | undefined> {

        const pathDataString = await this.send<string>({
            'event': 'api_call',
            'type': 'get_path_contents',
            'params': {
                'path_parts': pathParts
            }
        }, {})

        if (pathDataString == undefined) {
            return undefined;
        }
        try {
            return JSON.parse(pathDataString) as PathContents;
        } catch (e) {
            return undefined;
        }
    }

    /*
        Given a list of path parts, this returns a string version of the
        path joined.

        Useful for the frontend to send a path through the simple import 
        step that is a string path.
    */
    async getPathJoined(pathParts: string[]): Promise<string | undefined> {

        const pathJoined = await this.send<string>({
            'event': 'api_call',
            'type': 'get_path_join',
            'params': {
                'path_parts': pathParts
            },
        }, {})

        return pathJoined;
    }


    /*
        Returns a string encoding of the CSV file to download
    */
    async getDataframeAsCSV(sheetIndex: number): Promise<string> {

        // Note: We increase MAX_RETRIES to 250 although 100 worked locally for a dataset with 10M
        // rows and 4 columns, because the server is slower. 
        const sheetData = await this.send<string>({
            'event': 'api_call',
            'type': 'get_dataframe_as_csv',
            'params': {
                'sheet_index': sheetIndex
            },
        }, { maxRetries: 250 })

        if (sheetData == undefined) {
            return ''
        }

        return sheetData;
    }

    /*
        Returns a string encoding of the excel file to download

        See the download taskpane to how to use this string, but it
        must be decoded from base64, and then turned into bytes
        before it can be downloaded
    */
    async getDataframesAsExcel(sheetIndexes: number[]): Promise<string> {
        const excelFileString = await this.send<string>({
            'event': 'api_call',
            'type': 'get_dataframe_as_excel',
            'params': {
                'sheet_indexes': sheetIndexes
            },
        }, { maxRetries: 1000 });

        if (excelFileString == undefined) {
            return ''
        }

        return excelFileString;
    }


    /*
        Returns a string encoding of a PNG that can be displayed that
        is a summary graph of the specific column header at a specific
        sheet index. Optionally can pass a yAxis and yAxisSheetIndex 
        if 
    */
    async getColumnSummaryGraph(
        sheetIndex: number,
        column_id: ColumnID,
        height?: string,
        width?: string,
    ): Promise<GraphObject | undefined> {

        const graphString = await this.send<string>({
            'event': 'api_call',
            'type': 'get_column_summary_graph',
            'params': {
                'sheet_index': sheetIndex,
                'column_id': column_id,
                'height': height,
                'width': width
            },
        }, { maxRetries: 250 })

        if (graphString == undefined) {
            return undefined;
        }
        try {
            return JSON.parse(graphString) as GraphObject;
        } catch (e) {
            return undefined;
        }
    }


    /*
        Returns a list of the key, values that is returned by .describing 
        this column
    */
    async getColumnDescribe(sheetIndex: number, columnID: ColumnID): Promise<Record<string, string>> {

        const describeString = await this.send<string>({
            'event': 'api_call',
            'type': 'get_column_describe',
            'params': {
                'sheet_index': sheetIndex,
                'column_id': columnID
            },
        }, {})

        if (describeString == undefined) {
            return {}
        }

        try {
            return JSON.parse(describeString);
        } catch {
            // We return nothing if we fail, as this is not a critical operation
            return {};
        }
    }

    /**
     * A very useful general utility for getting the params
     * of a step with a step id or with specific execution data
     */
    async getParams<T>(stepType: string, stepID: string | undefined, executionDataToMatch: Record<string, string | number>): Promise<T | undefined> {
        
        const params = await this.send<string>({
            'event': 'api_call',
            'type': 'get_params',
            'params': {
                'step_type': stepType,
                'step_id_to_match': stepID || '',
                'execution_data_to_match': executionDataToMatch
            },
        }, {})

        if (params !== undefined && params !== '') {
            return JSON.parse(params) as T
        }
        return undefined;
    }

    /*
        Gets the parameters for the pivot table at desination sheet
        index, or nothing if there are no params
    */
    async getPivotParams(
        destinationSheetIndex: number
    ): Promise<BackendPivotParams | undefined> {
        return await this.getParams('pivot', undefined, {
            'destination_sheet_index': destinationSheetIndex
        })
    }

    /*
        Gets metadata about an Excel file
    */
    async getExcelFileMetadata(
        fileName: string
    ): Promise<ExcelFileMetadata | undefined> {

        const excelFileMetadataString = await this.send<string>({
            'event': 'api_call',
            'type': 'get_excel_file_metadata',
            'params': {
                'file_name': fileName
            },
        }, {})

        if (excelFileMetadataString !== undefined && excelFileMetadataString !== '') {
            return JSON.parse(excelFileMetadataString);
        }
        return undefined;
    }


    /*
        Gets the normalized value counts for the series at column_id 
        in the df at sheet_index.
    */
    async getUniqueValueCounts(
        sheetIndex: number,
        columnID: ColumnID,
        searchString: string,
        sort: UniqueValueSortType,
    ): Promise<{ uniqueValueCounts: UniqueValueCount[], isAllData: boolean } | undefined> {

        const uniqueValueCountsString = await this.send<string>({
            'event': 'api_call',
            'type': 'get_unique_value_counts',
            'params': {
                'sheet_index': sheetIndex,
                'column_id': columnID,
                'search_string': searchString,
                'sort': sort
            },
        }, {})

        if (uniqueValueCountsString !== undefined && uniqueValueCountsString !== '') {
            const uniqueValueCountsObj: { uniqueValueCountsSheetData: SheetData, isAllData: boolean } = JSON.parse(uniqueValueCountsString);
            const uniqueValueCounts: UniqueValueCount[] = [];
            for (let i = 0; i < uniqueValueCountsObj.uniqueValueCountsSheetData.numRows; i++) {
                uniqueValueCounts.push({
                    value: uniqueValueCountsObj.uniqueValueCountsSheetData.data[0].columnData[i],
                    percentOccurence: (uniqueValueCountsObj.uniqueValueCountsSheetData.data[1].columnData[i] as number) * 100,
                    countOccurence: (uniqueValueCountsObj.uniqueValueCountsSheetData.data[2].columnData[i] as number),
                    isNotFiltered: true
                })
            }

            return {
                uniqueValueCounts: uniqueValueCounts,
                isAllData: uniqueValueCountsObj.isAllData
            }
        }
        return undefined;
    }

    /*
        Gets the search matches for the dataframe headers and 
        and 2k rows starting at the startingRowIndex
    */
    async getSearchMatches(
        sheetIndex: number,
        searchString: string,
        startingRowIndex: number
    ): Promise<SearchMatches | undefined> {

        const searchMatchesString = await this.send<string>({
            'event': 'api_call',
            'type': 'get_search_matches',
            'params': {
                'sheet_index': sheetIndex,
                'search_string': searchString,
                'starting_row_index': startingRowIndex
            },
        }, {})

        if (searchMatchesString !== undefined && searchMatchesString !== '') {
            return JSON.parse(searchMatchesString);
        }
        return undefined;
    }


    /**
     * A general utility function for sending an edit event with some
     * set of params for that edit event.
     * 
     * @param edit_event_type 
     * @param params the parameters of the step to send
     * @param stepID the step id to overwrite (or undefined if not overwriting a step)
     * @returns the stepID that was sent to the backend
     */
    async _edit<T>(
        edit_event_type: string,
        params: T,
        stepID?: string
    ): Promise<string | MitoError> {
        // If we aren't overwritting a step, return the step id
        if (stepID === undefined || stepID == '') {
            stepID = getRandomId();
        }

        const error: MitoError | undefined = await this.send({
            'event': 'edit_event',
            'type': edit_event_type,
            'step_id': stepID,
            'params': params
        }, {})

        return error != undefined ? error : stepID
    }

    async editGraph(
        graphID: GraphID,
        graphParams: GraphParams,
        height: string,
        width: string,
        stepID?: string,
    ): Promise<string> {

        // If this is overwriting a graph event, then we do not need to
        // create a new id, as we already have it!
        if (stepID === undefined || stepID === '') {
            stepID = getRandomId();
        }

        await this.send<string>({
            'event': 'edit_event',
            'type': 'graph_edit',
            'step_id': stepID,
            'params': {
                'graph_id': graphID,
                'graph_preprocessing': graphParams.graphPreprocessing,
                'graph_creation': graphParams.graphCreation,
                'graph_styling': graphParams.graphStyling,
                'graph_rendering': {
                    'height': height, 
                    'width': width
                }
            }
        }, { maxRetries: 250 })

        return stepID
    }

    async editGraphDelete(
        graphID: GraphID,
    ): Promise<void> {

        await this.send<string>({
            'event': 'edit_event',
            'type': 'graph_delete_edit',
            'step_id': getRandomId(),
            'params': {
                'graph_id': graphID
            }
        }, {})
    }

    async editGraphDuplicate(
        oldGraphID: GraphID,
        newGraphID: GraphID
    ): Promise<void> {
        
        await this.send<string>({
            'event': 'edit_event',
            'type': 'graph_duplicate_edit',
            'step_id': getRandomId(),
            'params': {
                'old_graph_id': oldGraphID,
                'new_graph_id': newGraphID
            }
        }, {})
    }

    async editGraphRename(
        graphID: GraphID,
        newGraphTabName: string
    ): Promise<void> {
        
        await this.send<string>({
            'event': 'edit_event',
            'type': 'graph_rename_edit',
            'step_id': getRandomId(),
            'params': {
                'graph_id': graphID,
                'new_graph_tab_name': newGraphTabName
            }
        }, {})
    }

    /*
        Adds a column with the passed parameters
    */
    async editAddColumn(
        sheetIndex: number,
        columnHeader: string,
        columnHeaderIndex: number,
        stepID?: string
    ): Promise<string> {
        if (stepID === undefined || stepID == '') {
            stepID = getRandomId();
        }
        await this.send({
            'event': 'edit_event',
            'type': 'add_column_edit',
            'step_id': stepID,
            'params': {
                'sheet_index': sheetIndex,
                'column_header': columnHeader,
                'column_header_index': columnHeaderIndex
            }
        }, {})

        return stepID;
    }

    /*
        Adds a delete column message with the passed parameters
    */
    async editDeleteColumn(
        sheetIndex: number,
        columnIDs: ColumnID[],
    ): Promise<void> {
        const stepID = getRandomId();

        // Filter out any undefined values, which would occur if the index column is selected
        columnIDs = columnIDs.filter(columnID => columnID !== undefined)

        await this.send({
            'event': 'edit_event',
            'type': 'delete_column_edit',
            'step_id': stepID,
            'params': {
                'sheet_index': sheetIndex,
                'column_ids': columnIDs
            }
        }, {})
    }

    /*
        Does a pivot with the passed parameters, returning the ID of the edit
        event that was generated (in case you want to overwrite it).
    */
    async editPivot(
        pivotParams: FrontendPivotParams,
        destinationSheetIndex: number | undefined,
        stepID?: string
    ): Promise<string> {
        // If this is overwriting a pivot event, then we do not need to
        // create a new id, as we already have it!
        if (stepID === undefined || stepID === '') {
            stepID = getRandomId();
        }

        await this.send({
            event: 'edit_event',
            type: 'pivot_edit',
            'step_id': stepID,
            'params': {
                sheet_index: pivotParams.selectedSheetIndex,
                // Deduplicate the rows and columns before sending them to the backend
                // as otherwise this generates errors if you have duplicated key
                pivot_rows_column_ids: getDeduplicatedArray(pivotParams.pivotRowColumnIDs),
                pivot_columns_column_ids: getDeduplicatedArray(pivotParams.pivotColumnsColumnIDs),
                values_column_ids_map: valuesArrayToRecord(pivotParams.pivotValuesColumnIDsArray),
                flatten_column_headers: pivotParams.flattenColumnHeaders,
                // Pass the optional destination_sheet_index, which will be removed
                // automatically if it is undefined
                destination_sheet_index: destinationSheetIndex,
            }
        }, {});

        return stepID;
    }

    /*
        Reorders the columnID on sheetIndex to the newIndex, and shifts the remaining
        columns to the right.
    */
    async editReorderColumn(
        sheetIndex: number,
        columnID: ColumnID,
        newIndex: number
    ): Promise<void> {
        const stepID = getRandomId();

        await this.send({
            'event': 'edit_event',
            'type': 'reorder_column_edit',
            'step_id': stepID,
            'params': {
                'sheet_index': sheetIndex,
                'column_id': columnID,
                'new_column_index': newIndex
            }
        }, {});
    }

    /*
        Renames the dataframe at sheetIndex.
    */
    async editDataframeRename(
        sheetIndex: number,
        newDataframeName: string,
        stepID?: string,
    ): Promise<string> {

        if (stepID === undefined || stepID === '') {
            stepID = getRandomId();
        }

        await this.send({
            'event': 'edit_event',
            'type': 'dataframe_rename_edit',
            'step_id': stepID,
            'params': {
                'sheet_index': sheetIndex,
                'new_dataframe_name': newDataframeName
            }
        }, {})

        return stepID;
    }

    /*
        Does a filter with the passed parameters, returning the ID of the edit
        event that was generated (in case you want to overwrite it).
    */
    async editFilter(
        sheetIndex: number,
        columnID: ColumnID,
        filters: (FilterType | FilterGroupType)[],
        operator: 'And' | 'Or',
        filterLocation: ControlPanelTab,
        stepID?: string,
    ): Promise<string> {
        // Create a new id, if we need it!
        if (stepID === undefined || stepID === '') {
            stepID = getRandomId();
        }

        await this.send({
            event: 'edit_event',
            type: 'filter_column_edit',
            'step_id': stepID,
            'params': {
                sheet_index: sheetIndex,
                column_id: columnID,
                operator: operator,
                filters: filters,
                filter_location: filterLocation
            }
        }, {});
        return stepID;
    }

    /*
        Does a sort with the passed parameters, returning the ID of the edit
        event that was generated (in case you want to overwrite it).
    */
    async editSort(
        sheetIndex: number,
        columnID: ColumnID,
        sortDirection: SortDirection,
        stepID?: string
    ): Promise<string> {
        if (stepID === undefined || stepID === '') {
            stepID = getRandomId();
        }

        await this.send({
            event: 'edit_event',
            type: 'sort_edit',
            'step_id': stepID,
            'params': {
                sheet_index: sheetIndex,
                column_id: columnID,
                sort_direction: sortDirection,
            }
        }, {});

        return stepID;
    }

    /*
        Renames a column with the passed parameters
    */
    async editRenameColumn(
        sheetIndex: number,
        columnID: ColumnID,
        newColumnHeader: string,
        level?: number,
        stepID?: string
    ): Promise<string> {
        if (stepID === undefined || stepID === '') {
            stepID = getRandomId();
        }

        await this.send({
            event: 'edit_event',
            type: 'rename_column_edit',
            'step_id': stepID,
            'params': {
                sheet_index: sheetIndex,
                column_id: columnID,
                new_column_header: newColumnHeader,
                level: level
            }
        }, {});

        return stepID;
    }

    /*
        Duplicates the dataframe at sheetIndex.
    */
    async editDataframeDuplicate(
        sheetIndex: number
    ): Promise<void> {
        const stepID = getRandomId();

        await this.send({
            'event': 'edit_event',
            'type': 'dataframe_duplicate_edit',
            'step_id': stepID,
            'params': {
                'sheet_index': sheetIndex,
            }
        }, {})
    }

    /*
        Deletes the dataframe at the passed sheetIndex
    */
    async editDataframeDelete(
        sheetIndex: number
    ): Promise<void> {
        const stepID = getRandomId();

        await this.send({
            'event': 'edit_event',
            'type': 'dataframe_delete_edit',
            'step_id': stepID,
            'params': {
                'sheet_index': sheetIndex,
            }
        }, {})
    }


    /*
        Sets the formula for the given columns.
    */
    async editSetColumnFormula(
        sheetIndex: number,
        columnID: ColumnID,
        newFormula: string,
        cell_editor_location: string
    ): Promise<MitoError | undefined> {
        const stepID = getRandomId();

        return await this.send({
            'event': 'edit_event',
            'type': 'set_column_formula_edit',
            'step_id': stepID,
            'params': {
                'sheet_index': sheetIndex,
                'column_id': columnID,
                'new_formula': newFormula,
                'cell_editor_location': cell_editor_location // Just for logging purposes
            }
        }, {});
    }

    /*
        Sets the value of a specific cell
    */
    async editSetCellValue(
        sheetIndex: number,
        columnID: ColumnID,
        dataframeRowIndex: number | string,
        newValue: string,
        cell_editor_location: string
    ): Promise<MitoError | undefined> {
        const stepID = getRandomId();

        return await this.send({
            'event': 'edit_event',
            'type': 'set_cell_value_edit',
            'step_id': stepID,
            'params': {
                'sheet_index': sheetIndex,
                'column_id': columnID,
                'row_index': dataframeRowIndex,
                'new_value': newValue,
                'cell_editor_location': cell_editor_location // Just for logging purposes
            }
        }, {});
    }

    /*
        Change dtype of the column at sheetIndex to the newDtype
    */
    async editChangeColumnDtype(
        sheetIndex: number,
        columnID: ColumnID,
        newDtype: string,
        stepID?: string
    ): Promise<string> {
        if (stepID === undefined || stepID == '') {
            stepID = getRandomId();
        }

        await this.send({
            'event': 'edit_event',
            'type': 'change_column_dtype_edit',
            'step_id': stepID,
            'params': {
                'sheet_index': sheetIndex,
                'column_id': columnID,
                'new_dtype': newDtype
            }
        }, {});

        return stepID;
    }

    /*
        Change the format of the columns
    */
    async editChangeColumnFormat(
        sheetIndex: number,
        columnIDs: ColumnID[],
        newFormatType: FormatTypeObj,
        stepID?: string
    ): Promise<string> {
        if (stepID === undefined || stepID == '') {
            stepID = getRandomId();
        }

        await this.send({
            'event': 'edit_event',
            'type': 'change_column_format_edit',
            'step_id': stepID,
            'params': {
                'sheet_index': sheetIndex,
                'column_ids': columnIDs,
                'format_type': newFormatType
            }
        }, {});

        return stepID;
    }

    /*
        Imports the given CSV file names.
    */
    async editSimpleImport(
        fileNames: string[],
        stepID?: string,
    ): Promise<string> {

        if (stepID === undefined || stepID == '') {
            stepID = getRandomId();
        }

        await this.send({
            'event': 'edit_event',
            'type': 'simple_import_edit',
            'step_id': stepID,
            'params': {
                'file_names': fileNames,
            }
        }, {})

        return stepID;
    }

    /*
        Imports the given file names.
    */
    async editExcelImport(
        fileName: string,
        sheetNames: string[],
        hasHeaders: boolean,
        skiprows: number,
        stepID?: string
    ): Promise<string> {

        if (stepID === undefined || stepID == '') {
            stepID = getRandomId();
        }

        await this.send({
            'event': 'edit_event',
            'type': 'excel_import_edit',
            'step_id': stepID,
            'params': {
                'file_name': fileName,
                'sheet_names': sheetNames,
                'has_headers': hasHeaders,
                'skiprows': skiprows,
            }
        }, { maxRetries: 1000 }) // Excel imports can take a while, so set a long delay

        return stepID;
    }

    /*
        Sends an undo message, which removes the last step that was created. 
    */
    async updateUndo(): Promise<void> {
        await this.send({
            'event': 'update_event',
            'type': 'undo',
            'params': {}
        }, {})
    }


    /*
        Sends an go pro message, which allows the user to 
        get a Mito pro account
    */
    async updateGoPro(): Promise<void> {
        await this.send({
            'event': 'update_event',
            'type': 'go_pro',
            'params': {}
        }, {})
    }

    /*
        Sends an redo message, which removes the last step that was created. 
    */
    async updateRedo(): Promise<void> {
        await this.send({
            'event': 'update_event',
            'type': 'redo',
            'params': {}
        }, {})
    }

    /*
        Sends an clear message, which removes all steps from the analysis
        expect the imports
    */
    async updateClear(): Promise<void> {
        await this.send({
            'event': 'update_event',
            'type': 'clear',
            'params': {}
        }, {})
    }

    /*
        Sends an update message that updates
        the names of the arguments to the mitosheet.sheet call
    */
    async updateArgs(args: string[]): Promise<void> {
        await this.send({
            'event': 'update_event',
            'type': 'args_update',
            'params': {
                'args': args
            }
        }, {})
    }

    async updateRenderCount(): Promise<void> {
        await this.send({
            'event': 'update_event',
            'type': 'render_count_update',
            'params': {
                // Log the number of rendered sheets in the notebook
                'number_rendered_sheets': document.querySelectorAll('.mito-container').length,
                // Log the theme of the notebook
                'jupyterlab_theme': document.body.getAttribute('data-jp-theme-name') || 'undefined'
            }
        }, {})
    }

    /*
        Sends a message to tell Mito to replay an existing analysis onto
        the current analysis.
    */
    async updateReplayAnalysis(
        analysisName: string,
    ): Promise<MitoError | undefined> {

        const result: MitoError | undefined = await this.send({
            'event': 'update_event',
            'type': 'replay_analysis_update',
            'params': {
                'analysis_name': analysisName
            }
        }, { maxRetries: 500 });

        return result;
    }


    /*
        Sends the user_email to the backend so the user can sign in
    */
    async updateSignUp(
        userEmail: string
    ): Promise<void> {
        await this.send({
            'event': 'update_event',
            'type': 'set_user_field_update',
            'params': {
                'field': UserJsonFields.UJ_USER_EMAIL,
                'value': userEmail
            }
        }, {});
    }


    /*
        Manually marks the tool as upgraded, which for now stops
        the upgrade modal from popping up multiple times a day. 

        However, it only makes it as updated 10 days ago, which 
        means that a new upgrade prompt will appear in 11 days
        if the user does not actually go through the upgrade
        process
    */
    async updateManuallyMarkUpgraded(): Promise<void> {
        // Change it so that it is 10 days in the past.
        const tenDaysAgo = (new Date()).getDate() - 10;
        const tenDaysAgoDate = new Date();
        tenDaysAgoDate.setDate(tenDaysAgo);

        await this.send({
            'event': 'update_event',
            'type': 'set_user_field_update',
            'params': {
                'field': UserJsonFields.UJ_MITOSHEET_LAST_UPGRADED_DATE,
                // Taken from https://stackoverflow.com/questions/23593052/format-javascript-date-as-yyyy-mm-dd
                'value': tenDaysAgoDate.toISOString().split('T')[0]
            }
        }, {});
    }

    /*
        Checks outs a specific step by index
    */
    async updateCheckoutStepByIndex(
        stepIndex: number
    ): Promise<void> {

        await this.send({
            'event': 'update_event',
            'type': 'checkout_step_by_idx_update',
            'params': {
                'step_idx': stepIndex
            }
        }, {});
    }

    /* 
        Tells the backend to mark the user as having gone through the tour in the user.json
    */
    async updateCloseTour(tourNames: string[]): Promise<void> {
        await this.send({
            'event': 'update_event',
            'type': 'append_user_field_update',
            'params': {
                'field': UserJsonFields.UJ_RECEIVED_TOURS,
                'value': tourNames
            }
        }, {})
    }

    async updateFeedback(feedbackID: FeedbackID, numUsages: number, questionsAndAnswers: { question: string, answer: string | number }[]): Promise<void> {

        const message: Record<string, unknown> = {
            'event': 'update_event',
            'type': 'update_feedback_v2_obj_update',
            'params': {
                'feedback_id': feedbackID,
                'num_usages': numUsages,
                'questions_and_answers': questionsAndAnswers
            }
        }

        // Elevate the questions and answers to the highest level so that Mixpanel logs it in a way
        // that we can create a dashboard.
        questionsAndAnswers.forEach(questionAndAnswer => {
            message[questionAndAnswer['question']] = questionAndAnswer['answer']
        })

        await this.send(message, {})
    }

    /*
        Sends a log event from the frontend to the backend, where it is logged
        by the backend. We log in the backend to keep a linear stream of actions 
        that is making.
    */
    async log(
        logEventType: string,
        params?: Record<string, unknown>
    ): Promise<void> {

        const message: Record<string, unknown> = {};
<<<<<<< HEAD

        const defaultParams = {
            // Get the browser information, so we can make sure Mito works for all Mito users
            'user_agent': window.navigator.userAgent,
        }

        // Copy the params, so we don't accidently modify anything
        if (params !== undefined) {
            message['params'] = Object.assign(defaultParams, params);
        } else {
            message['params'] = defaultParams
=======
        // Copy the params, so we don't accidently modify anything
        if (params !== undefined) {
            message['params'] = Object.assign({}, params);
        } else {
            message['params'] = {}
>>>>>>> 97be32bb
        }

        // Save the type of event, as well as what is being logged
        message['event'] = 'log_event';
        message['type'] = logEventType;

        // Only wait 0 for a response, since we don't care if we get
        // a response for a log message
        await this.send(message, { doNotWaitForReply: true });
    }
}<|MERGE_RESOLUTION|>--- conflicted
+++ resolved
@@ -1255,7 +1255,6 @@
     ): Promise<void> {
 
         const message: Record<string, unknown> = {};
-<<<<<<< HEAD
 
         const defaultParams = {
             // Get the browser information, so we can make sure Mito works for all Mito users
@@ -1267,13 +1266,6 @@
             message['params'] = Object.assign(defaultParams, params);
         } else {
             message['params'] = defaultParams
-=======
-        // Copy the params, so we don't accidently modify anything
-        if (params !== undefined) {
-            message['params'] = Object.assign({}, params);
-        } else {
-            message['params'] = {}
->>>>>>> 97be32bb
         }
 
         // Save the type of event, as well as what is being logged
