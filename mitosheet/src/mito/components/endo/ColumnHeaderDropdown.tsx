--- conflicted
+++ resolved
@@ -42,7 +42,6 @@
 
     return (
         <Dropdown
-<<<<<<< HEAD
             display={display}
             closeDropdown={() => {
                 props.setUIState((prevUIState) => {
@@ -54,11 +53,7 @@
                     }
                 })
             }}
-=======
-            display={props.display}
-            closeDropdown={() => props.setOpenColumnHeaderDropdown(false)}
             width='medium-large'
->>>>>>> 3e3172ec
         >
             <DropdownItem {...getPropsForContextMenuDropdownItem(props.actions.buildTimeActions[ActionEnum.Copy], props.closeOpenEditingPopups)} />
 
