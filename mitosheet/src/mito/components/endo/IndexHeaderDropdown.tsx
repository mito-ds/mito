// Copyright (c) Saga Inc.

import React, { useEffect } from 'react';
import { MitoAPI } from '../../api/api';
<<<<<<< HEAD
import { MitoSelection, SheetData, UIState } from '../../types';
=======
import { ActionEnum, MitoSelection, SheetData } from '../../types';
>>>>>>> 3e3172ec
import Dropdown from '../elements/Dropdown';
import DropdownItem from '../elements/DropdownItem';
import DropdownSectionSeperator from '../elements/DropdownSectionSeperator';
import { TaskpaneType } from '../taskpanes/taskpanes';
<<<<<<< HEAD
import { getSelectedRowLabelsWithEntireSelectedRow } from './selectionUtils';
import { isCurrOpenDropdownForCell } from './visibilityUtils';
=======
import { getPropsForContextMenuDropdownItem } from './utils';
import { Actions } from '../../utils/actions';
>>>>>>> 3e3172ec

/*
    Displays a set of actions one can perform on a row
*/
export default function IndexHeaderDropdown(props: {
    mitoAPI: MitoAPI;
    sheetData: SheetData;
    sheetIndex: number;
    rowIndex: number;
    selections: MitoSelection[];
    display: boolean;
    index: string | number,
<<<<<<< HEAD
    setUIState: React.Dispatch<React.SetStateAction<UIState>>,
=======
    actions: Actions;
    setOpenIndexHeaderDropdown: React.Dispatch<React.SetStateAction<number | undefined>>,
>>>>>>> 3e3172ec
    closeOpenEditingPopups: (taskpanesToKeepIfOpen?: TaskpaneType[]) => void;
}): JSX.Element {

    // Log opening this dropdown
    useEffect(() => {
        if (props.display) {
            void props.mitoAPI.log('opened_index_header_dropdown')
        }
    }, [props.display])

    return (
        <Dropdown
            display={props.display}
<<<<<<< HEAD
            closeDropdown={() => props.setUIState((prevUIState) => {
                const isCurrOpenDropdown = isCurrOpenDropdownForCell(prevUIState, props.rowIndex, -1);
                return {
                    ...prevUIState,
                    currOpenDropdown: isCurrOpenDropdown ? undefined : prevUIState.currOpenDropdown
                }
            })}
            width='large'
=======
            closeDropdown={() => props.setOpenIndexHeaderDropdown(undefined)}
            width='medium-large'
>>>>>>> 3e3172ec
        >
            <DropdownItem
                {...getPropsForContextMenuDropdownItem(props.actions.buildTimeActions[ActionEnum.Copy], props.closeOpenEditingPopups)}
                title='Copy Row'
            />

            <DropdownSectionSeperator isDropdownSectionSeperator={true}/>

            <DropdownItem
                {...getPropsForContextMenuDropdownItem(props.actions.buildTimeActions[ActionEnum.Delete], props.closeOpenEditingPopups)}
                title='Delete Row'
            />

            <DropdownSectionSeperator isDropdownSectionSeperator={true}/>

            <DropdownItem {...getPropsForContextMenuDropdownItem(props.actions.buildTimeActions[ActionEnum.Promote_Row_To_Header], props.closeOpenEditingPopups)}/>

            <DropdownSectionSeperator isDropdownSectionSeperator={true}/>

            <DropdownItem {...getPropsForContextMenuDropdownItem(props.actions.buildTimeActions[ActionEnum.RESET_AND_DROP_INDEX], props.closeOpenEditingPopups)}/>
            <DropdownItem {...getPropsForContextMenuDropdownItem(props.actions.buildTimeActions[ActionEnum.RESET_AND_KEEP_INDEX], props.closeOpenEditingPopups)}/>
        </Dropdown>
    )
}<|MERGE_RESOLUTION|>--- conflicted
+++ resolved
@@ -2,22 +2,14 @@
 
 import React, { useEffect } from 'react';
 import { MitoAPI } from '../../api/api';
-<<<<<<< HEAD
-import { MitoSelection, SheetData, UIState } from '../../types';
-=======
-import { ActionEnum, MitoSelection, SheetData } from '../../types';
->>>>>>> 3e3172ec
+import { MitoSelection, SheetData, ActionEnum, UIState } from '../../types';
 import Dropdown from '../elements/Dropdown';
 import DropdownItem from '../elements/DropdownItem';
 import DropdownSectionSeperator from '../elements/DropdownSectionSeperator';
 import { TaskpaneType } from '../taskpanes/taskpanes';
-<<<<<<< HEAD
-import { getSelectedRowLabelsWithEntireSelectedRow } from './selectionUtils';
 import { isCurrOpenDropdownForCell } from './visibilityUtils';
-=======
 import { getPropsForContextMenuDropdownItem } from './utils';
 import { Actions } from '../../utils/actions';
->>>>>>> 3e3172ec
 
 /*
     Displays a set of actions one can perform on a row
@@ -30,12 +22,8 @@
     selections: MitoSelection[];
     display: boolean;
     index: string | number,
-<<<<<<< HEAD
     setUIState: React.Dispatch<React.SetStateAction<UIState>>,
-=======
     actions: Actions;
-    setOpenIndexHeaderDropdown: React.Dispatch<React.SetStateAction<number | undefined>>,
->>>>>>> 3e3172ec
     closeOpenEditingPopups: (taskpanesToKeepIfOpen?: TaskpaneType[]) => void;
 }): JSX.Element {
 
@@ -49,7 +37,6 @@
     return (
         <Dropdown
             display={props.display}
-<<<<<<< HEAD
             closeDropdown={() => props.setUIState((prevUIState) => {
                 const isCurrOpenDropdown = isCurrOpenDropdownForCell(prevUIState, props.rowIndex, -1);
                 return {
@@ -57,11 +44,7 @@
                     currOpenDropdown: isCurrOpenDropdown ? undefined : prevUIState.currOpenDropdown
                 }
             })}
-            width='large'
-=======
-            closeDropdown={() => props.setOpenIndexHeaderDropdown(undefined)}
             width='medium-large'
->>>>>>> 3e3172ec
         >
             <DropdownItem
                 {...getPropsForContextMenuDropdownItem(props.actions.buildTimeActions[ActionEnum.Copy], props.closeOpenEditingPopups)}
