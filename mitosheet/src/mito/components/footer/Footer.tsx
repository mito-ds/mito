// Copyright (c) Mito

import React from 'react';
import SheetTab from './SheetTab';

// import css
import "../../../../css/footer.css"
import { MitoAPI } from '../../api/api';
import { TaskpaneType } from '../taskpanes/taskpanes';
import PlusIcon from '../icons/PlusIcon';
import { DFSource, EditorState, GraphDataDict, GridState, SheetData, UIState } from '../../types';
import { classNames } from '../../utils/classNames';

type FooterProps = {
    sheetDataArray: SheetData[];
    graphDataDict: GraphDataDict;
    gridState: GridState;
    setGridState: React.Dispatch<React.SetStateAction<GridState>>;
    mitoAPI: MitoAPI;
    closeOpenEditingPopups: () => void;
    uiState: UIState;
    setUIState: React.Dispatch<React.SetStateAction<UIState>>;
    mitoContainerRef: React.RefObject<HTMLDivElement>;
    setEditorState: React.Dispatch<React.SetStateAction<EditorState | undefined>>
    dfSources: DFSource[];
};

/*
    Wrapper component that displays the entire footer of the sheet, including
    the sheet tabs, as well as the shape of the currently selected dataframe.
*/
function Footer(props: FooterProps): JSX.Element {

    const selectedSheetIndex = props.uiState.selectedSheetIndex
    const selectedGraphID = props.uiState.selectedGraphID
    const selectedTabType = props.uiState.selectedTabType
    const displayContextMenuForIndex = (typeof props.uiState.currOpenDropdown === 'object' && props.uiState.currOpenDropdown.type === 'footer-context-menu') ? props.uiState.currOpenDropdown.sheetIndex : null;
    const setDisplayContextMenuForIndex = (index: number | null) => {
        props.setUIState(prevUIState => {
            return {
                ...prevUIState,
                currOpenDropdown: index === null ? undefined : {
                    type: 'footer-context-menu',
                    sheetIndex: index
                }
            }
        })
    }

    // Get the sheet index to display the rows and columns of. 
    // If the sheet tab is a graph, then display the info from the data being graphed 
    const sheetIndex = selectedTabType === 'graph' && selectedGraphID !== undefined && props.graphDataDict[selectedGraphID] !== undefined ? 
        props.graphDataDict[selectedGraphID].graphParams.graphCreation.sheet_index : selectedSheetIndex
    const sheetData: SheetData | undefined = props.sheetDataArray[sheetIndex]

    const disabledDueToReplayAnalysis = props.uiState.currOpenTaskpane.type === TaskpaneType.UPDATEIMPORTS && props.uiState.currOpenTaskpane.failedReplayData !== undefined;

    return (
        <div className='footer'>
            <div
                className={classNames('footer-add-button', 'cursor-pointer')}
                onClick={() => {
                    if (disabledDueToReplayAnalysis) {
                        return;
                    }
                    props.setUIState(prevUIState => {
                        return {
                            ...prevUIState,
                            currOpenTaskpane: {type: TaskpaneType.IMPORT_FILES}
                        }
                    })
                }}
            >
                <PlusIcon/>
            </div>
            <div className="footer-tab-bar scrollbar-gutter">
                {/* First add the data tabs, and then add the graph tabs */}
                {props.sheetDataArray.map(df => df.dfName).map((dfName, idx) => {
                    return (
                        <SheetTab
                            key={idx}
                            tabName={dfName}
                            tabIDObj={{tabType: 'data', sheetIndex: idx}}
                            isSelectedTab={selectedTabType === 'data' && idx === selectedSheetIndex}
                            uiState={props.uiState}
                            setUIState={props.setUIState}
                            closeOpenEditingPopups={props.closeOpenEditingPopups}
                            mitoAPI={props.mitoAPI}
                            mitoContainerRef={props.mitoContainerRef}
                            graphDataDict={props.graphDataDict}
                            sheetDataArray={props.sheetDataArray}
                            setEditorState={props.setEditorState}
<<<<<<< HEAD
                            dfSources={props.dfSources}
                            display={displayContextMenuForIndex === idx}
                            setDisplayContextMenu={(display: boolean) => {
                                if (display) {
                                    setDisplayContextMenuForIndex(idx);
                                } else {
                                    setDisplayContextMenuForIndex(null);
                                }
                            }}
=======
>>>>>>> d0c70799
                        />
                    )
                })}
                {Object.entries(props.graphDataDict || {}).map(([graphID, graphData], index) => {
                    return (
                        <SheetTab
                            key={graphID}
                            tabName={graphData.graphTabName}
                            tabIDObj={{tabType: 'graph', graphID: graphID}}
                            isSelectedTab={selectedTabType === 'graph' && graphID === selectedGraphID}
                            uiState={props.uiState}
                            setUIState={props.setUIState}
                            closeOpenEditingPopups={props.closeOpenEditingPopups}
                            mitoAPI={props.mitoAPI}
                            mitoContainerRef={props.mitoContainerRef}
                            graphDataDict={props.graphDataDict}
                            sheetDataArray={props.sheetDataArray}
                            setEditorState={props.setEditorState}
<<<<<<< HEAD
                            dfSources={props.dfSources}
                            display={displayContextMenuForIndex === (props.sheetDataArray.length + index)}
                            setDisplayContextMenu={(display: boolean) => {
                                if (display) {
                                    setDisplayContextMenuForIndex(props.sheetDataArray.length + index);
                                } else {
                                    setDisplayContextMenuForIndex(null);
                                }
                            }}
=======
>>>>>>> d0c70799
                        />
                    )
                })}
            </div>

            {sheetData !== undefined && 
                <div className='footer-right-side'>
                    <div className='footer-sheet-shape'>
                        ({sheetData.numRows} rows, {sheetData.numColumns} cols)
                    </div>
                </div>
            }
        </div>
    );
}

export default Footer;<|MERGE_RESOLUTION|>--- conflicted
+++ resolved
@@ -90,8 +90,6 @@
                             graphDataDict={props.graphDataDict}
                             sheetDataArray={props.sheetDataArray}
                             setEditorState={props.setEditorState}
-<<<<<<< HEAD
-                            dfSources={props.dfSources}
                             display={displayContextMenuForIndex === idx}
                             setDisplayContextMenu={(display: boolean) => {
                                 if (display) {
@@ -100,8 +98,6 @@
                                     setDisplayContextMenuForIndex(null);
                                 }
                             }}
-=======
->>>>>>> d0c70799
                         />
                     )
                 })}
@@ -120,8 +116,6 @@
                             graphDataDict={props.graphDataDict}
                             sheetDataArray={props.sheetDataArray}
                             setEditorState={props.setEditorState}
-<<<<<<< HEAD
-                            dfSources={props.dfSources}
                             display={displayContextMenuForIndex === (props.sheetDataArray.length + index)}
                             setDisplayContextMenu={(display: boolean) => {
                                 if (display) {
@@ -130,8 +124,6 @@
                                     setDisplayContextMenuForIndex(null);
                                 }
                             }}
-=======
->>>>>>> d0c70799
                         />
                     )
                 })}
