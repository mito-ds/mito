--- conflicted
+++ resolved
@@ -39,11 +39,7 @@
         sheetData: SheetData;
         userProfile: UserProfile;
         setEditorState: React.Dispatch<React.SetStateAction<EditorState | undefined>>;
-<<<<<<< HEAD
         analysisData: AnalysisData
-=======
-        analysisData: AnalysisData;
->>>>>>> f499591a
     }): JSX.Element => {
     
 
