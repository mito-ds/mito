// Copyright (c) Mito
import fscreen from 'fscreen';
import React, { useCallback, useEffect, useRef, useState } from 'react';
import ReactDOM from 'react-dom';

import '../../../css/elements/Dropdown.css'
import { useCallOnAnyClick } from '../../hooks/useCallOnAnyClick';
import { classNames } from '../../utils/classNames';
import { fuzzyMatch } from '../../utils/strings';
import Row from '../spacing/Row';
import Input from './Input';
import { WIDTH_MAPPING } from './sizes.d';

// NOTE: these must match their definitions in the Dropdown.css
const MAX_HEIGHT = 250;

/* 
    Helper functions for figuring out where to place the dropdown
    so that it is not out of bounds of the screen.

    To do so, each function uses the MAX_HEIGHT and passed widthPixels
    variables and checks that in the worst case, the entire dropdown will 
    still be on screen given a certain bounding rect setting!
*/
const topInBounds = (top: number): boolean => {
    const windowHeight = window.innerHeight;
    return top + MAX_HEIGHT < windowHeight;
}
const leftInBounds = (left: number, widthPixels: number): boolean => {
    const widthWidth = window.innerWidth;
    return left + widthPixels < widthWidth;
}
const bottomInBounds = (bottom: number): boolean => {
    return bottom - MAX_HEIGHT > 0;
}
const rightInBounds = (right: number, widthPixels: number): boolean => {
    return right - widthPixels > 0;
}

/* 
    If the dropdown is open, then this class name can be used to label
    any element that you do not want to cause a close of the dropdown
    if it is clicked on.

    If an element (or it's descendants) with this class are clicked on
    when a dropdown is open, the dropdown will remain open.
*/
export const DROPDOWN_IGNORE_CLICK_CLASS = 'mito-dropdown-ignore-click';

interface DropdownProps {
    /** 
        * @param children - The DropdownItem(s) that are going to be inside the dropdown 
    */
    children: JSX.Element | JSX.Element[];
    /** 
        * @param display - if the dropdown should be displayed. We always render the container
        * node from the dropdown, so that we can handle focus properly in more cases. This 
        * requires doing the casing on displaying the dropdown within this file
    */
    display: boolean;
    /** 
        * @param closeDropdown - The function to used to close the dropdown when the user clicks
    */
    closeDropdown: () => void;
    /**
        * @param [searchable] - When True, a search input field is displayed. Defaults to False
     */
    searchable?: boolean;
    /**
        * @param [width] - The width of the dropdown that gets created
     */
    width?: 'small' | 'medium' | 'large';

    /**
        * @param [supressFocusSettingOnClose] - When True, the dropdown does not set the focus on the parent div
        * when it is closed. This is useful for some dropdowns that enter inputs, and so we don't want them to 
        * cause these inputs to be blured immediately.
     */
    supressFocusSettingOnClose?: boolean
}

// Where to place the dropdown
type BoundingRect = {
    top: number | undefined;
    bottom: number | undefined;
    right: number | undefined;
    left: number | undefined;
};

/* 
    Helper function ensures that an item is visible inside a container, 
    and scrolls the minimal amount to make sure that it is visible.

    NOTE: container must have some non-default positioning on it for 
    this function to work properly, otherwise scrolling will look all
    screwed up and you'll be confused for a while.

    NOTE: Seriously. Before trying to debug this function, go set relative
    positioning on the container element. You'll save yourself a lot of
    debugging time. Lol...

    The topAdjustment is the amount of space you can leave at the top of 
    the container, in case there is something (like a search) fixed up there.
*/
export const ensureInView = (container: HTMLDivElement, element: HTMLDivElement, topAdjustment: number): void => {
    // NOTE: if you're trying to use this function, check the
    // comment above to make sure you've set relative positioning on the container

    // Determine container top and bottom
    const containerTop = container.scrollTop;
    const containerBottom = containerTop + container.clientHeight;

    // Determine element top and bottom
    const elementTop = element.offsetTop;
    const elementBottom = elementTop + element.clientHeight;

    // Check if out of view, and adjust if so
    if (elementTop < (containerTop + topAdjustment)) {
        container.scrollTop -= (containerTop - elementTop + topAdjustment);
    }
    else if (elementBottom > containerBottom) {
        container.scrollTop += (elementBottom - containerBottom);
    }
}

/*
    Handles keyboard events when using the dropdown. 
*/
export const handleKeyboardInDropdown = (
    e: React.KeyboardEvent<HTMLInputElement>, 
    numDropdownItems: number, 
    setSelectedIndex: React.Dispatch<React.SetStateAction<number>>,
    onEscape: () => void,
): void => {

    const keyUp = e.key === 'Up' || e.key === 'ArrowUp';
    const keyDown = e.key === 'Down' || e.key === 'ArrowDown';
    const enterDown = e.key === 'Enter';
    const escapeDown = e.key === 'Escape';
    const metaKey = e.metaKey;

    if (keyUp || keyDown) {
        // If up or down is pressed, scroll within the 
        // dropdown suggestions, so prevent default
        e.preventDefault();

        if (keyUp) {
            setSelectedIndex(selectedIndex => {
                if (metaKey) {
                    // If we're selecting something, we just jump to the first dropdown item
                    // but if we're already on the first dropdown item, then we stop selecting anything
                    if (selectedIndex > 0) {
                        return 0
                    }
                    return -1;
                } else {
                    return Math.max(-1, selectedIndex - 1)
                }
            });
        } else {
            setSelectedIndex(selectedIndex => {
                if (metaKey) {
                    return numDropdownItems - 1;
                } else {
                    return Math.min(selectedIndex + 1, numDropdownItems - 1)
                }
            });
        }

        // After a little timeout (e.g. the above executes), we scroll
        // to make sure that this newly selected element is visible
        setTimeout(() => {
            const dropdownDiv = document.querySelector('.mito-dropdown-items-container') as HTMLDivElement | null;
            const selectedItemDiv = document.querySelector('.mito-dropdown-item-selected') as HTMLDivElement | null;
            if (dropdownDiv !== null && selectedItemDiv !== null) {
                ensureInView(dropdownDiv, selectedItemDiv, 50);
            }
        })

    } else if (enterDown) {
        // If the user presses enter, then we click on the element, after a slight delay so that 
        // this keyDown Enter event doesn't trigger the onSubmit event of any form that is opened.
        setTimeout(() => {
            const selectedItemDiv = document.querySelector('.mito-dropdown-item-selected') as HTMLDivElement | null;
            if (selectedItemDiv) {
                selectedItemDiv.click()
            }
        }, 200)
    } else if (escapeDown) {
        // If the user presses escape on the input, then close the 
        // whole dropdown
        onEscape();
    }
}


/**
 * The Dropdown component is used to display dropdown menus. It closes
 * automatically when the user clicks anywhere, including on the items
 * in the dropdown itself.
 * 
 * The dropdown component places itself on top of everything else on screen,
 * and will place itself near its parent component. It will make sure that all 
 * the DropdownItems it is displaying are on screen.
 */ 
const Dropdown = (props: DropdownProps): JSX.Element => {
    
    const [searchString, setSearchString] = useState('');
    // If the selected index is -1, then nothing is selected
    const [selectedIndex, setSelectedIndex] = useState(-1);
    
    /* Close the dropdown anytime anyone clicks anywhere unless they click on:
        1. the dropdown's search field
        2. a disabled dropdown item
    */
    useCallOnAnyClick(() => {
        if (!props.display) {
            return;
        }

        // Close the dropdown
        props.closeDropdown();

<<<<<<< HEAD
        // Refocus on the div that is the parent of the dropdown
        // so that users are focused where they expect
        dropdownAnchor.current?.focus();
=======
        if (!props.supressFocusSettingOnClose) {
            // Refocus on the div that is the parent of the dropdown
            // so that users are focused where they expect
            dropdownAnchor.current?.focus();
        }
>>>>>>> 338f3a10

    }, DROPDOWN_IGNORE_CLICK_CLASS)

    const [boundingRect, setBoundingRect] = useState<BoundingRect>({
        top: undefined,
        bottom: undefined,
        right: undefined,
        left: undefined
    })
    
    // The anchor for the dropdown, that is placed as a child the parent
    // and is how we figure out who the parent of the dropdown is
    const dropdownAnchor = useRef<HTMLDivElement | null>(null);

    // The div that contains the actual dropdown, and is added to the highest
    // level of the html, so the dropdown's z-index can be above everything else
    const dropdownContainerElement = useRef(document.createElement("div"));
    // We store if this select was created when the element was in fullscreen or
    // not, which is helpful for cleaning up the select
    const [isNotFullscreen] = useState(fscreen.fullscreenElement === undefined || fscreen.fullscreenElement === null);
    // If we are in fullscreen, we need the closest mito container, and so
    // we store it in this case so we have access to it
    const mitoContainerRef = useRef<Element | null>(null);

    const width = props.width || 'large';
    const widthPixels = WIDTH_MAPPING[width];

    // This just cleans up the dropdown container, when the component unrenders
    // So that we don't leave a bunch of divs lying around
    useEffect(() => {
        return () => {
            try {
                if (isNotFullscreen) {
                    document.body.removeChild(dropdownContainerElement.current)
                } else {
                    if (mitoContainerRef.current) {
                        mitoContainerRef.current.removeChild(dropdownContainerElement.current)
                    }
                }
            } catch {
                // If we fail cleaning up a dropdown, we don't want to crash the sheet
            }
        }
    }, [])

    // When we first render the dropdownAnchor, make sure to save it 
    // and to update the position of the dropdown
    const setRef = useCallback((unsavedDropdownAnchor: HTMLDivElement) => {
        if (unsavedDropdownAnchor !== null) {
            // Save this node, so that we can update 
            dropdownAnchor.current = unsavedDropdownAnchor;
            
            if (isNotFullscreen) {
                // Add element to the document, if we're not in 
                // fullscreen mode
                document.body.append(dropdownContainerElement.current);
            } else {
                // If we are in fullscreen mode, then place the dropdownContainerElement in the
                // mitoContainer so that it is visible in fullscreen mode
                const mitoContainer = unsavedDropdownAnchor.closest('.mito-container');
                if (mitoContainer) {
                    mitoContainer.appendChild(dropdownContainerElement.current)
                    mitoContainerRef.current = mitoContainer;
                }
            }

            updateDropdownPosition(unsavedDropdownAnchor);
        }
    },[]);

    // Refresh the location of the dropdown for as long as it's open
    // NOTE: we could use an onscroll listener, but in practice it's 
    // wayyyy too laggy. So no thanks.
    useEffect(() => {
        const interval = setInterval(() => {
            if (dropdownAnchor.current !== null) {
                updateDropdownPosition(dropdownAnchor.current);
            }
        }, 25)
        return () => clearInterval(interval);
    }, [])

    /* 
        This function actually does the work of figuring out where the 
        dropdown should be placed. To do so, it takes the dropdownContainer
        and finds it's parent, which is effectively the parent of the dropdown.

        Then, it figures out where it can place the dropdown in a way that doesn't
        go offscreen and can actually be seen by the user. It tries the following
        arrangements:

        1. Check if (bottom, left) of the parent can be the (top, left) of the dropdown.
        2. Check if (bottom, right) of the parent can be the (top, right) of the dropdown.
        3. Check if (top, left) of the parent can be the (bottom, left) of the dropdown.
        4. If none of the above work, set (top, right) to the (bottom, right) of the dropdown.            
    */
    const updateDropdownPosition = (dropdownContainer: HTMLDivElement) => {
        const parentElement = dropdownContainer.parentElement || dropdownContainer;
        const parentBoundingClientRect = parentElement.getBoundingClientRect();
        const parentTop = parentBoundingClientRect.top;
        const parentBottom = parentBoundingClientRect.bottom;
        const parentLeft = parentBoundingClientRect.left;
        const parentRight = parentBoundingClientRect.right;
        
        let newBoundingRect: BoundingRect = {
            top: undefined,
            bottom: undefined,
            right: undefined,
            left: undefined 
        };
        if (topInBounds(parentBottom) && leftInBounds(parentLeft, widthPixels)) {
            newBoundingRect = {
                top: parentBottom,
                bottom: undefined,
                right: undefined,
                left: parentLeft 
            }
        } else if (topInBounds(parentBottom) && rightInBounds(parentRight, widthPixels)) {
            newBoundingRect = {
                top: parentBottom,
                bottom: undefined,
                right: window.innerWidth - parentRight,
                left: undefined 
            }
        } else if (bottomInBounds(parentTop) && leftInBounds(parentLeft, widthPixels)) {
            newBoundingRect = {
                top: undefined,
                bottom: window.innerHeight - parentTop,
                right: undefined,
                left: parentLeft 
            }
        } else {
            newBoundingRect = {
                top: undefined,
                bottom: window.innerHeight - parentTop,
                right: window.innerWidth - parentRight,
                left: undefined 
            }
        }

        // Change the bounding rect (and trigger a rerender) if there is actually something
        // to rerender. We want to avoid rerendering if we don't need to
        setBoundingRect((oldBoundingRect) => {
            if (newBoundingRect.top !== oldBoundingRect.top || newBoundingRect.left !== oldBoundingRect.left || newBoundingRect.bottom !== oldBoundingRect.bottom || newBoundingRect.right !== oldBoundingRect.right) {
                return newBoundingRect;
            }
            return oldBoundingRect;
        })
    }

    // If there are more than 4 elements in the dropdown, compress it so that the user
    // can see more of it. If it's a search, mark it as such
    const dropdownClassNames = classNames('mito-dropdown', `element-width-${width}`,{
        'mito-dropdown-compressed': React.Children.count(props.children) > 4,
        'mito-dropdown-search': props.searchable === true
    })

    
    let found = 0; // keep track of how many matching items we found to the search
    const childrenToDisplay = React.Children.map(props.children, (child) => {
        // First, we check to see if this is a seperator, and include it in
        // the final children without counting it if so
        // TODO:
        // 1. a separator should never be the first element in the dropdown
        // 2. a separtor should never be the last element in the dropdown
        // 3. there should never be consecutive separators
        if (child.props.isDropdownSectionSeperator) {
            return child;
        }

        const title: string | undefined = child.props.title;
        const inSearch = title !== undefined && fuzzyMatch(title, searchString.toLowerCase()) > .8;

        if (inSearch) {
            // If the element is selected, then add the selected class to it
            const selected = found === selectedIndex;  
            const finalChild = React.cloneElement(child, {
                className: classNames(child.props.className, {
                    'mito-dropdown-item-selected': selected
                })
            })
            found += 1;
            return finalChild;            
        } else {
            // Dont' display if it's not in search
            return null;
        }
    });
    
    return (
        <div ref={setRef} tabIndex={0}>
            {/* 
                To see more about ReactDOM.createPortal, read the documentation here:
                https://reactjs.org/docs/portals.html

                TLDR: they allow us to escape the z-index stack that we're currently in,
                and place the dropdown on top of everything!
            */}
            {props.display && ReactDOM.createPortal(
                <div 
                    className={dropdownClassNames} 
                    style={{
                        position: 'absolute',
                        top: boundingRect.top, 
                        bottom: boundingRect.bottom, 
                        right: boundingRect.right, 
                        left: boundingRect.left, 
                    }}>
                    {props.searchable && 
                        <div className={classNames('mito-dropdown-search-input', DROPDOWN_IGNORE_CLICK_CLASS)}>
                            <Input 
                                value={searchString}
                                placeholder='Search'
                                onKeyDown={(e) => {
                                    // NOTE: we need to stop prop because in notebooks, this will go up to the 
                                    // code cell, and start editing it (e.g. turning it to markdown). That is 
                                    // obviously bad
                                    e.stopPropagation();

                                    handleKeyboardInDropdown(e, found, setSelectedIndex, props.closeDropdown);

                                }}
                                onChange={e => {
                                    setSelectedIndex(-1);
                                    setSearchString(e.target.value)
                                }}
                                autoFocus={true}
                            />
                        </div>
                    }
                    {childrenToDisplay.length > 0 && 
                        <div className='mito-dropdown-items-container'>
                            {childrenToDisplay}
                        </div>
                    }
                    {found === 0 && 
                        <Row justify='center' style={{paddingTop: '50px'}}>
                            <p className='text-body-2'>
                                No options to display 
                            </p>
                        </Row>}
                </div>,
                dropdownContainerElement.current
            )}
        </div>
    );
} 

export default Dropdown;<|MERGE_RESOLUTION|>--- conflicted
+++ resolved
@@ -221,17 +221,11 @@
         // Close the dropdown
         props.closeDropdown();
 
-<<<<<<< HEAD
-        // Refocus on the div that is the parent of the dropdown
-        // so that users are focused where they expect
-        dropdownAnchor.current?.focus();
-=======
         if (!props.supressFocusSettingOnClose) {
             // Refocus on the div that is the parent of the dropdown
             // so that users are focused where they expect
             dropdownAnchor.current?.focus();
         }
->>>>>>> 338f3a10
 
     }, DROPDOWN_IGNORE_CLICK_CLASS)
 
