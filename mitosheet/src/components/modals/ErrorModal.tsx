// Copyright (c) Mito

import React, {useState} from 'react';
import DefaultModal from '../DefaultModal'; 
import { ModalEnum } from './modals';
import TextButton from '../elements/TextButton';
import MitoAPI from '../../jupyter/api';
import { MitoError, UIState, UserProfile } from '../../types';
import GetSupportButton from '../elements/GetSupportButton';

/*
    A modal that displays error messages and gives
    users actions to recover.
*/
const ErrorModal = (
    props: {
        error: MitoError | undefined, 
        setUIState: React.Dispatch<React.SetStateAction<UIState>>;
        mitoAPI: MitoAPI;
        userProfile: UserProfile
    }): JSX.Element => {
    const [viewTraceback, setViewTraceback] = useState(false);

    if (props.error === undefined) {
        return (<></>)
    }

    return (
        <DefaultModal
            header={props.error.header}
            modalType={ModalEnum.Error}
            wide
            viewComponent={
                <>
                    {props.error.to_fix &&
                        <div className='text-align-left text-body-1' onClick={() => setViewTraceback((viewTraceback) => !viewTraceback)}>
                            {props.error.to_fix} {' '}
                            {props.error.traceback && 
                                <span className='text-body-1-link'>
                                    Click to view full traceback.
                                </span>
                            }
                        </div>
                    }
                    {props.error.traceback && viewTraceback &&
                        <div className='text-align-left text-overflow-hidden text-overflow-scroll mt-5px' style={{height: '200px', border: '1px solid var(--mito-purple)', borderRadius: '2px', padding: '5px'}}>
                            <pre>{props.error.traceback}</pre>
                        </div>
                    }
                </>
            }
            buttons={
                <>
                    <TextButton
                        variant='light'
                        width='small'
                        onClick={() => {props.setUIState((prevUIState) => {
                            return {
                                ...prevUIState,
                                currOpenModal: {type: ModalEnum.None}
                            }
                        })}}
                    >
                        Close
                    </TextButton>
<<<<<<< HEAD
                    <TextButton
                        variant='dark'
                        width='medium'
                        href={SLACK_INVITE_LINK}
                        target='_blank'
                        onClick={() => {
                            props.setUIState((prevUIState) => {
                                return {
                                    ...prevUIState,
                                    currOpenModal: {type: ModalEnum.None}
                                }
                            })
                            void props.mitoAPI.log('clicked_slack_invite', {
                                'location': 'error modal'
                            });
                            return true;
                        }}
                    >
                        Get Immediate Support
                    </TextButton>
                </> 
=======
                    <GetSupportButton 
                        userProfile={props.userProfile} 
                        setUIState={props.setUIState}
                        mitoAPI={props.mitoAPI}                 
                    />
                </Fragment> 
>>>>>>> 036d78f6
            }
        />
    )    
};

export default ErrorModal;<|MERGE_RESOLUTION|>--- conflicted
+++ resolved
@@ -63,36 +63,12 @@
                     >
                         Close
                     </TextButton>
-<<<<<<< HEAD
-                    <TextButton
-                        variant='dark'
-                        width='medium'
-                        href={SLACK_INVITE_LINK}
-                        target='_blank'
-                        onClick={() => {
-                            props.setUIState((prevUIState) => {
-                                return {
-                                    ...prevUIState,
-                                    currOpenModal: {type: ModalEnum.None}
-                                }
-                            })
-                            void props.mitoAPI.log('clicked_slack_invite', {
-                                'location': 'error modal'
-                            });
-                            return true;
-                        }}
-                    >
-                        Get Immediate Support
-                    </TextButton>
-                </> 
-=======
                     <GetSupportButton 
                         userProfile={props.userProfile} 
                         setUIState={props.setUIState}
                         mitoAPI={props.mitoAPI}                 
                     />
-                </Fragment> 
->>>>>>> 036d78f6
+                </> 
             }
         />
     )    
