--- conflicted
+++ resolved
@@ -1,12 +1,7 @@
 // Copyright (c) Mito
 
-<<<<<<< HEAD
-import React, { useState, useEffect } from 'react';
 import MitoAPI from '../../../../jupyter/api';
-=======
 import React from 'react';
-import MitoAPI from '../../../../api';
->>>>>>> c7a751a5
 import { classNames } from '../../../../utils/classNames';
 import Col from '../../../spacing/Col';
 import Row from '../../../spacing/Row';
