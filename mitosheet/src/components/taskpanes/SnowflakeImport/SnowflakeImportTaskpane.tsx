--- conflicted
+++ resolved
@@ -110,19 +110,11 @@
 */
 const SnowflakeImportTaskpane = (props: SnowflakeImportTaskpaneProps): JSX.Element => {
 
-<<<<<<< HEAD
     const {params, setParams: setParamsWithoutRefreshOptionsAndDefaults, edit, loading: executingQuery} = useSendEditOnClick<SnowflakeImportParams, undefined>(
             () => getDefaultParams(),
             StepType.SnowflakeImport, 
             props.mitoAPI,
             props.analysisData,
-=======
-    const {params, setParams: setParamsWithoutRefreshOptionsAndDefaults, edit} = useSendEditOnClick<SnowflakeImportParams, undefined>(
-        () => getDefaultParams(),
-        StepType.SnowflakeImport, 
-        props.mitoAPI,
-        props.analysisData,
->>>>>>> f31f394a
     )
 
     const [credentialsValidated, setCredentialsValidated] = useState(false)
