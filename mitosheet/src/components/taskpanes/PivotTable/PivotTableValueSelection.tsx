--- conflicted
+++ resolved
@@ -1,33 +1,20 @@
 // Copyright (c) Mito
 
 import React from 'react';
-<<<<<<< HEAD
-import { AggregationType, FrontendPivotParams, SheetData } from '../../../types';
-import PivotTableValueAggregationCard from './PivotTableValueAggregationCard';
-import PivotInvalidSelectedColumnsError from './PivotInvalidSelectedColumnsError';
-=======
->>>>>>> 02762de8
 import MitoAPI from '../../../jupyter/api';
-import { AggregationType, ColumnID, ColumnIDsMap, SheetData } from '../../../types';
+import { AggregationType, ColumnID, FrontendPivotParams, SheetData } from '../../../types';
 import { getDisplayColumnHeader } from '../../../utils/columnHeaders';
 import DropdownButton from '../../elements/DropdownButton';
-<<<<<<< HEAD
-import Row from '../../layout/Row';
-import Col from '../../layout/Col';
-import { ColumnID } from '../../../types';
 import DropdownItem from '../../elements/DropdownItem';
-import { getDisplayColumnHeader } from '../../../utils/columnHeaders';
-import { getPivotAggregationDisabledMessage } from './pivotUtils';
-=======
-import DropdownItem from '../../elements/DropdownItem';
+import LabelAndTooltip from '../../elements/LabelAndTooltip';
 import Col from '../../layout/Col';
 import Row from '../../layout/Row';
 import PivotInvalidSelectedColumnsError from './PivotInvalidSelectedColumnsError';
 import PivotTableValueAggregationCard from './PivotTableValueAggregationCard';
-import LabelAndTooltip from '../../elements/LabelAndTooltip';
+import { getPivotAggregationDisabledMessage } from './pivotUtils';
 
 const VALUES_TOOLTIP = 'Values are used to summarize your source data for each of the pivot table buckets. These buckets are created by the rows and/or columns selected above.'
->>>>>>> 02762de8
+
 
 /* 
   A custom component used in the pivot table which lets the
