// Copyright (c) Mito
import React, { useEffect, useRef } from 'react';
import FileBrowserElement from './FileBrowserElement';
import FileBrowserPathSelector from './FileBrowserPathSelector';
import { FileElement, ImportTaskpaneState } from './ImportTaskpane';

import '../../../../css/elements/Input.css'
import '../../../../css/taskpanes/Import/FileBrowser.css';
import MitoAPI from '../../../jupyter/api';
import Row from '../../spacing/Row';
import Col from '../../spacing/Col';
import SortArrowIcon from '../../icons/SortArrowIcon';
import { UIState, UserProfile } from '../../../types';
import { classNames } from '../../../utils/classNames';
import { getElementsToDisplay, inRootFolder } from './importUtils';
import { TaskpaneType } from '../taskpanes';

interface FileBrowserProps {
    mitoAPI: MitoAPI;
    userProfile: UserProfile;
    setUIState: React.Dispatch<React.SetStateAction<UIState>>;
    setCurrPathParts: (newPathParts: string[]) => void;

    importState: ImportTaskpaneState;
    setImportState: React.Dispatch<React.SetStateAction<ImportTaskpaneState>>;

    importElement: (element: FileElement | undefined) => Promise<void>;
}


/* 
    This file browser component displays a list of files and folders
    and allows a user to navigate through the file and folder. 
*/
function FileBrowser(props: FileBrowserProps): JSX.Element {

    const inputRef = useRef<HTMLInputElement>(null);

    // Filter to the searched for elements, and then sort properly
    const elementsToDisplay = getElementsToDisplay(props.importState);
    const selectedElement: FileElement | undefined = elementsToDisplay[props.importState.selectedElementIndex];

    useEffect(() => {
        // When the user switches folders, reset the search
        props.setImportState(prevImportState => {
            return {
                ...prevImportState,
                searchString: ''
            }
        })
        // Also, focus on the search so we can start typing immediately
        inputRef.current?.focus()
    }, [props.importState.pathContents.path_parts])

    // We make sure to always focus back on the search input after the selected
    // element changes; this is because if the user clicks on a different element
    // in the file browser, it will focus on this (and thus kill search and nav
    // with the arrow keys)
    useEffect(() => {
        inputRef.current?.focus();
    }, [props.importState.selectedElementIndex, props.importState.sort])

    const displayUpgradeToPro = inRootFolder(props.importState.pathContents.path_parts) && !props.userProfile.isPro;

    return (
        <div className='file-browser flexbox-column'>
            <div>
                <FileBrowserPathSelector
                    setCurrPathParts={props.setCurrPathParts}
                    pathParts={props.importState.pathContents.path_parts}
                />
            </div>
            <Row className='border-t-light-gray border-b-light-gray' justify='space-between'>
                <Col 
                    span={18} 
                    className='flexbox-row flexbox-space-between border-r-light-gray'
                    onClick={() => {
                        props.setImportState(prevImportState => {
                            return {
                                ...prevImportState,
                                sort: prevImportState.sort === 'name_descending' ? 'name_ascending' : 'name_descending'
                            }
                        })
                    }}
                >
                    <p className='text-body-2 pt-5px pb-5px'>
                        Name
                    </p>
                    {props.importState.sort.startsWith('name') &&
                        <div className='mr-5px ml-5px'>
                            <SortArrowIcon direction={props.importState.sort.endsWith('descending') ? 'descending' : 'ascending'}/>
                        </div>
                    }
                </Col>
                <Col 
                    span={6} 
                    className='flexbox-row flexbox-justify-end text-align-right'
                    onClick={() => {
                        props.setImportState(prevImportState => {
                            return {
                                ...prevImportState,
                                sort: prevImportState.sort === 'last_modified_descending' ? 'last_modified_ascending' : 'last_modified_descending'
                            }
                        })
                    }}
                >
                    {props.importState.sort.startsWith('last_modified') &&
                        <div className='mr-5px ml-5px'>
                            <SortArrowIcon direction={props.importState.sort.endsWith('descending') ? 'descending' : 'ascending'}/>
                        </div>
                    }
                    <p 
                        className='text-body-2 pt-5px pb-5px'
                    >
                        Last Modified
                    </p>
                </Col>
            </Row>
            <div className='mt-5px mb-5px'>
                <input
                    // NOTE: we use a raw input as we need to put a ref on this, so we can focus on it,
                    // but as of now we don't support an input with a passed ref (it's complex and confusing)
                    className={classNames('mito-input', 'text-body-2', 'element-width-block')}
                    ref={inputRef}
                    value={props.importState.searchString}
                    placeholder='Search the current folder'
                    onChange={(e) => {
                        const newSearchString = e.target.value;
                        props.setImportState(prevImportState => {
                            return {
                                ...prevImportState,
                                searchString: newSearchString
                            }
                        })
                    }}
                    // We use the onKeyDown function to handle arrow key presses as well as
                    // as if the user wants to import by pressing enter
                    onKeyDown={(e) => {
                        if (e.key == 'ArrowUp') {
                            props.setImportState(prevImportState => {
                                return {
                                    ...prevImportState,
                                    selectedElementIndex: Math.max(prevImportState.selectedElementIndex - 1, -1)
                                }
                            })
                            e.preventDefault();
                        } else if (e.key === 'ArrowDown') {
                            props.setImportState(prevImportState => {
                                return {
                                    ...prevImportState,
                                    selectedElementIndex: Math.min(prevImportState.selectedElementIndex + 1, elementsToDisplay.length - 1)
                                }
                            })
                            e.preventDefault();
                        } else if (e.key === 'Enter') {
                            if (!selectedElement) {
                                return;
                            }

                            if (selectedElement.isParentDirectory) {
                                const newPathParts = [...props.importState.pathContents.path_parts];
                                newPathParts.pop()
                                props.setCurrPathParts(newPathParts);
                            } else if (selectedElement.isDirectory) {
                                const newPathParts = props.importState.pathContents.path_parts || [];
                                newPathParts.push(selectedElement.name);
                                props.setCurrPathParts(newPathParts);
                            } else {
                                void props.importElement(selectedElement);
                            }
                        }
                    }}
                    width='block'
                    autoFocus
                />
            </div>
            <div className='file-browser-element-list'>
                {displayUpgradeToPro &&
                    <>
                        <Row justify='space-around'>
                            <p className='ma-25px text-align-center text-body-1'>
                                Want to import from a different drive? Consider&nbsp;
                                <a 
<<<<<<< HEAD
                                    onClick={() => void props.mitoAPI.log('clicked_pro_button', 
                                        {
                                            'pro_button_location': 'import_taskpane_root_folder_import',
                                        }
                                    )}
                                    className='text-body-1-link' 
                                    href='https://www.trymito.io/plans' 
                                    target='_blank' 
                                    rel="noreferrer"
                                >
=======
                                    onClick={() => {
                                        void props.mitoAPI.log('clicked_pro_button', {
                                            'pro_button_location': 'import_taskpane_root_folder_import',
                                        })

                                        props.setUIState(prevUIState => {
                                            return {
                                                ...prevUIState,
                                                currOpenTaskpane: {type: TaskpaneType.UPGRADE_TO_PRO},
                                                selectedTabType: 'data'
                                            }
                                        })
                                    }}
                                    className='text-body-1-link' 
                                    >
>>>>>>> aa0f5d7c
                                    upgrading to Mito Pro
                                </a> or&nbsp;
                                <a 
                                    onClick={() => {
                                        props.setCurrPathParts(['.']);
                                    }}
                                    className='text-body-1-link' 
                                >
                                    go back to current directory.
                                </a>
                            </p>
                        </Row>
                    </>
                }
                {!displayUpgradeToPro &&
                    <>
                        {!props.importState.loadingFolder && elementsToDisplay?.map((element, i) => {
                            return (
                                <FileBrowserElement
                                    key={i}
                                    mitoAPI={props.mitoAPI}
                                    index={i}
                                    element={element}
                                    importState={props.importState}
                                    setImportState={props.setImportState}
                                    importElement={props.importElement}
                                    setCurrPathParts={props.setCurrPathParts}
                                    excelImportEnabled={props.userProfile.excelImportEnabled}
                                />
                            )
                        })}
                        {props.importState.loadingFolder && <p>Loading folder contents...</p>}
                    </>
                }
            </div>
        </div>
    )
}

export default FileBrowser;<|MERGE_RESOLUTION|>--- conflicted
+++ resolved
@@ -181,18 +181,6 @@
                             <p className='ma-25px text-align-center text-body-1'>
                                 Want to import from a different drive? Consider&nbsp;
                                 <a 
-<<<<<<< HEAD
-                                    onClick={() => void props.mitoAPI.log('clicked_pro_button', 
-                                        {
-                                            'pro_button_location': 'import_taskpane_root_folder_import',
-                                        }
-                                    )}
-                                    className='text-body-1-link' 
-                                    href='https://www.trymito.io/plans' 
-                                    target='_blank' 
-                                    rel="noreferrer"
-                                >
-=======
                                     onClick={() => {
                                         void props.mitoAPI.log('clicked_pro_button', {
                                             'pro_button_location': 'import_taskpane_root_folder_import',
@@ -208,7 +196,6 @@
                                     }}
                                     className='text-body-1-link' 
                                     >
->>>>>>> aa0f5d7c
                                     upgrading to Mito Pro
                                 </a> or&nbsp;
                                 <a 
