--- conflicted
+++ resolved
@@ -1,11 +1,6 @@
 // Copyright (c) Mito
-<<<<<<< HEAD
-import React from 'react';
+import React, { useEffect, useRef } from 'react';
 import MitoAPI from '../../../jupyter/api';
-=======
-import React, { useEffect, useRef } from 'react';
-import MitoAPI from '../../../api';
->>>>>>> c7a751a5
 import { getLastModifiedString } from '../../../utils/time';
 import { ensureInView } from '../../elements/Dropdown';
 import CSVFileIcon from '../../icons/CSVFileIcon';
@@ -13,9 +8,11 @@
 import FileIcon from '../../icons/FileIcon';
 import Col from '../../spacing/Col';
 import Row from '../../spacing/Row';
-import { 
-    FileElement, ImportTaskpaneState } from './ImportTaskpane';
+import {
+    FileElement, ImportTaskpaneState
+} from './ImportTaskpane';
 import { getInvalidFileError } from './importUtils';
+
 
 interface FileBrowserElementProps {
     mitoAPI: MitoAPI,
