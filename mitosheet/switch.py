--- conflicted
+++ resolved
@@ -39,13 +39,8 @@
     "outputDir": "mitosheet/labextension",
     "extension": "lib/plugin"
   },
-<<<<<<< HEAD
   "name": "mitosheet2",
-  "license": "Other/Proprietary License",
-=======
-  "name": "mitosheet",
   "license": "AGPL-3.0-only",
->>>>>>> 4291f16c
   "author": {
     "name": "Mito Sheet",
     "email": "naterush1997@gmail.com"
@@ -151,7 +146,7 @@
     "extension": "lib/plugin"
   },
   "name": "mitosheet",
-  "license": "Other/Proprietary License",
+  "license": "AGPL-3.0-only",
   "author": {
     "name": "Mito Sheet",
     "email": "naterush1997@gmail.com"
