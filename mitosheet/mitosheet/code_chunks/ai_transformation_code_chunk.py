--- conflicted
+++ resolved
@@ -23,21 +23,6 @@
         return self.user_input.strip()
 
     def get_code(self) -> Tuple[List[str], List[str]]:
-<<<<<<< HEAD
-=======
-        if self.last_line_is_dataframe:
-            # If the code has a last line expression that creates a dataframe, then we create a new dataframe
-            # in the state for that. Thus, we must change the code to set the name of that dataframe so the
-            # executed code matches the state code
-            # TODO: in the future, we can do this with import fix up before we even execute the code?
-            ast_before = ast.parse(self.edited_completion)
-            last_expression = ast_before.body[-1]
-            last_expression_string = get_code_string_from_last_expression(self.edited_completion, last_expression)
-            code = self.edited_completion.replace(last_expression_string, f'{self.post_state.df_names[-1]} = {last_expression_string}')
-        else:
-            code = self.edited_completion
-
->>>>>>> 5038d26f
         return [
             self.final_code.strip()
         ], []
