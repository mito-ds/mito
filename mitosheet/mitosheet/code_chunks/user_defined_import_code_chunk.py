--- conflicted
+++ resolved
@@ -13,13 +13,8 @@
 
 class UserDefinedImportCodeChunk(CodeChunk):
 
-<<<<<<< HEAD
-    def __init__(self, prev_state: State, importer: str, user_defined_importer_params: Dict[str, Any], new_df_names: List[str]):
+    def __init__(self, prev_state: State, importer: str, user_defined_function_params: Dict[str, Tuple[UserDefinedFunctionParamType, Any, Any]], new_df_names: List[str]):
         super().__init__(prev_state)
-=======
-    def __init__(self, prev_state: State, post_state: State, importer: str, user_defined_function_params: Dict[str, Tuple[UserDefinedFunctionParamType, Any, Any]]):
-        super().__init__(prev_state, post_state)
->>>>>>> 8c2d9410
         self.importer = importer
         self.user_defined_function_params = user_defined_function_params
 
@@ -33,14 +28,8 @@
 
     def get_code(self) -> Tuple[List[str], List[str]]:
         # For each new dataframe, we get it's name
-<<<<<<< HEAD
         df_name_string = ', '.join(self.df_names)
-        code = f"{df_name_string} = {self.importer}({get_transpiled_importer_params(self.user_defined_importer_params)})"
-=======
-        new_df_names = self.post_state.df_names[len(self.prev_state.df_names):]
-        df_name_string = ', '.join(new_df_names)
         code = f"{df_name_string} = {self.importer}({get_transpiled_user_defined_function_params(self.user_defined_function_params)})"
->>>>>>> 8c2d9410
         return [code], []
     
     def get_created_sheet_indexes(self) -> Optional[List[int]]:
