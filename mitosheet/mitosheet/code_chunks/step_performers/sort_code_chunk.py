--- conflicted
+++ resolved
@@ -36,12 +36,7 @@
         if self.sort_direction == SORT_DIRECTION_NONE:
             return [], []
 
-<<<<<<< HEAD
-        transpiled_column_header = column_header_to_transpiled_code(self.column_header)
-=======
-        column_header = self.post_state.column_ids.get_column_header_by_id(self.sheet_index, self.column_id)
-        transpiled_column_header = get_column_header_as_transpiled_code(column_header)
->>>>>>> 516c221c
+        transpiled_column_header = get_column_header_as_transpiled_code(self.column_header)
         
         na_position_string = 'first' if self.sort_direction == SORT_DIRECTION_ASCENDING else 'last'
         
