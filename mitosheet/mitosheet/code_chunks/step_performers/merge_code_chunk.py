#!/usr/bin/env python
# coding: utf-8

# Copyright (c) Saga Inc.
# Distributed under the terms of the GPL License.


from typing import Any, Dict, List, Optional, Tuple

from mitosheet.code_chunks.code_chunk import CodeChunk
from mitosheet.state import State
from mitosheet.transpiler.transpile_utils import (
    get_column_header_list_as_transpiled_code, get_column_header_as_transpiled_code)
from mitosheet.types import ColumnID, ColumnHeader

LOOKUP = 'lookup'
UNIQUE_IN_LEFT = 'unique in left'
UNIQUE_IN_RIGHT = 'unique in right'


class MergeCodeChunk(CodeChunk):


    def __init__(self, prev_state: State, how: str, sheet_index_one: int, sheet_index_two: int, merge_key_column_ids: List[List[ColumnID]], selected_column_ids_one: List[ColumnID], selected_column_ids_two: List[ColumnID], new_df_name: str):
        super().__init__(prev_state)
        self.how: str = how 
        self.sheet_index_one: int = sheet_index_one 
        self.sheet_index_two: int = sheet_index_two 
        self.merge_key_column_ids: List[List[ColumnID]] = merge_key_column_ids 
        self.selected_column_ids_one: List[ColumnID] = selected_column_ids_one 
        self.selected_column_ids_two: List[ColumnID] = selected_column_ids_two

        self.df_one_name = self.prev_state.df_names[self.sheet_index_one]
        self.df_two_name = self.prev_state.df_names[self.sheet_index_two]
        self.new_df_name = new_df_name

    def get_display_name(self) -> str:
        return 'Merged'
    
    def get_description_comment(self) -> str:
        return f'Merged {self.df_one_name} and {self.df_two_name} into {self.new_df_name}'

    def get_code(self) -> Tuple[List[str], List[str]]:
        merge_keys_one: List[ColumnHeader] = self.prev_state.column_ids.get_column_headers_by_ids(self.sheet_index_one, list(map(lambda x: x[0], self.merge_key_column_ids)))
        merge_keys_two: List[ColumnHeader] = self.prev_state.column_ids.get_column_headers_by_ids(self.sheet_index_two, list(map(lambda x: x[1], self.merge_key_column_ids)))

        selected_column_headers_one: List[ColumnHeader] = self.prev_state.column_ids.get_column_headers_by_ids(self.sheet_index_one, self.selected_column_ids_one)
        selected_column_headers_two: List[ColumnHeader] = self.prev_state.column_ids.get_column_headers_by_ids(self.sheet_index_two, self.selected_column_ids_two)

        if len(merge_keys_one) == 0 and len(merge_keys_two) == 0:
            return [f'{self.new_df_name} = pd.DataFrame()'], ['import pandas as pd']

        # Now, we build the merge code 
        merge_code = []
        if self.how == 'lookup':
            # If the mege is a lookup, then we add the drop duplicates code
            temp_df_name = 'temp_df'
            merge_code.append(f'{temp_df_name} = {self.df_two_name}.drop_duplicates(subset={get_column_header_list_as_transpiled_code(merge_keys_two)}) # Remove duplicates so lookup merge only returns first match')
            how_to_use = 'left'
        else:
            temp_df_name = self.df_two_name
            how_to_use = self.how

        # If we are only taking some columns, write the code to drop the ones we don't need!
        deleted_columns_one = set(self.prev_state.dfs[self.sheet_index_one].keys()).difference(set(selected_column_headers_one).union(set(merge_keys_one)))
        deleted_columns_two = set(self.prev_state.dfs[self.sheet_index_two].keys()).difference(set(selected_column_headers_two).union(set(merge_keys_two)))

        if len(deleted_columns_one) > 0:
            deleted_transpiled_column_header_one_list = get_column_header_list_as_transpiled_code(deleted_columns_one)
            merge_code.append(
                f'{self.df_one_name}_tmp = {self.df_one_name}.drop({deleted_transpiled_column_header_one_list}, axis=1)'
            )
        if len(deleted_columns_two) > 0:
            deleted_transpiled_column_header_two_list = get_column_header_list_as_transpiled_code(deleted_columns_two)
            merge_code.append(
                f'{self.df_two_name}_tmp = {temp_df_name}.drop({deleted_transpiled_column_header_two_list}, axis=1)'
            )

        # If we drop columns, we merge the new dataframes
        df_one_to_merge = self.df_one_name if len(deleted_columns_one) == 0 else f'{self.df_one_name}_tmp'
        df_two_to_merge = temp_df_name if len(deleted_columns_two) == 0 else f'{self.df_two_name}_tmp'

        # We insist column names are unique in dataframes, so we default the suffixes to be the dataframe names
        suffix_one = self.df_one_name
        suffix_two = self.df_two_name if self.df_two_name != self.df_one_name else f'{self.df_two_name}_2'

        # Finially append the merge
        if self.how == UNIQUE_IN_LEFT:
<<<<<<< HEAD
            merge_code.append(
                f'{df_two_to_merge}_tmp = {df_two_to_merge}.drop_duplicates(subset={column_header_list_to_transpiled_code(merge_keys_two)})'
            )
            merge_code.append(
                f'bool_index_array = {df_one_to_merge}.merge({df_two_to_merge}_tmp, left_on={column_header_list_to_transpiled_code(merge_keys_one)}, right_on={column_header_list_to_transpiled_code(merge_keys_two)}, how=\'left\', indicator=True)[\'_merge\'] == \'left_only\''
            )
            merge_code.append(
                f'{self.new_df_name} = {df_one_to_merge}.copy(deep=True)[bool_index_array][{column_header_list_to_transpiled_code(selected_column_headers_one)}].reset_index(drop=True)'
            )
        elif self.how == UNIQUE_IN_RIGHT:
            merge_code.append(
                f'{df_one_to_merge}_tmp = {df_one_to_merge}.drop_duplicates(subset={column_header_list_to_transpiled_code(merge_keys_one)})'
            )
            merge_code.append(
                f'bool_index_array = {df_one_to_merge}_tmp.merge({df_two_to_merge}, left_on={column_header_list_to_transpiled_code(merge_keys_one)}, right_on={column_header_list_to_transpiled_code(merge_keys_two)}, how=\'right\', indicator=True)[\'_merge\'] == \'right_only\''
            )
            merge_code.append(
                f'{self.new_df_name} = {df_two_to_merge}.copy(deep=True)[bool_index_array][{column_header_list_to_transpiled_code(selected_column_headers_two)}].reset_index(drop=True)'
            )
        else:      
            merge_code.append(
                f'{self.new_df_name} = {df_one_to_merge}.merge({df_two_to_merge}, left_on={column_header_list_to_transpiled_code(merge_keys_one)}, right_on={column_header_list_to_transpiled_code(merge_keys_two)}, how=\'{how_to_use}\', suffixes=[\'_{suffix_one}\', \'_{suffix_two}\'])'
=======
            merge_code.extend([
                f'{self.df_new_name} = {df_one_to_merge}.merge({df_two_to_merge}[{get_column_header_list_as_transpiled_code(merge_keys_two)}], left_on={get_column_header_list_as_transpiled_code(merge_keys_one)}, right_on={get_column_header_list_as_transpiled_code(merge_keys_two)}, how="left", indicator=True, suffixes=(None, "_y"))',
                f'{self.df_new_name} = {self.df_new_name}[{self.df_new_name}["_merge"] == "left_only"].drop(columns="_merge")[{df_one_to_merge}.columns].reset_index(drop=True)',
            ])
        elif self.how == UNIQUE_IN_RIGHT:
            merge_code.extend([
                f'{self.df_new_name} = {df_two_to_merge}.merge({df_one_to_merge}[{get_column_header_list_as_transpiled_code(merge_keys_one)}], left_on={get_column_header_list_as_transpiled_code(merge_keys_two)}, right_on={get_column_header_list_as_transpiled_code(merge_keys_one)}, how="left", indicator=True, suffixes=(None, "_y"))',
                f'{self.df_new_name} = {self.df_new_name}[{self.df_new_name}["_merge"] == "left_only"].drop(columns="_merge")[{df_two_to_merge}.columns].reset_index(drop=True)',
            ])
        else:      
            merge_code.append(
                f'{self.df_new_name} = {df_one_to_merge}.merge({df_two_to_merge}, left_on={get_column_header_list_as_transpiled_code(merge_keys_one)}, right_on={get_column_header_list_as_transpiled_code(merge_keys_two)}, how=\'{how_to_use}\', suffixes=[\'_{suffix_one}\', \'_{suffix_two}\'])'
>>>>>>> 516c221c
            )

        # And then return it
        return merge_code, []

    def get_created_sheet_indexes(self) -> List[int]:
        return [len(self.prev_state.dfs)]<|MERGE_RESOLUTION|>--- conflicted
+++ resolved
@@ -86,43 +86,18 @@
 
         # Finially append the merge
         if self.how == UNIQUE_IN_LEFT:
-<<<<<<< HEAD
-            merge_code.append(
-                f'{df_two_to_merge}_tmp = {df_two_to_merge}.drop_duplicates(subset={column_header_list_to_transpiled_code(merge_keys_two)})'
-            )
-            merge_code.append(
-                f'bool_index_array = {df_one_to_merge}.merge({df_two_to_merge}_tmp, left_on={column_header_list_to_transpiled_code(merge_keys_one)}, right_on={column_header_list_to_transpiled_code(merge_keys_two)}, how=\'left\', indicator=True)[\'_merge\'] == \'left_only\''
-            )
-            merge_code.append(
-                f'{self.new_df_name} = {df_one_to_merge}.copy(deep=True)[bool_index_array][{column_header_list_to_transpiled_code(selected_column_headers_one)}].reset_index(drop=True)'
-            )
-        elif self.how == UNIQUE_IN_RIGHT:
-            merge_code.append(
-                f'{df_one_to_merge}_tmp = {df_one_to_merge}.drop_duplicates(subset={column_header_list_to_transpiled_code(merge_keys_one)})'
-            )
-            merge_code.append(
-                f'bool_index_array = {df_one_to_merge}_tmp.merge({df_two_to_merge}, left_on={column_header_list_to_transpiled_code(merge_keys_one)}, right_on={column_header_list_to_transpiled_code(merge_keys_two)}, how=\'right\', indicator=True)[\'_merge\'] == \'right_only\''
-            )
-            merge_code.append(
-                f'{self.new_df_name} = {df_two_to_merge}.copy(deep=True)[bool_index_array][{column_header_list_to_transpiled_code(selected_column_headers_two)}].reset_index(drop=True)'
-            )
-        else:      
-            merge_code.append(
-                f'{self.new_df_name} = {df_one_to_merge}.merge({df_two_to_merge}, left_on={column_header_list_to_transpiled_code(merge_keys_one)}, right_on={column_header_list_to_transpiled_code(merge_keys_two)}, how=\'{how_to_use}\', suffixes=[\'_{suffix_one}\', \'_{suffix_two}\'])'
-=======
             merge_code.extend([
-                f'{self.df_new_name} = {df_one_to_merge}.merge({df_two_to_merge}[{get_column_header_list_as_transpiled_code(merge_keys_two)}], left_on={get_column_header_list_as_transpiled_code(merge_keys_one)}, right_on={get_column_header_list_as_transpiled_code(merge_keys_two)}, how="left", indicator=True, suffixes=(None, "_y"))',
-                f'{self.df_new_name} = {self.df_new_name}[{self.df_new_name}["_merge"] == "left_only"].drop(columns="_merge")[{df_one_to_merge}.columns].reset_index(drop=True)',
+                f'{self.new_df_name} = {df_one_to_merge}.merge({df_two_to_merge}[{get_column_header_list_as_transpiled_code(merge_keys_two)}], left_on={get_column_header_list_as_transpiled_code(merge_keys_one)}, right_on={get_column_header_list_as_transpiled_code(merge_keys_two)}, how="left", indicator=True, suffixes=(None, "_y"))',
+                f'{self.new_df_name} = {self.new_df_name}[{self.new_df_name}["_merge"] == "left_only"].drop(columns="_merge")[{df_one_to_merge}.columns].reset_index(drop=True)',
             ])
         elif self.how == UNIQUE_IN_RIGHT:
             merge_code.extend([
-                f'{self.df_new_name} = {df_two_to_merge}.merge({df_one_to_merge}[{get_column_header_list_as_transpiled_code(merge_keys_one)}], left_on={get_column_header_list_as_transpiled_code(merge_keys_two)}, right_on={get_column_header_list_as_transpiled_code(merge_keys_one)}, how="left", indicator=True, suffixes=(None, "_y"))',
-                f'{self.df_new_name} = {self.df_new_name}[{self.df_new_name}["_merge"] == "left_only"].drop(columns="_merge")[{df_two_to_merge}.columns].reset_index(drop=True)',
+                f'{self.new_df_name} = {df_two_to_merge}.merge({df_one_to_merge}[{get_column_header_list_as_transpiled_code(merge_keys_one)}], left_on={get_column_header_list_as_transpiled_code(merge_keys_two)}, right_on={get_column_header_list_as_transpiled_code(merge_keys_one)}, how="left", indicator=True, suffixes=(None, "_y"))',
+                f'{self.new_df_name} = {self.new_df_name}[{self.new_df_name}["_merge"] == "left_only"].drop(columns="_merge")[{df_two_to_merge}.columns].reset_index(drop=True)',
             ])
         else:      
             merge_code.append(
-                f'{self.df_new_name} = {df_one_to_merge}.merge({df_two_to_merge}, left_on={get_column_header_list_as_transpiled_code(merge_keys_one)}, right_on={get_column_header_list_as_transpiled_code(merge_keys_two)}, how=\'{how_to_use}\', suffixes=[\'_{suffix_one}\', \'_{suffix_two}\'])'
->>>>>>> 516c221c
+                f'{self.new_df_name} = {df_one_to_merge}.merge({df_two_to_merge}, left_on={get_column_header_list_as_transpiled_code(merge_keys_one)}, right_on={get_column_header_list_as_transpiled_code(merge_keys_two)}, how=\'{how_to_use}\', suffixes=[\'_{suffix_one}\', \'_{suffix_two}\'])'
             )
 
         # And then return it
