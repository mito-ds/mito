#!/usr/bin/env python
# coding: utf-8

# Copyright (c) Saga Inc.
# Distributed under the terms of the GPL License.


from typing import List

from mitosheet.code_chunks.code_chunk import CodeChunk
from mitosheet.transpiler.transpile_utils import (
<<<<<<< HEAD
    get_transpiled_code_for_object_list, get_transpiled_code_for_object)
=======
    column_header_list_to_transpiled_code, column_header_to_transpiled_code)
from mitosheet.types import ColumnID
>>>>>>> f0b2e7e0

LOOKUP = 'lookup'
UNIQUE_IN_LEFT = 'unique in left'
UNIQUE_IN_RIGHT = 'unique in right'


class MergeCodeChunk(CodeChunk):

    def get_display_name(self) -> str:
        return 'Merged'
    
    def get_description_comment(self) -> str:
        sheet_index_one = self.get_param('sheet_index_one')
        sheet_index_two = self.get_param('sheet_index_two')
        df_one_name = self.post_state.df_names[sheet_index_one]
        df_two_name = self.post_state.df_names[sheet_index_two]
        df_new_name = self.post_state.df_names[len(self.post_state.dfs) - 1]
        return f'Merged {df_one_name} and {df_two_name} into {df_new_name}'

    def get_code(self) -> List[str]:
        how: str = self.get_param('how') 
        sheet_index_one: int = self.get_param('sheet_index_one') 
        sheet_index_two: int = self.get_param('sheet_index_two') 
        merge_key_column_ids: List[List[ColumnID]] = self.get_param('merge_key_column_ids') 
        selected_column_ids_one: List[ColumnID] = self.get_param('selected_column_ids_one') 
        selected_column_ids_two: List[ColumnID] = self.get_param('selected_column_ids_two')

        merge_keys_one = self.prev_state.column_ids.get_column_headers_by_ids(sheet_index_one, list(map(lambda x: x[0], merge_key_column_ids)))
        merge_keys_two = self.prev_state.column_ids.get_column_headers_by_ids(sheet_index_two, list(map(lambda x: x[1], merge_key_column_ids)))

        selected_column_headers_one = self.prev_state.column_ids.get_column_headers_by_ids(sheet_index_one, selected_column_ids_one)
        selected_column_headers_two = self.prev_state.column_ids.get_column_headers_by_ids(sheet_index_two, selected_column_ids_two)

        # Update df indexes to start at 1
        df_one_name = self.post_state.df_names[sheet_index_one]
        df_two_name = self.post_state.df_names[sheet_index_two]
        df_new_name = self.post_state.df_names[len(self.post_state.dfs) - 1]

        if len(merge_keys_one) == 0 and len(merge_keys_two) == 0:
            return [f'{df_new_name} = pd.DataFrame()']

        # Now, we build the merge code 
        merge_code = []
        if how == 'lookup':
            # If the mege is a lookup, then we add the drop duplicates code
            temp_df_name = 'temp_df'
<<<<<<< HEAD
            merge_code.append(f'{temp_df_name} = {df_two_name}.drop_duplicates(subset={get_transpiled_code_for_object(merge_key_two)}) # Remove duplicates so lookup merge only returns first match')
=======
            merge_code.append(f'{temp_df_name} = {df_two_name}.drop_duplicates(subset={column_header_list_to_transpiled_code(merge_keys_two)}) # Remove duplicates so lookup merge only returns first match')
>>>>>>> f0b2e7e0
            how_to_use = 'left'
        else:
            temp_df_name = df_two_name
            how_to_use = how


        # If we are only taking some columns, write the code to drop the ones we don't need!
        deleted_columns_one = set(self.post_state.dfs[sheet_index_one].keys()).difference(set(selected_column_headers_one))
        deleted_columns_two = set(self.post_state.dfs[sheet_index_two].keys()).difference(set(selected_column_headers_two))
        if len(deleted_columns_one) > 0:
            deleted_transpiled_column_header_one_list = get_transpiled_code_for_object_list(deleted_columns_one)
            merge_code.append(
                f'{df_one_name}_tmp = {df_one_name}.drop({deleted_transpiled_column_header_one_list}, axis=1)'
            )
        if len(deleted_columns_two) > 0:
            deleted_transpiled_column_header_two_list = get_transpiled_code_for_object_list(deleted_columns_two)
            merge_code.append(
                f'{df_two_name}_tmp = {temp_df_name}.drop({deleted_transpiled_column_header_two_list}, axis=1)'
            )

        # If we drop columns, we merge the new dataframes
        df_one_to_merge = df_one_name if len(deleted_columns_one) == 0 else f'{df_one_name}_tmp'
        df_two_to_merge = temp_df_name if len(deleted_columns_two) == 0 else f'{df_two_name}_tmp'

        # We insist column names are unique in dataframes, so we default the suffixes to be the dataframe names
        suffix_one = df_one_name
        suffix_two = df_two_name if df_two_name != df_one_name else f'{df_two_name}_2'

        # Finially append the merge
        if how == UNIQUE_IN_LEFT:
            merge_code.append(
                f'{df_two_to_merge}_tmp = {df_two_to_merge}.drop_duplicates(subset={column_header_list_to_transpiled_code(merge_keys_two)})'
            )
            merge_code.append(
                f'bool_index_array = {df_one_to_merge}.merge({df_two_to_merge}_tmp, left_on={column_header_list_to_transpiled_code(merge_keys_one)}, right_on={column_header_list_to_transpiled_code(merge_keys_two)}, how=\'left\', indicator=True)[\'_merge\'] == \'left_only\''
            )
            merge_code.append(
                f'{df_new_name} = {df_one_to_merge}.copy(deep=True)[bool_index_array][{column_header_list_to_transpiled_code(selected_column_headers_one)}].reset_index(drop=True)'
            )
        elif how == UNIQUE_IN_RIGHT:
            merge_code.append(
                f'{df_one_to_merge}_tmp = {df_one_to_merge}.drop_duplicates(subset={column_header_list_to_transpiled_code(merge_keys_one)})'
            )
            merge_code.append(
                f'bool_index_array = {df_one_to_merge}_tmp.merge({df_two_to_merge}, left_on={column_header_list_to_transpiled_code(merge_keys_one)}, right_on={column_header_list_to_transpiled_code(merge_keys_two)}, how=\'right\', indicator=True)[\'_merge\'] == \'right_only\''
            )
            merge_code.append(
                f'{df_new_name} = {df_two_to_merge}.copy(deep=True)[bool_index_array][{column_header_list_to_transpiled_code(selected_column_headers_two)}].reset_index(drop=True)'
            )
        else:      
            merge_code.append(
<<<<<<< HEAD
                f'{df_new_name} = {df_one_to_merge}.merge({df_two_to_merge}, left_on=[{get_transpiled_code_for_object(merge_key_one)}], right_on=[{get_transpiled_code_for_object(merge_key_two)}], how=\'{how_to_use}\', suffixes=[\'_{suffix_one}\', \'_{suffix_two}\'])'
=======
                f'{df_new_name} = {df_one_to_merge}.merge({df_two_to_merge}, left_on={column_header_list_to_transpiled_code(merge_keys_one)}, right_on={column_header_list_to_transpiled_code(merge_keys_two)}, how=\'{how_to_use}\', suffixes=[\'_{suffix_one}\', \'_{suffix_two}\'])'
>>>>>>> f0b2e7e0
            )

        # And then return it
        return merge_code

    def get_created_sheet_indexes(self) -> List[int]:
        return [len(self.post_state.dfs) - 1]<|MERGE_RESOLUTION|>--- conflicted
+++ resolved
@@ -9,12 +9,8 @@
 
 from mitosheet.code_chunks.code_chunk import CodeChunk
 from mitosheet.transpiler.transpile_utils import (
-<<<<<<< HEAD
     get_transpiled_code_for_object_list, get_transpiled_code_for_object)
-=======
-    column_header_list_to_transpiled_code, column_header_to_transpiled_code)
 from mitosheet.types import ColumnID
->>>>>>> f0b2e7e0
 
 LOOKUP = 'lookup'
 UNIQUE_IN_LEFT = 'unique in left'
@@ -61,11 +57,7 @@
         if how == 'lookup':
             # If the mege is a lookup, then we add the drop duplicates code
             temp_df_name = 'temp_df'
-<<<<<<< HEAD
-            merge_code.append(f'{temp_df_name} = {df_two_name}.drop_duplicates(subset={get_transpiled_code_for_object(merge_key_two)}) # Remove duplicates so lookup merge only returns first match')
-=======
-            merge_code.append(f'{temp_df_name} = {df_two_name}.drop_duplicates(subset={column_header_list_to_transpiled_code(merge_keys_two)}) # Remove duplicates so lookup merge only returns first match')
->>>>>>> f0b2e7e0
+            merge_code.append(f'{temp_df_name} = {df_two_name}.drop_duplicates(subset={get_transpiled_code_for_object_list(merge_keys_two)}) # Remove duplicates so lookup merge only returns first match')
             how_to_use = 'left'
         else:
             temp_df_name = df_two_name
@@ -97,31 +89,27 @@
         # Finially append the merge
         if how == UNIQUE_IN_LEFT:
             merge_code.append(
-                f'{df_two_to_merge}_tmp = {df_two_to_merge}.drop_duplicates(subset={column_header_list_to_transpiled_code(merge_keys_two)})'
+                f'{df_two_to_merge}_tmp = {df_two_to_merge}.drop_duplicates(subset={get_transpiled_code_for_object_list(merge_keys_two)})'
             )
             merge_code.append(
-                f'bool_index_array = {df_one_to_merge}.merge({df_two_to_merge}_tmp, left_on={column_header_list_to_transpiled_code(merge_keys_one)}, right_on={column_header_list_to_transpiled_code(merge_keys_two)}, how=\'left\', indicator=True)[\'_merge\'] == \'left_only\''
+                f'bool_index_array = {df_one_to_merge}.merge({df_two_to_merge}_tmp, left_on={get_transpiled_code_for_object_list(merge_keys_one)}, right_on={get_transpiled_code_for_object_list(merge_keys_two)}, how=\'left\', indicator=True)[\'_merge\'] == \'left_only\''
             )
             merge_code.append(
-                f'{df_new_name} = {df_one_to_merge}.copy(deep=True)[bool_index_array][{column_header_list_to_transpiled_code(selected_column_headers_one)}].reset_index(drop=True)'
+                f'{df_new_name} = {df_one_to_merge}.copy(deep=True)[bool_index_array][{get_transpiled_code_for_object_list(selected_column_headers_one)}].reset_index(drop=True)'
             )
         elif how == UNIQUE_IN_RIGHT:
             merge_code.append(
-                f'{df_one_to_merge}_tmp = {df_one_to_merge}.drop_duplicates(subset={column_header_list_to_transpiled_code(merge_keys_one)})'
+                f'{df_one_to_merge}_tmp = {df_one_to_merge}.drop_duplicates(subset={get_transpiled_code_for_object_list(merge_keys_one)})'
             )
             merge_code.append(
-                f'bool_index_array = {df_one_to_merge}_tmp.merge({df_two_to_merge}, left_on={column_header_list_to_transpiled_code(merge_keys_one)}, right_on={column_header_list_to_transpiled_code(merge_keys_two)}, how=\'right\', indicator=True)[\'_merge\'] == \'right_only\''
+                f'bool_index_array = {df_one_to_merge}_tmp.merge({df_two_to_merge}, left_on={get_transpiled_code_for_object_list(merge_keys_one)}, right_on={get_transpiled_code_for_object_list(merge_keys_two)}, how=\'right\', indicator=True)[\'_merge\'] == \'right_only\''
             )
             merge_code.append(
-                f'{df_new_name} = {df_two_to_merge}.copy(deep=True)[bool_index_array][{column_header_list_to_transpiled_code(selected_column_headers_two)}].reset_index(drop=True)'
+                f'{df_new_name} = {df_two_to_merge}.copy(deep=True)[bool_index_array][{get_transpiled_code_for_object_list(selected_column_headers_two)}].reset_index(drop=True)'
             )
         else:      
             merge_code.append(
-<<<<<<< HEAD
-                f'{df_new_name} = {df_one_to_merge}.merge({df_two_to_merge}, left_on=[{get_transpiled_code_for_object(merge_key_one)}], right_on=[{get_transpiled_code_for_object(merge_key_two)}], how=\'{how_to_use}\', suffixes=[\'_{suffix_one}\', \'_{suffix_two}\'])'
-=======
-                f'{df_new_name} = {df_one_to_merge}.merge({df_two_to_merge}, left_on={column_header_list_to_transpiled_code(merge_keys_one)}, right_on={column_header_list_to_transpiled_code(merge_keys_two)}, how=\'{how_to_use}\', suffixes=[\'_{suffix_one}\', \'_{suffix_two}\'])'
->>>>>>> f0b2e7e0
+                f'{df_new_name} = {df_one_to_merge}.merge({df_two_to_merge}, left_on={get_transpiled_code_for_object_list(merge_keys_one)}, right_on={get_transpiled_code_for_object_list(merge_keys_two)}, how=\'{how_to_use}\', suffixes=[\'_{suffix_one}\', \'_{suffix_two}\'])'
             )
 
         # And then return it
