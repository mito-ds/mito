
#!/usr/bin/env python
# coding: utf-8

# Copyright (c) Saga Inc.
# Distributed under the terms of the GPL License.
from copy import copy
from typing import Any, Dict, List, Optional, Tuple

from mitosheet.code_chunks.code_chunk import CodeChunk
from mitosheet.excel_utils import (get_column_from_column_index,
                                   get_col_and_row_indexes_from_range)
from mitosheet.public.v2.excel_utils import get_read_excel_params_from_range
from mitosheet.state import State
from mitosheet.transpiler.transpile_utils import column_header_to_transpiled_code, param_dict_to_code
from mitosheet.types import ExcelRangeImport



EXCEL_RANGE_IMPORT_TYPE_RANGE = 'range'

EXCEL_RANGE_START_CONDITION_UPPER_LEFT_VALUE = 'upper left corner value'
EXCEL_RANGE_START_CONDITION_UPPER_LEFT_VALUE_STARTS_WITH = 'upper left corner value starts with'
EXCEL_RANGE_START_CONDITION_UPPER_LEFT_VALUE_CONTAINS = 'upper left corner value contains'
EXCEL_RANGE_START_CONDITIONS = [
    EXCEL_RANGE_START_CONDITION_UPPER_LEFT_VALUE,
    EXCEL_RANGE_START_CONDITION_UPPER_LEFT_VALUE_STARTS_WITH,
    EXCEL_RANGE_START_CONDITION_UPPER_LEFT_VALUE_CONTAINS
]

EXCEL_RANGE_END_CONDITION_FIRST_EMPTY_VALUE = 'first empty cell'
EXCEL_RANGE_END_CONDITION_BOTTOM_LEFT_CORNER_VALUE = 'bottom left corner value'
EXCEL_RANGE_END_CONDITION_BOTTOM_LEFT_CORNER_VALUE_STARTS_WITH = 'bottom left corner value starts with'
EXCEL_RANGE_END_CONDITION_BOTTOM_LEFT_CORNER_VALUE_CONTAINS = 'bottom left corner value contains'
EXCEL_RANGE_END_CONDITIONAL_BOTTOM_LEFT_CORNER_CONSECUTIVE_EMPTY_CELLS = 'bottom left corner consecutive empty cells'
EXCEL_RANGE_END_CONDTIONS = [
    EXCEL_RANGE_END_CONDITION_FIRST_EMPTY_VALUE,
    EXCEL_RANGE_END_CONDITIONAL_BOTTOM_LEFT_CORNER_CONSECUTIVE_EMPTY_CELLS,
    EXCEL_RANGE_END_CONDITION_BOTTOM_LEFT_CORNER_VALUE,
    EXCEL_RANGE_END_CONDITION_BOTTOM_LEFT_CORNER_VALUE_STARTS_WITH,
    EXCEL_RANGE_END_CONDITION_BOTTOM_LEFT_CORNER_VALUE_CONTAINS
]

EXCEL_RANGE_COLUMN_END_CONDITION_FIRST_EMPTY_CELL = 'first empty cell'
EXCEL_RANGE_COLUMN_END_CONDITION_NUM_COLUMNS = 'num columns'
EXCEL_RANGE_COLUMN_END_CONDITIONS = [
    EXCEL_RANGE_COLUMN_END_CONDITION_FIRST_EMPTY_CELL,
    EXCEL_RANGE_COLUMN_END_CONDITION_NUM_COLUMNS
]

def get_table_range_params(file_path: str, sheet_name: str, start_condition: Any, end_condition: Any, column_end_condition: Any) -> Dict[str, Any]:

    if start_condition['type'] not in EXCEL_RANGE_START_CONDITIONS:
        raise ValueError(f'Invalid start condition type: {start_condition["type"]}')
    if end_condition['type'] not in EXCEL_RANGE_END_CONDTIONS:
        raise ValueError(f'Invalid end condition type: {end_condition["type"]}')
    if column_end_condition['type'] not in EXCEL_RANGE_COLUMN_END_CONDITIONS:
        raise ValueError(f'Invalid column end condition type: {column_end_condition["type"]}')

    upper_left_value = start_condition['value'] if start_condition['type'] == EXCEL_RANGE_START_CONDITION_UPPER_LEFT_VALUE else None
    upper_left_value_starts_with = start_condition['value'] if start_condition['type'] == EXCEL_RANGE_START_CONDITION_UPPER_LEFT_VALUE_STARTS_WITH else None
    upper_left_value_contains = start_condition['value'] if start_condition['type'] == EXCEL_RANGE_START_CONDITION_UPPER_LEFT_VALUE_CONTAINS else None

    bottom_left_value = end_condition['value'] if end_condition['type'] == EXCEL_RANGE_END_CONDITION_BOTTOM_LEFT_CORNER_VALUE else None
    bottom_left_value_starts_with = end_condition['value'] if end_condition['type'] == EXCEL_RANGE_END_CONDITION_BOTTOM_LEFT_CORNER_VALUE_STARTS_WITH else None
    bottom_left_value_contains = end_condition['value'] if end_condition['type'] == EXCEL_RANGE_END_CONDITION_BOTTOM_LEFT_CORNER_VALUE_CONTAINS else None
    
<<<<<<< HEAD
    num_columns = column_end_condition['value'] if column_end_condition['type'] == EXCEL_RANGE_COLUMN_END_CONDITION_NUM_COLUMNS else None
=======
    if end_condition['type'] == EXCEL_RANGE_END_CONDITIONAL_BOTTOM_LEFT_CORNER_CONSECUTIVE_EMPTY_CELLS:
        bottom_left_consecutive_empty_cells = end_condition['value']
    else:
        bottom_left_consecutive_empty_cells = None
    
    if end_condition['type'] == EXCEL_RANGE_END_CONDITION_BOTTOM_LEFT_CORNER_VALUE:
        bottom_left_value = end_condition['value']
    else:
        bottom_left_value = None

    if end_condition['type'] == EXCEL_RANGE_END_CONDITION_BOTTOM_LEFT_CORNER_VALUE_STARTS_WITH:
        bottom_left_value_starts_with = end_condition['value']
    else:
        bottom_left_value_starts_with = None

    if end_condition['type'] == EXCEL_RANGE_END_CONDITION_BOTTOM_LEFT_CORNER_VALUE_CONTAINS:
        bottom_left_value_contains = end_condition['value']
    else:
        bottom_left_value_contains = None

    if column_end_condition['type'] == EXCEL_RANGE_COLUMN_END_CONDITION_NUM_COLUMNS:
        num_columns = column_end_condition['value']
    else:
        num_columns = None
>>>>>>> bba9761e

    all_params = {
        'file_path': file_path,
        'sheet_name': sheet_name,
        'upper_left_value': upper_left_value,
        'upper_left_value_starts_with': upper_left_value_starts_with,
        'upper_left_value_contains': upper_left_value_contains,
        'bottom_left_corner_consecutive_empty_cells': bottom_left_consecutive_empty_cells,
        'bottom_left_value': bottom_left_value,
        'bottom_left_value_starts_with': bottom_left_value_starts_with,
        'bottom_left_value_contains': bottom_left_value_contains,
        'num_columns': num_columns
    }

    # Return only non-None params
    return {k: v for k, v in all_params.items() if v is not None}


class ExcelRangeImportCodeChunk(CodeChunk):

    def __init__(self, prev_state: State, post_state: State, file_path: str, sheet_name: str, range_imports: List[ExcelRangeImport]):
        super().__init__(prev_state, post_state)
        self.file_path = file_path
        self.sheet_name = sheet_name
        self.range_imports = range_imports

    def get_display_name(self) -> str:
        return 'Excel Range Import'
    
    def get_description_comment(self) -> str:
        
        return f"Imported {len(self.range_imports)} dataframes from {self.sheet_name} in {self.file_path}"

    def get_code(self) -> Tuple[List[str], List[str]]:
        code = []
        for idx, range_import in enumerate(self.range_imports):

            sheet_index = len(self.prev_state.dfs) + idx
            df_name = self.post_state.df_names[sheet_index]

            # If it's an explicit range, then just import that exact range
            if range_import['type'] == EXCEL_RANGE_IMPORT_TYPE_RANGE:
                _range = range_import['value'] #type: ignore
                skiprows, nrows, usecols = get_read_excel_params_from_range(_range)
                
                code.append(
                    f'{df_name} = pd.read_excel(\'{self.file_path}\', sheet_name=\'{self.sheet_name}\', skiprows={skiprows}, nrows={nrows}, usecols=\'{usecols}\')'
                )

            else:
                # Otherwise, if you're importing based on values, we generate dynamic code
                start_condition = range_import['start_condition'] # type: ignore
                end_condition = range_import['end_condition'] #type: ignore
                column_end_condition = range_import['column_end_condition'] #type: ignore

                params = get_table_range_params(self.file_path, self.sheet_name, start_condition, end_condition, column_end_condition)
                params_code = param_dict_to_code(params, as_single_line=True)

                code.extend([
                    f'_range = get_table_range({params_code})',
                    'skiprows, nrows, usecols = get_read_excel_params_from_range(_range)',
                    f'{df_name} = pd.read_excel(\'{self.file_path}\', sheet_name=\'{self.sheet_name}\', skiprows=skiprows, nrows=nrows, usecols=usecols)'
                ])
                

            # Add a new line in between different imports otherwise the code looks bad
            if idx < len(self.range_imports) - 1:
                code.append('')

        return code, ['import pandas as pd']

    def get_created_sheet_indexes(self) -> Optional[List[int]]:
        return [i for i in range(len(self.post_state.dfs) - len(self.range_imports), len(self.post_state.dfs))]

    def _combine_right_with_excel_range_import_code_chunk(self, excel_range_import_code_chunk: "ExcelRangeImportCodeChunk") -> Optional[CodeChunk]:
        if excel_range_import_code_chunk.file_path == self.file_path and excel_range_import_code_chunk.sheet_name == self.sheet_name:
            new_range_imports = copy(self.range_imports)
            new_range_imports.extend(excel_range_import_code_chunk.range_imports)

            return ExcelRangeImportCodeChunk(
                self.prev_state,
                excel_range_import_code_chunk.post_state,
                self.file_path,
                self.sheet_name,
                new_range_imports
            )

        return None


    def combine_right(self, other_code_chunk: "CodeChunk") -> Optional["CodeChunk"]:
        if isinstance(other_code_chunk, ExcelRangeImportCodeChunk):
            return self._combine_right_with_excel_range_import_code_chunk(other_code_chunk)

        return None
    <|MERGE_RESOLUTION|>--- conflicted
+++ resolved
@@ -64,35 +64,9 @@
     bottom_left_value = end_condition['value'] if end_condition['type'] == EXCEL_RANGE_END_CONDITION_BOTTOM_LEFT_CORNER_VALUE else None
     bottom_left_value_starts_with = end_condition['value'] if end_condition['type'] == EXCEL_RANGE_END_CONDITION_BOTTOM_LEFT_CORNER_VALUE_STARTS_WITH else None
     bottom_left_value_contains = end_condition['value'] if end_condition['type'] == EXCEL_RANGE_END_CONDITION_BOTTOM_LEFT_CORNER_VALUE_CONTAINS else None
-    
-<<<<<<< HEAD
+    bottom_left_consecutive_empty_cells = end_condition['value'] if end_condition['type'] == EXCEL_RANGE_END_CONDITIONAL_BOTTOM_LEFT_CORNER_CONSECUTIVE_EMPTY_CELLS else None
+
     num_columns = column_end_condition['value'] if column_end_condition['type'] == EXCEL_RANGE_COLUMN_END_CONDITION_NUM_COLUMNS else None
-=======
-    if end_condition['type'] == EXCEL_RANGE_END_CONDITIONAL_BOTTOM_LEFT_CORNER_CONSECUTIVE_EMPTY_CELLS:
-        bottom_left_consecutive_empty_cells = end_condition['value']
-    else:
-        bottom_left_consecutive_empty_cells = None
-    
-    if end_condition['type'] == EXCEL_RANGE_END_CONDITION_BOTTOM_LEFT_CORNER_VALUE:
-        bottom_left_value = end_condition['value']
-    else:
-        bottom_left_value = None
-
-    if end_condition['type'] == EXCEL_RANGE_END_CONDITION_BOTTOM_LEFT_CORNER_VALUE_STARTS_WITH:
-        bottom_left_value_starts_with = end_condition['value']
-    else:
-        bottom_left_value_starts_with = None
-
-    if end_condition['type'] == EXCEL_RANGE_END_CONDITION_BOTTOM_LEFT_CORNER_VALUE_CONTAINS:
-        bottom_left_value_contains = end_condition['value']
-    else:
-        bottom_left_value_contains = None
-
-    if column_end_condition['type'] == EXCEL_RANGE_COLUMN_END_CONDITION_NUM_COLUMNS:
-        num_columns = column_end_condition['value']
-    else:
-        num_columns = None
->>>>>>> bba9761e
 
     all_params = {
         'file_path': file_path,
