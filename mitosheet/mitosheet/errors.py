#!/usr/bin/env python
# coding: utf-8

# Copyright (c) Saga Inc.
# Distributed under the terms of the GPL License.
"""
Exports an error box that can be used to pass the errors we need. 

Further exports helper functions for creating errors
of different flavors. We wrap these functions in the same
MitoError box to avoid creating too many new classes!

See more about why we use errors here: 
https://stackoverflow.com/questions/16138232/is-it-a-good-practice-to-use-try-except-else-in-python
"""
import re
import traceback
from os.path import basename, normpath
from typing import Any, Collection, Iterable, List, Optional, Set, Union

from mitosheet.types import ColumnHeader, ColumnID, StateType


class MitoError(Exception):
    """
    An error that occurs during the processing of an editing event.
    """
    def __init__(self, type_: str, header: str, to_fix: str, error_modal: bool=True):
        """
        Creates a creation error. 

        type_: a string that is the error type. 
        header: the header of the error message to be displayed.
        to_fix: instructions on how to handle or fix the error.
        """
        self.type_ = type_ # we have an _ to avoid overwriting the build in type
        self.header = header
        self.to_fix = to_fix
        self.error_modal = error_modal
        self.traceback = get_recent_traceback() # record the most recent error when the error is created


def raise_error_if_column_ids_do_not_exist(step_display_name: str, state: StateType, sheet_index: int, column_ids: Union[List[ColumnID], ColumnID], error_modal: bool=True) -> None:
    df_name = state.df_names[sheet_index]

    # Make sure it's a list, if the user just passes a column header
    if not isinstance(column_ids, list):
        column_ids = [column_ids]

    for column_id in column_ids:
        if column_id not in state.column_ids.column_id_to_column_header[sheet_index]:
            raise MitoError(
                'no_column_error',
                'No Column Exists',
                f'A {step_display_name} step failed. The column "{column_id}" does not exist in {df_name}.',
                error_modal=error_modal
            )


def make_no_sheet_error(sheet_indexes: Set[int]) -> MitoError:
    """
    Helper function for creating a no_sheet_error.

    Occurs when a user edits a formula with a reference to a sheet that does not exist.
    """
    to_fix = f'There is an issue behind the scenes with that operation, we\'ll get it fixed as soon as possible!'

    return MitoError(
        'no_sheet_error', 
        'No Sheet Exists',
        to_fix
    )

def make_incompatible_merge_headers_error(error_modal: bool=True) -> MitoError:
    """
    Helper function for creating a incompatible_merge_headers_error

    Occurs when a user merges on two dataframes, where one has a multi-index header
    and one does not.
    """
    to_fix = f'Invalid merge, as a dataframe has multi-index headers. To fix, edit your pivot table and flatten the headers.'

    return MitoError(
        'incompatible_merge_key_error', 
        'Incompatible Merge Key Types',
        to_fix,
        error_modal=error_modal
    )

def make_incompatible_merge_key_error(merge_key_one: Optional[ColumnHeader]=None, merge_key_one_dtype: Optional[str]=None, merge_key_two: Optional[ColumnHeader]=None, merge_key_two_dtype: Optional[str]=None, error_modal: bool=True) -> MitoError:
    """
    Helper function for creating a incompatible_merge_key_error

    Occurs when a user merges on two keys that are different types
    """
    from mitosheet.column_headers import get_column_header_display

    if merge_key_one is not None and merge_key_two is not None:
        return MitoError(
            'incompatible_merge_key_error', 
            'Incompatible Merge Key Types',
            f'{get_column_header_display(merge_key_one)} ({merge_key_one_dtype}) and {get_column_header_display(merge_key_two)} ({merge_key_two_dtype}) have different types. Either pick new keys or cast their types.',
            error_modal=error_modal
        )
    
    to_fix = f'You cannot merge using keys of different types. Either pick new keys or cast their types.'
    return MitoError(
        'incompatible_merge_key_error', 
        'Incompatible Merge Key Types',
        to_fix,
        error_modal=error_modal
    )

def make_no_column_error(column_headers: Collection[ColumnHeader], error_modal: bool=True) -> MitoError:
    """
    Helper function for creating a no_column_error.

    Occurs when a user edits a formula with a reference to a column that does not exist.
    """
    if len(column_headers) == 1:
        to_fix = f'Sorry, there is no column with the name {next(iter(column_headers))}. Did you type it correctly?'
    else:
        to_fix = f'Sorry, there are no column with the names {", ".join(map(str, column_headers))}. Did you type them correctly?'

    return MitoError(
        'no_column_error', 
        'No Column Exists',
        to_fix,
        error_modal=error_modal
    )

def make_column_exists_error(column_header: ColumnHeader) -> MitoError:
    """
    Helper function for creating a column_exists_error.

    Occurs when:
    -  the user adds a column that already exists in the dataframe.
    """
    return MitoError(
        'column_exists_error', 
        'Column Already Exists',
        f'Sorry, a column already exists with the name {column_header}. Try picking a different name!'
    )

def make_columns_exists_error(column_headers: Iterable[ColumnHeader]) -> MitoError:
    """
    Helper function for creating a column_exists_error.

    Occurs when:
    -  the user adds a column(s) that already exists in the dataframe.
    """
    return MitoError(
        'columns_exists_error', 
        'Columns Already Exist',
        f'{(", ").join(map(str, column_headers))} alread exist. Try renaming these columns!'
    )

def make_invalid_formula_error(formula: str, to_fix: Optional[str]=None, error_modal: bool=True) -> MitoError:
    """
    Helper function for creating a invalid_formula_error.

    Occurs when:
    -  the user edits a cell to an expression that cannot be parsed.
    """
    if to_fix is None:
        to_fix = f'Sorry, the formula \'{formula}\' is invalid. Did you type it correctly?'

    return MitoError(
        'invalid_formula_error',
        'Invalid Formula',
        to_fix, 
        error_modal=error_modal
    )

def make_invalid_formula_after_update_error(error_modal: bool=False) -> MitoError:
    """
    Helper function for creating a invalid_formula_after_update_error.

    Occurs when a user edits a user tries to resubmit a formula that used to be
    valid and is no longer valid - which must mean they changed something they 
    rely on.
    """
  
    return MitoError(
        'invalid_formula_after_update_error', 
        'Formula is Now Invalid',
        'Renaming or deleting other columns in this dataset has made this formula invalid. Please update this formula.',
        error_modal=error_modal
    )


def make_cast_value_to_type_error(value: str, column_dtype: str, error_modal: bool=True) -> MitoError:
    """
    Helper function for creating a cast_value_to_type_error.

    Occurs when the user edits a cell to a specific value that cannot be cast to the 
    type of the column it is in.

    """
    return MitoError(
        'cast_value_to_type_error',
        'Invalid Value for ' + column_dtype + 'Series',
        'The value ' + value + ' could not be cast to the type ' + column_dtype + '. Please enter a different value.' , 
        error_modal=error_modal
    )

def make_circular_reference_error(error_modal: bool=True) -> MitoError:
    """
    Helper function for creating a circular_reference_error.

    Occurs when:
    -  an edit introduces a circular reference.
    """
    return MitoError(
        'circular_reference_error',
        'Circular Reference',
        f'Sorry, circular references are not supported currently.',
        error_modal=error_modal
    )

def make_invalid_column_headers_error(column_headers: List[ColumnHeader]) -> MitoError:
    """
    Helper function for creating a invalid_column_headers_error.

    Occurs when:
    -  a user creates (or renames) a column(s) that has an invalid name.
    """
    to_fix = f'All headers in the dataframe must contain at least one letter and no symbols other than numbers and "_". Invalid headers: {", ".join(map(str, column_headers))}'

    return MitoError(
        'invalid_column_header_error',
        'Invalid Column Header',
        to_fix
    )

def make_function_error(function_name: str, error_modal: bool=True) -> MitoError:
    """
    Helper function for creating a function_error.

    Occurs when there is an error inside a specific sheet function that
    is running
    """
    # TODO: this to_fix message is _just terrible_
    return MitoError(
        'function_error',
        'Error in ' + function_name,
        f'Sorry, an unknown error occured in the ' + function_name + ' function. See the documentation for help.',
        error_modal=error_modal
    )


def make_execution_error(error_modal: bool=True) -> MitoError:
    """
    Helper function for creating a execution_error.

    Occurs when:
    -  running an existing analysis on the parameters passed to the mito sheet throw an error.
    """
    # TODO: this to_fix message is _just terrible_
    return MitoError(
        'execution_error',
        'Execution Error',
        f'Sorry, there was an error during executing this code.',
        error_modal=error_modal
    )

def make_function_execution_error(function: str) -> MitoError:
    """
    Helper function for creating a function_execution_error.

    Occurs when:
    -  An error occurs inside of a mito sheet function
    """
    # TODO: this to_fix message is _just terrible_
    return MitoError(
        'execution_error',
        f'Error Executing {function}',
        f'Sorry, there was an error in the {function}. Please check the documentation to make sure you called it correctly.'
    )

def make_unsupported_function_error(functions: Set[str], error_modal: bool=True) -> MitoError:
    """
    Helper function for creating a unsupported_function_error.

    Occurs when:
    -  the user's new formula containing a function that is not supported by mito.
    """
    # TODO: we could fix up this to_fix, lol.
    if len(functions) == 1:
        to_fix = f'Sorry, mito does not currently support the function {next(iter(functions))}. To request it, shoot us an email!'
    else:
        to_fix = f'Sorry, mito does not currently support the functions {", ".join(functions)}. To request it, shoot us an email!'

    return MitoError(
        'unsupported_function_error',
        'Unsupported Function',
        to_fix,
        error_modal=error_modal
    )


def make_invalid_column_delete_error(column_headers: Collection[ColumnHeader], dependents: Optional[Collection[ColumnHeader]]=None) -> MitoError:
    """
    Helper function for creating a invalid_column_delete_error.

    Occurs when:
    - the user deletes a column that is referenced by other columns
    - the user deletes a column that does not exist
    """
    if dependents is not None:
        header = 'Column Has Dependents'
        to_fix = f'{(", ").join(map(str, column_headers))} cannot be deleted, as {"they are" if len(column_headers) > 1 else "it is"} referenced in {(", ".join(map(str, dependents)))}. Please remove these references before deleting.'
    else:
        header = 'Column Does not exist'
        to_fix = f'{(", ").join(map(str, column_headers))} cannot be deleted, as not all of these columns exist.'
   

    return MitoError(
        'invalid_column_delete_error',
        header,
        to_fix
    )

def make_invalid_arguments_error(function: str) -> MitoError:
    """
    Helper function for creating a invalid_arguments_error.

    Occurs when:
    -  the user calls a sheet function with incorrect arguments
    """
    return MitoError(
        'invalid_arguments_error',
        f'Invalid Arguments to {function}',
        f'It looks like you passed the wrong arguments to {function}. Try checking out the documentation to see correct usage!'
    )

def make_invalid_filter_error(filter_value: Any, correct_type: str) -> MitoError:
    """
    Helper function for creating a invalid_filter_error.

    Occurs when:
    - A user tries to create a filter with an invalid value (e.g. a string, when filtering numbers
      or a non-date when filtering dates).
    """

    if correct_type == 'datetime':
        correct_format = 'as YYYY-MM-DD.'
    elif correct_type == 'number':
        correct_format = 'that is a number.'
    else:
        correct_format = 'that is valid.'

    return MitoError(
        'invalid_filter_error',
        f'Invalid Filter',
        f'Sorry, the value {filter_value} is not a valid value for that {correct_type} filter. Please enter a value {correct_format}!'
    )

def make_duplicated_column_headers_error(duplicated_headers: List[ColumnHeader]) -> ValueError:
    """
    Helper function for creating a invalid_filter_error.

    Occurs when:
    - A user tries to pass a column with duplicated column headers
    """

    return ValueError(
        f'The column headers {duplicated_headers} are duplicated in the dataframe. Please only pass dataframes with unique column names.'
    )

def make_invalid_sort_error(column_header: ColumnHeader) -> MitoError:
    """
    Helper function for creating a invalid_sort_error.

    Occurs when:
    - A user tries to sort a dataframe on a column of mixed types 
    (e.g. a column with strings and floats).
    """

    return MitoError(
        'invalid_sort_error',
        f'Invalid Sort',
        f'Sorry, the column {column_header} has mixed data types. Please make sure the column has one datatype before trying to sort.'
    )

def make_df_exists_error(df_name: str) -> MitoError:
    """
    Helper function for creating a df_exists_error.

    Occurs when:
    - A user tries to create a dataframe with the name of an already existing
    dataframe in the sheet.
    """

    return MitoError(
        'df_exists_error',
        f'Dataframe Exists',
        f'Sorry, the dataframe {df_name} already exists. Please pick a different name.'
    )

def make_invalid_column_type_change_error(column_header: ColumnHeader, old_dtype: str, new_dtype: str) -> MitoError:
    """
    Helper function for creating a invalid_column_type_change_error.

    Occurs when:
    - A user tries to change the type of one column to an incompatible type (e.g. from
      a number to a datetime, which is impossible).
    """

    return MitoError(
        'invalid_column_type_change_error',
        f'Invalid Type Change',
        f'Sorry, the column {column_header} has a type {old_dtype}, which cannot be changed to the type {new_dtype}.'
    )

def make_invalid_pivot_error() -> MitoError:
    """
    Helper function for creating a invalid_pivot_error.

    Occurs when:
    -  the user runs a pivot that is invalid in some way.
    """
    # TODO: this to_fix message is _just terrible_
    return MitoError(
        'invalid_pivot_error',
        'Pivot Error',
        f'Sorry, there was an error computing your pivot. Please try a different pivot!'
    )


def make_is_directory_error(file_name: str) -> MitoError:
    """
    Helper function for creating directory_error

    Occurs when:
    - the user tries to import a directory in a simple import
    """
    return MitoError(
        'directory_error',
        f'Change Path to a File',
        f'Sorry, the path {file_name} is a directory. Please pass in a path to a file to import it into Mito.'
    )


def make_no_analysis_error(analysis_id: str, error_modal: bool=True) -> MitoError:
    """
    Helper function for creating a no_analysis_error.

    Occurs when a user tries to replay an analysis that they don't have access to in 
    their .mito folder
    """
    to_fix = f'When you call mitosheet.sheet() and there is a code cell below that contains an analysis ID, \
    Mito tries to replay that analysis. However, you do not have access to the analysis {analysis_id} so Mito is unable to replay it. \
    Add a new code cell below the mitosheet.sheet() call to start a new analysis.' 
    
    return MitoError(
        'no_analysis_error', 
        "You don't have access to the analysis",
        to_fix,
        error_modal=error_modal
    )

def make_invalid_update_imports_error() -> MitoError:
    """
    Helper function for creating a invalid_update_imports_error.

    Occurs when the user tries to update update the imports in an analysis in a way
    that leads to no importing errors, but other errors as the structure of the data
    has changed from the original dataset.
    """
    
    return MitoError(
        'invalid_update_imports_error', 
        "Cannot update imports",
        'The newly imported data does not have the same structure as the original data. Likely, a column used in the analysis is not part of the new data set.',
        error_modal=False
    )

def make_invalid_promote_row_to_header(error_modal: bool=True) -> MitoError:
    """
    Helper function for creating a invalid_promote_row_to_header.

    Occurs when a user tries to promote a row to header that has duplicated
    values within it.
    """
    to_fix = f'This row has duplicated values in it. As such, making this row a header would make column references ambigious, so we cannot make it a header row.' 
    
    return MitoError(
        'no_analysis_error', 
        "Cannot create duplicate headers",
        to_fix,
        error_modal=error_modal
    )

def make_invalid_simple_import_error(error_modal: bool=False) -> MitoError:
    """
    Helper function for creating a invalid_simple_import_error.

    Occurs when a user tries to simple import and it fails
    """
    to_fix = f'We were unable to automatically determine the import configurations, like delimiter and encoding. Update the import configuration.' 
    
    return MitoError(
        'invalid_simple_import_error', 
        "Cannot Determine File Data",
        to_fix,
        error_modal=error_modal
    )

def make_file_not_found_error(file_name: str) -> MitoError:
    """
    Helper function for creating a file_not_found_error.

    Occurs when a user tries to import a file that does not exist
    """
    
    return MitoError(
        'file_not_found_error', 
        "File does not exist",
        f'{basename(normpath(file_name))} does not exist.',
        error_modal=False
    )

def make_dataframe_not_found_error(df_name: str) -> MitoError:
    """
    Occurs when a user tries to import a dataframe that does not exist
    """
    
    return MitoError(
        'dataframe_not_found_error', 
        "File does not exist",
        f'{df_name} is not defined.'
    )

ARG_FULL_NAME = {
    'int': 'number',
    'float': 'number',
    'str': 'string',
    'bool': 'boolean'
}

def make_operator_type_error(operator: str, arg_one_type: str, arg_two_type: str) -> MitoError:
    """
    Helper function for creating a operator_type_error.

    Occurs when:
    - user uses an operator to add/mul/div (etc) invalid types. E.g. they do: 1 + "hi",
      or pd.Series(['hi']) / 10.
    """

    # Provide a helpful error message, if possible, for the case of a number and a string
    # (which is the most common of these errors).
    if (arg_one_type == 'str' and (arg_two_type == 'int' or arg_two_type == 'float')) or \
        (arg_two_type == 'str' and (arg_one_type == 'int' or arg_one_type == 'float')):
        to_fix = f'Sorry, you tried to {operator} on a string and a number. Please wrap the number argument in a call to the VALUE function.'
    else:
        # Otherwise, handle errors in a non-specific way - this is a catch all for the rest of operator type errors
        type_one_full_name = ARG_FULL_NAME[arg_one_type] if arg_one_type in ARG_FULL_NAME else arg_one_type
        type_two_full_name = ARG_FULL_NAME[arg_two_type] if arg_two_type in ARG_FULL_NAME else arg_two_type
        # TODO: once we have a step that changes the column type, we should update this error to be more helpful
        to_fix = f'Sorry, you tried to use {operator} on a {type_one_full_name} and a {type_two_full_name}. Please change the type of one of these columns to be compatible.'

    return MitoError(
        'operator_type_error',
        f'Error with {operator}',
        to_fix
    )


def make_invalid_range_error(range: str, error_modal: bool) -> MitoError:
    """
    Helper function for creating a invalid_range_error.

    Occurs when the user does not 
    """
    return MitoError(
        'invalid_range_error',
        'Invalid Range',
<<<<<<< HEAD
        f'Range {range} is not in the format A1:B3. Please update the range to START:END.',
=======
        f'Range {range} is not in the format A1:B3. Please update to COLUMNROW:COLUMNROW.',
>>>>>>> 9bc1c4a5
        error_modal=error_modal
    )

def make_upper_left_corner_value_not_found_error(value: Union[str, int, float, bool], error_modal: bool) -> MitoError:
    """
    Helper function for creating a upper_left_corner_value_not_found_error.

    Occurs when the user does not give a value that is found in the sheet.
    """
    return MitoError(
        'upper_left_corner_value_not_found_error',
        'Value Not Found',
        f'Value {value} was not found in the specified sheet. Please ensure the passed value is in this sheet.',
        error_modal=error_modal
    )

def get_recent_traceback() -> str:
    """
    Helper function that returns the most recent traceback, with the file paths
    stripped to remove all but the mitosheet file names for ease in debugging.
    
    Inspired by https://stackoverflow.com/questions/25272368/hide-file-from-traceback
    """
    return re.sub(r'File ".*[\\/]([^\\/]+.py)"', r'File "\1"', traceback.format_exc())

def get_recent_traceback_as_list() -> List[str]:
    """
    Helper function for getting the traceback of the most recent error.
    
    This, in turns, gives us a stack trace for any error that we want
    to log with detail, in a format that is sendable to mixpanel.

    We get this as a list of strings, as mixpanel truncates strings at 255 chars
    and thus we avoid things getting chopped this way.
    """
    # NOTE: We ignore empty lines, as they add no information
    return [line for line in get_recent_traceback().split('\n') if line != '']<|MERGE_RESOLUTION|>--- conflicted
+++ resolved
@@ -576,11 +576,7 @@
     return MitoError(
         'invalid_range_error',
         'Invalid Range',
-<<<<<<< HEAD
-        f'Range {range} is not in the format A1:B3. Please update the range to START:END.',
-=======
         f'Range {range} is not in the format A1:B3. Please update to COLUMNROW:COLUMNROW.',
->>>>>>> 9bc1c4a5
         error_modal=error_modal
     )
 
