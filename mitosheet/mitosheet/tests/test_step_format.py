--- conflicted
+++ resolved
@@ -33,11 +33,8 @@
     GraphStepPerformer,
     ConcatStepPerformer,
     ExcelRangeImportStepPerformer,
-<<<<<<< HEAD
     ExportToFileStepPerformer,
-=======
     ResetIndexStepPerformer,
->>>>>>> 14248cdb
     SnowflakeImportStepPerformer
 )
 from mitosheet.step_performers.import_steps.dataframe_import import DataframeImportStepPerformer
@@ -303,4 +300,4 @@
         'snowflake_import'
     )
 
-    assert len(STEP_PERFORMERS) == 35+    assert len(STEP_PERFORMERS) == 36