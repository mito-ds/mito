#!/usr/bin/env python
# coding: utf-8

# Copyright (c) Saga Inc.
# Distributed under the terms of the GPL License.

from typing import Any
import pytest
import pandas as pd
import numpy as np
from mitosheet.errors import MitoError
from mitosheet.public.v3.rolling_range import RollingRange
from datetime import datetime, timedelta

from mitosheet.public.v3.sheet_functions.string_functions import LEFT


LEFT_VALID_TESTS: Any = [
    # Just constant tests
    (['a', 1], 'a'),
    (['abc', 2], 'ab'),
<<<<<<< HEAD
    ([None, 2], ''),
=======
    ([None, 1], ''),
    (['abc', None], 'a'),
>>>>>>> 74fb03d8

    # Constants and series
    (['abc', pd.Series([0, 1, 2])], pd.Series(['', 'a', 'ab'])),
    (['abc', pd.Series([-1, -2, -3])], pd.Series(['ab', 'a', ''])),
    ([pd.Series(['a', 'ab', 'abc']), 2], pd.Series(['a', 'ab', 'ab'])),
    ([pd.Series(['a', 'ab', 'abc']), 10], pd.Series(['a', 'ab', 'abc'])),
    ([pd.Series(['a', 'ab', 'abc']), pd.Series([None, None, None])], pd.Series(['', '', ''])),
    ([pd.Series([1.0, None, None]), pd.Series([1, 1, 1])], pd.Series(['1', '', ''])),
    ([pd.Series([1.0, None, None]), pd.Series([None, None, None])], pd.Series(['', '', ''])),
    ([pd.Series([10000, 10.0, True, datetime(1997, 12, 22), timedelta(days=1)]), pd.Series([0, 1, 2, 3, 4, 5])], pd.Series(['', '1', 'Tr', '199', '1 da'])),
<<<<<<< HEAD
    ([pd.Series([10000, 10.0, True, datetime(1997, 12, 22), timedelta(days=1)]), pd.Series([1000, 1000, 1000, 1000, 1000, 1000])], pd.Series(['10000', '10.0', 'True', '1997-12-22 00:00:00', '1 day, 0:00:00'])),
    ([pd.Series([10000, 10.0, True, datetime(1997, 12, 22), timedelta(days=1)]), None], pd.Series(['1', '1', 'T', '1', '1'])),
=======
    ([pd.Series([10000, 10.0, True, datetime(1997, 12, 22), timedelta(days=1)]), pd.Series([1000, 1000, 1000, 1000, 1000, 1000])], pd.Series(['10000', '10.0', 'True', '1997-12-22 00:00:00', '1 day, 0:00:00']))
>>>>>>> 74fb03d8
]
# There aren't really any invalid types for strings

@pytest.mark.parametrize("_argv,expected", LEFT_VALID_TESTS)
def test_left(_argv, expected):
    result = LEFT(*_argv)
    if isinstance(result, pd.Series):
        assert result.equals(expected)
    else: 
        assert result == expected



LEFT_INVALID_TESTS: Any = [
    # Dataframes
    ([pd.DataFrame({'a': ['a', 'b', 'c'], 'b': [1, 2, 3]}), 1]),

    # Rolling ranges
    ([RollingRange(pd.DataFrame({'B': ['a', 'b', 'c'], 'C': [1, 2, 3]}), 2, 0), 1]),
]
@pytest.mark.parametrize("_argv", LEFT_INVALID_TESTS)
def test_invalid_args_error(_argv):
    with pytest.raises(MitoError) as e_info:
        LEFT(*_argv)
<|MERGE_RESOLUTION|>--- conflicted
+++ resolved
@@ -19,12 +19,8 @@
     # Just constant tests
     (['a', 1], 'a'),
     (['abc', 2], 'ab'),
-<<<<<<< HEAD
-    ([None, 2], ''),
-=======
     ([None, 1], ''),
     (['abc', None], 'a'),
->>>>>>> 74fb03d8
 
     # Constants and series
     (['abc', pd.Series([0, 1, 2])], pd.Series(['', 'a', 'ab'])),
@@ -35,12 +31,8 @@
     ([pd.Series([1.0, None, None]), pd.Series([1, 1, 1])], pd.Series(['1', '', ''])),
     ([pd.Series([1.0, None, None]), pd.Series([None, None, None])], pd.Series(['', '', ''])),
     ([pd.Series([10000, 10.0, True, datetime(1997, 12, 22), timedelta(days=1)]), pd.Series([0, 1, 2, 3, 4, 5])], pd.Series(['', '1', 'Tr', '199', '1 da'])),
-<<<<<<< HEAD
     ([pd.Series([10000, 10.0, True, datetime(1997, 12, 22), timedelta(days=1)]), pd.Series([1000, 1000, 1000, 1000, 1000, 1000])], pd.Series(['10000', '10.0', 'True', '1997-12-22 00:00:00', '1 day, 0:00:00'])),
     ([pd.Series([10000, 10.0, True, datetime(1997, 12, 22), timedelta(days=1)]), None], pd.Series(['1', '1', 'T', '1', '1'])),
-=======
-    ([pd.Series([10000, 10.0, True, datetime(1997, 12, 22), timedelta(days=1)]), pd.Series([1000, 1000, 1000, 1000, 1000, 1000])], pd.Series(['10000', '10.0', 'True', '1997-12-22 00:00:00', '1 day, 0:00:00']))
->>>>>>> 74fb03d8
 ]
 # There aren't really any invalid types for strings
 
