#!/usr/bin/env python
# coding: utf-8

# Copyright (c) Saga Inc.
# Distributed under the terms of the GPL License.

from typing import Any
import pytest
import pandas as pd
import numpy as np
from mitosheet.errors import MitoError
from mitosheet.public.v3.rolling_range import RollingRange
from datetime import datetime, timedelta

from mitosheet.public.v3.sheet_functions.string_functions import RIGHT


RIGHT_VALID_TESTS: Any = [
    # Just constant tests
    (['a', 1], 'a'),
    (['abc', 2], 'bc'),
    ([None, 2], ''),
    (['abc', None], 'c'),

    # Constants and series
    (['abc', pd.Series([0, 1, 2, 3])], pd.Series(['', 'c', 'bc', 'abc'])),
    (['abc', pd.Series([-1, -2, -3])], pd.Series(['bc', 'c', ''])),
    ([pd.Series(['a', 'ab', 'abc']), 2], pd.Series(['a', 'ab', 'bc'])),
    ([pd.Series(['a', 'ab', 'abc']), 10], pd.Series(['a', 'ab', 'abc'])),
    ([pd.Series(['a', 'ab', 'abc']), pd.Series([None, None, None])], pd.Series(['', '', ''])),
    ([pd.Series([1.0, None, None]), pd.Series([1, 1, 1])], pd.Series(['0', '', ''])),
    ([pd.Series([1.0, None, None]), pd.Series([None, None, None])], pd.Series(['', '', ''])),
    ([pd.Series([10000, 10.0, True, datetime(1997, 12, 22), timedelta(days=1)]), pd.Series([0, 1, 2, 3, 4, 5])], pd.Series(['', '0', 'ue', ':00', '0:00'])),
    ([pd.Series([10000, 10.0, True, datetime(1997, 12, 22), timedelta(days=1)]), pd.Series([1000, 1000, 1000, 1000, 1000, 1000])], pd.Series(['10000', '10.0', 'True', '1997-12-22 00:00:00', '1 day, 0:00:00'])),
<<<<<<< HEAD
    ([pd.Series([10000, 10.0, True, datetime(1997, 12, 22), timedelta(days=1)]), None], pd.Series(['0', '0', 'e', '0', '0'])),
=======
>>>>>>> 74fb03d8
]

# There aren't really any invalid types for strings

@pytest.mark.parametrize("_argv,expected", RIGHT_VALID_TESTS)
def test_right(_argv, expected):
    result = RIGHT(*_argv)
    print(result)
    if isinstance(result, pd.Series):
        assert result.equals(expected)
    else: 
        assert result == expected



RIGHT_INVALID_TESTS: Any = [
    # Dataframes
    ([pd.DataFrame({'a': ['a', 'b', 'c'], 'b': [1, 2, 3]}), 1]),

    # Rolling ranges
    ([RollingRange(pd.DataFrame({'B': ['a', 'b', 'c'], 'C': [1, 2, 3]}), 2, 0), 1]),
]
@pytest.mark.parametrize("_argv", RIGHT_INVALID_TESTS)
def test_invalid_args_error(_argv):
    with pytest.raises(MitoError) as e_info:
        RIGHT(*_argv)
<|MERGE_RESOLUTION|>--- conflicted
+++ resolved
@@ -32,10 +32,7 @@
     ([pd.Series([1.0, None, None]), pd.Series([None, None, None])], pd.Series(['', '', ''])),
     ([pd.Series([10000, 10.0, True, datetime(1997, 12, 22), timedelta(days=1)]), pd.Series([0, 1, 2, 3, 4, 5])], pd.Series(['', '0', 'ue', ':00', '0:00'])),
     ([pd.Series([10000, 10.0, True, datetime(1997, 12, 22), timedelta(days=1)]), pd.Series([1000, 1000, 1000, 1000, 1000, 1000])], pd.Series(['10000', '10.0', 'True', '1997-12-22 00:00:00', '1 day, 0:00:00'])),
-<<<<<<< HEAD
     ([pd.Series([10000, 10.0, True, datetime(1997, 12, 22), timedelta(days=1)]), None], pd.Series(['0', '0', 'e', '0', '0'])),
-=======
->>>>>>> 74fb03d8
 ]
 
 # There aren't really any invalid types for strings
@@ -43,7 +40,6 @@
 @pytest.mark.parametrize("_argv,expected", RIGHT_VALID_TESTS)
 def test_right(_argv, expected):
     result = RIGHT(*_argv)
-    print(result)
     if isinstance(result, pd.Series):
         assert result.equals(expected)
     else: 
