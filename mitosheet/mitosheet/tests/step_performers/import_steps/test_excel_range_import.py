#!/usr/bin/env python
# coding: utf-8

# Copyright (c) Saga Inc.
# Distributed under the terms of the GPL License.
"""
Contains tests for Excel Range Import
"""

import os
import numpy as np

import pandas as pd
import pytest

from mitosheet.errors import MitoError
from mitosheet.excel_utils import get_col_and_row_indexes_from_range
from mitosheet.public.v2 import get_table_range
from mitosheet.tests.decorators import (pandas_post_1_2_only,
                                        python_post_3_6_only)
from mitosheet.tests.test_utils import create_mito_wrapper

TEST_FILE_PATH = "test_file.xlsx"
TEST_FILE_CSV_PATH = "test_file.csv"
TEST_SHEET_NAME = 'sheet1'
TEST_FILE_PATH_2 = "test_file2.xlsx"
TEST_SHEET_NAME_2 = 'sheet2'
TEST_DF_1 = pd.DataFrame({'header 1': [1], 'header 2': [2]})
TEST_DF_2 = pd.DataFrame({'header 100': [3], 'header 200': [4]})
TEST_DF_3 = pd.DataFrame({'header 101': [100, 200, 300], 'header 201': [200, 300, 400]})
TEST_DF_4 = pd.DataFrame({'header 102': ['abc', 'def'], 'header 202': ['hig', 'jkl']})
TEST_DF_5 = pd.DataFrame({'A': ['abc', 'def'], 'B': ['abc', 'def'], 'C': ['abc', 'dev'], 'D': ['abc', 'dev'], 'E': ['abc', 'dev']})
TEST_DF_6 = pd.DataFrame({1: [1, 1, 1], 2: [2, 2, 2]})
TEST_DF_7 = pd.DataFrame({'A': [1.0, 2.0, None, None], 'B': [1.0, 2.0, None, None], 'C': [None, 2, 3, None], 'D': [1, 2, 3, 4]})
TEST_DF_8 = pd.DataFrame({'A': [None, 'A']})

EXCEL_RANGE_IMPORT_TESTS = [
    (
        ['A1:B2'],
        [TEST_DF_1],
        [{'type': 'range', 'df_name': 'dataframe_1', 'value': 'A1:B2'}],
        [TEST_DF_1],
    ),
    (
        ['A1:B2'],
        [TEST_DF_1],
        [{'type': 'dynamic', 'start_condition': {'type': 'upper left corner value', 'value': TEST_DF_1.columns[0]}, 'end_condition': {'type': 'first empty cell'}, 'column_end_condition': {'type': 'first empty cell'}, 'df_name': 'dataframe_1'}],
        [TEST_DF_1],
    ),
    (   
        ['AA100:AB101'],
        [TEST_DF_1],
        [{'type': 'range', 'df_name': 'dataframe_1', 'value': 'AA100:AB101'}],
        [TEST_DF_1],
    ),
    (
        ['AA100:AB101'],
        [TEST_DF_1],
        [{'type': 'dynamic', 'start_condition': {'type': 'upper left corner value', 'value': TEST_DF_1.columns[0]}, 'end_condition': {'type': 'first empty cell'}, 'column_end_condition': {'type': 'first empty cell'}, 'df_name': 'dataframe_1'}],
        [TEST_DF_1],
    ),
    (
        ['A1:E3'],
        [TEST_DF_5],
        [{'type': 'dynamic', 'start_condition': {'type': 'upper left corner value', 'value': TEST_DF_5.columns[0]}, 'end_condition': {'type': 'first empty cell'}, 'column_end_condition': {'type': 'first empty cell'}, 'df_name': 'dataframe_1'}],
        [TEST_DF_5],
    ),
    (
        ['A1:G100'],
        [TEST_DF_1],
        [{'type': 'dynamic', 'start_condition': {'type': 'upper left corner value', 'value': TEST_DF_1.columns[0]}, 'end_condition': {'type': 'first empty cell'}, 'column_end_condition': {'type': 'first empty cell'}, 'df_name': 'dataframe_1'}],
        [TEST_DF_1],
    ),
    (   
        ['B2:A1'],
        [TEST_DF_1],
        [{'type': 'range', 'df_name': 'dataframe_1', 'value': 'B2:A1'}],
        [TEST_DF_1],
    ),
    (
        ['A1:B4'],
        [TEST_DF_3],
        [{'type': 'range', 'df_name': 'dataframe_1', 'value': 'A1:B4'}],
        [TEST_DF_3],
    ),
    (
        ['A1:B4'],
        [TEST_DF_3],
        [{'type': 'dynamic', 'start_condition': {'type': 'upper left corner value', 'value': TEST_DF_3.columns[0]}, 'end_condition': {'type': 'first empty cell'}, 'column_end_condition': {'type': 'first empty cell'}, 'df_name': 'dataframe_1'}],
        [TEST_DF_3],
    ),
    (
        ['A1:B2', 'A4:B5'],
        [TEST_DF_1, TEST_DF_2],
        [{'type': 'range', 'df_name': 'dataframe_1', 'value': 'A1:B2'}, {'type': 'range', 'df_name': 'dataframe_2',  'value': 'A4:B5'}],
        [TEST_DF_1, TEST_DF_2],
    ),
    (
        ['A1:B2', 'A4:B5'],
        [TEST_DF_1, TEST_DF_2],
        [{'type': 'dynamic', 'start_condition': {'type': 'upper left corner value', 'value': TEST_DF_1.columns[0]}, 'end_condition': {'type': 'first empty cell'}, 'column_end_condition': {'type': 'first empty cell'}, 'df_name': 'dataframe_1'}, {'type': 'dynamic', 'start_condition': {'type': 'upper left corner value', 'value': TEST_DF_2.columns[0]}, 'end_condition': {'type': 'first empty cell'}, 'column_end_condition': {'type': 'first empty cell'}, 'df_name': 'dataframe_2'}],
        [TEST_DF_1, TEST_DF_2],
    ),
    (
        ['A1:B2', 'A4:B5'],
        [TEST_DF_1, TEST_DF_2],
        [{'type': 'dynamic', 'start_condition': {'type': 'upper left corner value', 'value': TEST_DF_1.columns[0]}, 'end_condition': {'type': 'first empty cell'}, 'column_end_condition': {'type': 'first empty cell'}, 'df_name': 'dataframe_1'}, {'type': 'range', 'df_name': 'dataframe_2',  'value': 'A4:B5'}],
        [TEST_DF_1, TEST_DF_2],
    ),
    (
        ['A1:B2', 'A4:B5'],
        [TEST_DF_1, TEST_DF_2],
        [{'type': 'dynamic', 'start_condition': {'type': 'upper left corner value', 'value': TEST_DF_1.columns[0]}, 'end_condition': {'type': 'first empty cell'}, 'column_end_condition': {'type': 'first empty cell'}, 'df_name': 'a bad dataframe name'}, {'type': 'range', 'df_name': '97 also bad', 'value': 'A4:B5'}],
        [TEST_DF_1, TEST_DF_2],
    ),
    (
        ['A1:B2', 'A4:B5'],
        [TEST_DF_1, TEST_DF_2],
        [{'type': 'range', 'df_name': 'a bad dataframe name', 'value': 'A1:B2'}, {'type': 'range', 'df_name': '97 also bad', 'value': 'A4:B5'}],
        [TEST_DF_1, TEST_DF_2],
    ),
    # End before end of dataframe
    (
        ['A1:B4'],
        [TEST_DF_3],
        [{'type': 'dynamic', 'start_condition': {'type': 'upper left corner value', 'value': TEST_DF_3.columns[0]}, 'end_condition': {'type': 'bottom left corner value', 'value': 200}, 'column_end_condition': {'type': 'first empty cell'}, 'df_name': 'dataframe_1'}],
        [TEST_DF_3.iloc[0:2]],
    ),
    # Have a NaN value in the middle
    (
        ['A1:B2', 'A4:B5'],
        [pd.DataFrame({'A': [1]}), pd.DataFrame({'B': [100]})],
        [{'type': 'dynamic', 'start_condition': {'type': 'upper left corner value', 'value': 'A'}, 'end_condition': {'type': 'bottom left corner value', 'value': 100}, 'column_end_condition': {'type': 'first empty cell'}, 'df_name': 'dataframe_1'}],
        [pd.DataFrame({'A': [1, None, 'B', 100]})],
    ),
    # End on a string
    (
        ['A1:B2', 'A4:B5'],
        [pd.DataFrame({'A': [1]}), pd.DataFrame({'B': [100]})],
        [{'type': 'dynamic', 'start_condition': {'type': 'upper left corner value', 'value': 'A'}, 'end_condition': {'type': 'bottom left corner value', 'value': 'B'}, 'column_end_condition': {'type': 'first empty cell'}, 'df_name': 'dataframe_1'}],
        [pd.DataFrame({'A': [1, None, 'B']})],
    ),
    # Have empty cells in the final row
    (
        ['A1:B2', 'A4:B5'],
        [pd.DataFrame({'A': [1], 'D': [1]}), pd.DataFrame({'B': [100], 'C': [None]})],
        [{'type': 'dynamic', 'start_condition': {'type': 'upper left corner value', 'value': 'A'}, 'end_condition': {'type': 'bottom left corner value', 'value': 'B'}, 'column_end_condition': {'type': 'first empty cell'}, 'df_name': 'dataframe_1'}],
        [pd.DataFrame({'A': [1, None, 'B'], 'D': [1, None, 'C']})],
    ),
    (
        ['A1:E3'],
        [TEST_DF_5],
        [{'type': 'dynamic', 'start_condition': {'type': 'upper left corner value', 'value': TEST_DF_5.columns[0]}, 'end_condition': {'type': 'first empty cell'}, 'column_end_condition': {'type': 'num columns', 'value': 1}, 'df_name': 'dataframe_1'}],
        [TEST_DF_5.iloc[:, :1]],
    ),
    (
        ['A1:E3'],
        [TEST_DF_5],
        [{'type': 'dynamic', 'start_condition': {'type': 'upper left corner value', 'value': TEST_DF_5.columns[0]}, 'end_condition': {'type': 'first empty cell'}, 'column_end_condition': {'type': 'num columns', 'value': 3}, 'df_name': 'dataframe_1'}],
        [TEST_DF_5.iloc[:, :3]],
    ),
    # we have a bottom left corner value as well as a number of columns
    (
        ['A1:E3'],
        [TEST_DF_5],
        [{'type': 'dynamic', 'start_condition': {'type': 'upper left corner value', 'value': TEST_DF_5.columns[0]}, 'end_condition': {'type': 'bottom left corner value', 'value': 'abc'}, 'column_end_condition': {'type': 'num columns', 'value': 3}, 'df_name': 'dataframe_1'}],
        [TEST_DF_5.iloc[:1, :3]],
    ),
    # Can't go where there are no data in the rows, so we put some fake data in J3
    (
        ['A1:E3', 'J3:K4'],
        [TEST_DF_5, TEST_DF_1],
        [{'type': 'dynamic', 'start_condition': {'type': 'upper left corner value', 'value': TEST_DF_5.columns[0]}, 'end_condition': {'type': 'first empty cell'}, 'column_end_condition': {'type': 'num columns', 'value': 10}, 'df_name': 'dataframe_1'}],
        [pd.concat([TEST_DF_5, pd.DataFrame([[np.nan if i != 4 or j != 1 else "header 1" for i in range(5)] for j in range(2)], columns=['Unnamed: 5', 'Unnamed: 6', 'Unnamed: 7', 'Unnamed: 8', 'Unnamed: 9'])], axis=1)],
    ),
    # Test start condition starts with condition
    (
        ['A1:B2'],
        [TEST_DF_4],
        [{'type': 'dynamic', 'start_condition': {'type': 'upper left corner value starts with', 'value': 'header'}, 'end_condition': {'type': 'first empty cell'}, 'column_end_condition': {'type': 'first empty cell'}, 'df_name': 'dataframe_1'}],
        [TEST_DF_4],
    ),  
    # Test start condition contains with condition
    (
        ['A1:B2'],
        [TEST_DF_4],
        [{'type': 'dynamic', 'start_condition': {'type': 'upper left corner value contains', 'value': 'er 10'}, 'end_condition': {'type': 'first empty cell'}, 'column_end_condition': {'type': 'first empty cell'}, 'df_name': 'dataframe_1'}],
        [TEST_DF_4],
    ),  
    # Test end condition starts with condition
    (
        ['A1:B4'],
        [TEST_DF_3],
        [{'type': 'dynamic', 'start_condition': {'type': 'upper left corner value', 'value': TEST_DF_3.columns[0]}, 'end_condition': {'type': 'bottom left corner value starts with', 'value': 20}, 'column_end_condition': {'type': 'first empty cell'}, 'df_name': 'dataframe_1'}],
        [TEST_DF_3.iloc[0:2]],
    ),
    # Test end condition starts with condition not starting from A1
    (
        ['B2:C5'],
        [TEST_DF_3],
        [{'type': 'dynamic', 'start_condition': {'type': 'upper left corner value', 'value': TEST_DF_3.columns[0]}, 'end_condition': {'type': 'bottom left corner value starts with', 'value': 20}, 'column_end_condition': {'type': 'first empty cell'}, 'df_name': 'dataframe_1'}],
        [TEST_DF_3.iloc[0:2]],
    ),
    # Test end condition contains
    (
        ['A1:B4'],
        [TEST_DF_3],
        [{'type': 'dynamic', 'start_condition': {'type': 'upper left corner value', 'value': TEST_DF_3.columns[0]}, 'end_condition': {'type': 'bottom left corner value contains', 'value': 20}, 'column_end_condition': {'type': 'first empty cell'}, 'df_name': 'dataframe_1'}],
        [TEST_DF_3.iloc[0:2]],
    ),
    # Test end condition contains
    (
        ['B2:C5'],
        [TEST_DF_3],
        [{'type': 'dynamic', 'start_condition': {'type': 'upper left corner value', 'value': TEST_DF_3.columns[0]}, 'end_condition': {'type': 'bottom left corner value contains', 'value': 20}, 'column_end_condition': {'type': 'first empty cell'}, 'df_name': 'dataframe_1'}],
        [TEST_DF_3.iloc[0:2]],
    ),
    # Tests start with and end with conditions
    (
        ['A1:B2'],
        [TEST_DF_4],
        [{'type': 'dynamic', 'start_condition': {'type': 'upper left corner value contains', 'value': 'er 10'}, 'end_condition': {'type': 'bottom left corner value contains', 'value': 'abc'}, 'column_end_condition': {'type': 'first empty cell'}, 'df_name': 'dataframe_1'}],
        [TEST_DF_4.iloc[0:1]],
    ),  
    # Tests start with and end with conditions, and has a number of columns
    (
        ['A1:B2'],
        [TEST_DF_4],
        [{'type': 'dynamic', 'start_condition': {'type': 'upper left corner value contains', 'value': 'er 10'}, 'end_condition': {'type': 'bottom left corner value contains', 'value': 'abc'}, 'column_end_condition': {'type': 'num columns', 'value': 2}, 'df_name': 'dataframe_1'}],
        [TEST_DF_4.iloc[0:1][TEST_DF_4.columns[0:2]]],
    ),  
    # Test that starts with or contains works when there is a gap of Nones, and we don't detect this as the upper left corner value
    (
        ['A1:B2', 'A4:B5'],
        [TEST_DF_1, TEST_DF_2],
        [{'type': 'dynamic', 'start_condition': {'type': 'upper left corner value contains', 'value': 'er 10'}, 'end_condition': {'type': 'first empty cell'}, 'column_end_condition': {'type': 'first empty cell'}, 'df_name': 'dataframe_1'}],
        [TEST_DF_2],
    ),  
    # Tests bottom left corner consecutive emtpy cells
    (
        ['A1:D5'],
        [TEST_DF_7],
        [{'type': 'dynamic', 'start_condition': {'type': 'upper left corner value contains', 'value': 'A'}, 'end_condition': {'type': 'bottom left corner consecutive empty cells', 'value': 3}, 'column_end_condition': {'type': 'first empty cell'}, 'df_name': 'dataframe_1'}],
        [TEST_DF_7.iloc[0:3]],
    ), 
    # Tests bottom left corner consecutive emtpy cells
    (
        ['A2:D6', 'G1:J5'],
        [TEST_DF_7, TEST_DF_7],
        [{'type': 'dynamic', 'start_condition': {'type': 'upper left corner value contains', 'value': 'A'}, 'end_condition': {'type': 'bottom left corner consecutive empty cells', 'value': 3}, 'column_end_condition': {'type': 'first empty cell'}, 'df_name': 'dataframe_1'}],
        [TEST_DF_7.iloc[0:3]],
    ), 
    # Tests row entirely empty
    (
        ['A2:D6'],
        [TEST_DF_7],
        [{'type': 'dynamic', 'start_condition': {'type': 'upper left corner value contains', 'value': 'A'}, 'end_condition': {'type': 'row entirely empty'}, 'column_end_condition': {'type': 'first empty cell'}, 'df_name': 'dataframe_1'}],
        [TEST_DF_7],
    ), 
<<<<<<< HEAD
    # Tests number of entirely empty rows with one skip
    (
        ['A1:B2', 'A4:B5'],
        [TEST_DF_1, TEST_DF_1],
        [{'type': 'dynamic', 'start_condition': {'type': 'upper left corner value', 'value': 'header 1'}, 'end_condition': {'type': 'number of empty rows', 'value': 2}, 'column_end_condition': {'type': 'first empty cell'}, 'df_name': 'dataframe_1'}],
        [pd.DataFrame({'header 1': [1, None, 'header 1', 1], 'header 2': [2, None, 'header 2', 2]})],
    ), 
    # Tests number of entirely empty rows with two skips
    (
        ['A1:B2', 'A5:B6'],
        [TEST_DF_1, TEST_DF_1],
        [{'type': 'dynamic', 'start_condition': {'type': 'upper left corner value', 'value': 'header 1'}, 'end_condition': {'type': 'number of empty rows', 'value': 3}, 'column_end_condition': {'type': 'first empty cell'}, 'df_name': 'dataframe_1'}],
        [pd.DataFrame({'header 1': [1, None, None, 'header 1', 1], 'header 2': [2, None, None, 'header 2', 2]})],
    ), 
    # Tests number of entirely empty rows hits the end of the sheet
    (
        ['A1:B2'],
        [TEST_DF_1],
        [{'type': 'dynamic', 'start_condition': {'type': 'upper left corner value', 'value': 'header 1'}, 'end_condition': {'type': 'number of empty rows', 'value': 10}, 'column_end_condition': {'type': 'first empty cell'}, 'df_name': 'dataframe_1'}],
        [TEST_DF_1],
=======
    # Doesn't check starting cell for contains, and skips NaN values if the bottom left corner value is in the import code
    (
        ['A1:A3'],
        [TEST_DF_8],
        [{'type': 'dynamic', 'start_condition': {'type': 'upper left corner value contains', 'value': 'A'}, 'end_condition': {'type': 'bottom left corner value contains', 'value': 'A'}, 'column_end_condition': {'type': 'first empty cell'}, 'df_name': 'dataframe_1'}],
        [TEST_DF_8],
    ), 
    # Number of consecutive empty cells in a column
    (
        ['A1:A3', 'A6:A8'],
        [TEST_DF_8, TEST_DF_8],
        [{'type': 'dynamic', 'start_condition': {'type': 'upper left corner value contains', 'value': 'A'}, 'end_condition': {'type': 'bottom left corner consecutive empty cells in first column', 'value': 2}, 'column_end_condition': {'type': 'first empty cell'}, 'df_name': 'dataframe_1'}],
        [TEST_DF_8],
    ), 
    # Number of consecutive empty cells in a column end of sheet
    (
        ['A1:A3'],
        [TEST_DF_8],
        [{'type': 'dynamic', 'start_condition': {'type': 'upper left corner value contains', 'value': 'A'}, 'end_condition': {'type': 'bottom left corner consecutive empty cells in first column', 'value': 2}, 'column_end_condition': {'type': 'first empty cell'}, 'df_name': 'dataframe_1'}],
        [TEST_DF_8],
>>>>>>> 56b9b46f
    ), 
    
]
@pandas_post_1_2_only
@python_post_3_6_only
@pytest.mark.parametrize("range, input_dfs, imports, output_dfs", EXCEL_RANGE_IMPORT_TESTS)
def test_excel_range_import(range, input_dfs, imports, output_dfs):

    # Write an Excel file
    with pd.ExcelWriter(TEST_FILE_PATH) as writer:
        for index, _range in enumerate(range):
            ((startcol, startrow), _) = get_col_and_row_indexes_from_range(_range)
            input_dfs[index].to_excel(writer, sheet_name=TEST_SHEET_NAME, startrow=startrow, startcol=startcol, index=False)  

    mito = create_mito_wrapper()

    mito.excel_range_import(TEST_FILE_PATH, {'type': 'sheet name', 'value': TEST_SHEET_NAME}, imports, False)

    assert len(mito.dfs) == len(imports)
    for actual, expected in zip(mito.dfs, output_dfs):
        print(actual)
        print(expected)
        assert actual.equals(expected)

    os.remove(TEST_FILE_PATH)

@pandas_post_1_2_only
@python_post_3_6_only
def test_excel_range_import_works_on_public_interface_1():

    # Write an Excel file
    with pd.ExcelWriter(TEST_FILE_PATH) as writer:
        ((startcol, startrow), _) = get_col_and_row_indexes_from_range('A1:B2')
        pd.DataFrame({'A': [1], "B": [2]}).to_excel(writer, sheet_name=TEST_SHEET_NAME, startrow=startrow, startcol=startcol, index=False)  

    mito = create_mito_wrapper()
    mito.mito_backend.steps_manager.public_interface_version = 1

    mito.excel_range_import(TEST_FILE_PATH, {'type': 'sheet name', 'value': TEST_SHEET_NAME}, [{'type': 'dynamic', 'start_condition': {'type': 'upper left corner value', 'value': 'A'}, 'end_condition': {'type': 'first empty cell'}, 'column_end_condition': {'type': 'first empty cell'}, 'df_name': 'dataframe_1'}], False)

    assert len(mito.dfs) == 1
    for actual, expected in zip(mito.dfs, [pd.DataFrame({'A': [1], "B": [2]})]):
        assert actual.equals(expected)

    os.remove(TEST_FILE_PATH)

@pandas_post_1_2_only
@python_post_3_6_only
def test_import_with_defined_name_works():
    mito = create_mito_wrapper(TEST_DF_1)
    TEST_DF_2.to_excel(TEST_FILE_PATH, sheet_name=TEST_SHEET_NAME, index=False)

    mito.excel_range_import(TEST_FILE_PATH, {'type': 'sheet name', 'value': TEST_SHEET_NAME}, [{'type': 'range', 'df_name': 'df1', 'value': 'A1:B2'}], False)

    assert len(mito.dfs) == 2
    assert TEST_DF_1.equals(mito.dfs[0])
    assert TEST_DF_2.equals(mito.dfs[1])

    # Make sure all names are unique
    assert len(set(mito.df_names)) == len(mito.df_names)

    os.remove(TEST_FILE_PATH)

INVALID_RANGES = [
    'A',
    'A:C'
]
@pandas_post_1_2_only
@python_post_3_6_only
@pytest.mark.parametrize("r", INVALID_RANGES)
def test_invalid_ranges_error(r):
    with pytest.raises(MitoError) as e_info:
        get_col_and_row_indexes_from_range(r)

    assert 'Invalid Range' in str(e_info) 



EXCEL_UPPER_LEFT_CORNER_DETECTION_TESTS = [
    (
        ['A1:B2'],
        [TEST_DF_1]
    ),
    (
        ['A1:E3'],
        [TEST_DF_5]
    ),
    (
        ['AA100:AB101'],
        [TEST_DF_1]
    ),
    (
        ['A1:B4'],
        [TEST_DF_3]
    ),
    (
        ['A1:B3'],
        [TEST_DF_4]
    ),
    # Test two, seperated by a row
    (
        ['A1:B2', 'A4:B5'],
        [TEST_DF_1, TEST_DF_2]
    ),
    # Test two, seperated by a col
    (
        ['A1:B2', 'D1:E2'],
        [TEST_DF_1, TEST_DF_2]
    ),
    # Test two, seperated by a row and col
    (
        ['A1:B2', 'D4:E5'],
        [TEST_DF_1, TEST_DF_2]
    ),
]
@pandas_post_1_2_only
@python_post_3_6_only
@pytest.mark.parametrize("ranges, dfs", EXCEL_UPPER_LEFT_CORNER_DETECTION_TESTS)
def test_excel_range_upper_left_detection_works(ranges, dfs):

    # Write an Excel file
    with pd.ExcelWriter(TEST_FILE_PATH) as writer:
        for r, df in zip(ranges, dfs):
            ((startcol, startrow), _) = get_col_and_row_indexes_from_range(r)
            df.to_excel(writer, sheet_name=TEST_SHEET_NAME, startrow=startrow, startcol=startcol, index=False)  

    for r, df in zip(ranges, dfs):
        upper_left_value = df.columns[0]
        assert r == get_table_range(TEST_FILE_PATH, TEST_SHEET_NAME, upper_left_value)

    os.remove(TEST_FILE_PATH)

@pandas_post_1_2_only
@python_post_3_6_only
@pytest.mark.parametrize("ranges, dfs", EXCEL_UPPER_LEFT_CORNER_DETECTION_TESTS)
def test_excel_range_upper_left_with_end_condition(ranges, dfs):

    # Write an Excel file
    with pd.ExcelWriter(TEST_FILE_PATH) as writer:
        for r, df in zip(ranges, dfs):
            ((startcol, startrow), _) = get_col_and_row_indexes_from_range(r)
            df.to_excel(writer, sheet_name=TEST_SHEET_NAME, startrow=startrow, startcol=startcol, index=False)  

    for r, df in zip(ranges, dfs):
        upper_left_value = df.columns[0]
        column = df[upper_left_value]
        ((start_col_index, start_row_index), (end_col_index, end_row_index)) = get_col_and_row_indexes_from_range(r)
        for idx, value in enumerate(column):
            recovered_range = get_table_range(TEST_FILE_PATH, TEST_SHEET_NAME, upper_left_value, bottom_left_value=value)
            ((start_col_index_recovered, start_row_index_recovered), (end_col_index_recovered, end_row_index_recovered)) = get_col_and_row_indexes_from_range(recovered_range)
            assert start_col_index == start_col_index_recovered
            assert end_col_index == end_col_index_recovered
            assert start_row_index == start_row_index_recovered
            assert end_row_index == end_row_index_recovered + (len(df) - idx) - 1

    os.remove(TEST_FILE_PATH)

@pandas_post_1_2_only
@python_post_3_6_only
def test_excel_range_upper_left_detection_finds_first_match():
    ranges = ['A1:B4']
    dfs = [TEST_DF_6]

    # Write an Excel file
    with pd.ExcelWriter(TEST_FILE_PATH) as writer:
        for r, df in zip(ranges, dfs):
            ((startcol, startrow), _) = get_col_and_row_indexes_from_range(r)
            df.to_excel(writer, sheet_name=TEST_SHEET_NAME, startrow=startrow, startcol=startcol, index=False)

    mito = create_mito_wrapper()
    mito.excel_range_import(TEST_FILE_PATH, {'type': 'sheet name', 'value': TEST_SHEET_NAME}, [{'type': 'dynamic', 'start_condition': {'type': 'upper left corner value', 'value': 1}, 'end_condition': {'type': 'first empty cell'}, 'column_end_condition': {'type': 'first empty cell'}, 'df_name': 'df1'}], False)

    assert mito.dfs[0].equals(TEST_DF_6)


@pandas_post_1_2_only
@python_post_3_6_only
def test_excel_range_import_followed_by_rename_other_does_not_optimize():
    mito = create_mito_wrapper(TEST_DF_1)
    TEST_DF_2.to_excel(TEST_FILE_PATH, sheet_name=TEST_SHEET_NAME, index=False)

    mito.excel_range_import(TEST_FILE_PATH, {'type': 'sheet name', 'value': TEST_SHEET_NAME}, [{'type': 'range', 'df_name': 'df2', 'value': 'A1:B2'}], False)
    mito.rename_dataframe(0, 'new_df1')

    assert len(mito.dfs) == 2
    assert TEST_DF_1.equals(mito.dfs[0])
    assert TEST_DF_2.equals(mito.dfs[1])

    assert mito.df_names[0] == 'new_df1'
    assert len(mito.optimized_code_chunks) == 2

    os.remove(TEST_FILE_PATH)


@pandas_post_1_2_only
@python_post_3_6_only
def test_excel_range_import_followed_by_delete_optimizes():
    mito = create_mito_wrapper(TEST_DF_1)
    TEST_DF_2.to_excel(TEST_FILE_PATH, sheet_name=TEST_SHEET_NAME, index=False)

    mito.excel_range_import(TEST_FILE_PATH, {'type': 'sheet name', 'value': TEST_SHEET_NAME}, [{'type': 'range', 'df_name': 'df2', 'value': 'A1:B2'}], False)
    mito.delete_dataframe(1)

    assert len(mito.dfs) == 1
    assert TEST_DF_1.equals(mito.dfs[0])

    assert len(mito.transpiled_code) == 0
    os.remove(TEST_FILE_PATH)

@pandas_post_1_2_only
@python_post_3_6_only
def test_excel_range_import_followed_by_delete_other_does_not_optimize():
    mito = create_mito_wrapper(TEST_DF_1)
    TEST_DF_2.to_excel(TEST_FILE_PATH, sheet_name=TEST_SHEET_NAME, index=False)

    mito.excel_range_import(TEST_FILE_PATH, {'type': 'sheet name', 'value': TEST_SHEET_NAME}, [{'type': 'range', 'df_name': 'df2', 'value': 'A1:B2'}], False)
    mito.delete_dataframe(0)

    assert len(mito.dfs) == 1
    assert TEST_DF_2.equals(mito.dfs[0])

    assert len(mito.transpiled_code) >= 0
    os.remove(TEST_FILE_PATH)

@pandas_post_1_2_only
@python_post_3_6_only
def test_two_excel_range_imports_optimize_together():
    mito = create_mito_wrapper(TEST_DF_1)
    TEST_DF_2.to_excel(TEST_FILE_PATH, sheet_name=TEST_SHEET_NAME, index=False)

    mito.excel_range_import(TEST_FILE_PATH, {'type': 'sheet name', 'value': TEST_SHEET_NAME}, [{'type': 'range', 'df_name': 'df2', 'value': 'A1:B2'}], False)
    mito.excel_range_import(TEST_FILE_PATH, {'type': 'sheet name', 'value': TEST_SHEET_NAME}, [{'type': 'range', 'df_name': 'df3', 'value': 'A1:B2'}], False)

    assert len(mito.dfs) == 3
    assert TEST_DF_1.equals(mito.dfs[0])
    assert TEST_DF_2.equals(mito.dfs[1])
    assert TEST_DF_2.equals(mito.dfs[2])

    assert len(mito.optimized_code_chunks) == 1
    os.remove(TEST_FILE_PATH)


@pandas_post_1_2_only
@python_post_3_6_only
def test_two_excel_range_imports_different_sheet_do_not_optimize_together():
    mito = create_mito_wrapper(TEST_DF_1)
    TEST_DF_2.to_excel(TEST_FILE_PATH, sheet_name=TEST_SHEET_NAME, index=False)
    TEST_DF_2.to_excel(TEST_FILE_PATH_2, sheet_name=TEST_SHEET_NAME_2, index=False)

    mito.excel_range_import(TEST_FILE_PATH, {'type': 'sheet name', 'value': TEST_SHEET_NAME}, [{'type': 'range', 'df_name': 'df2', 'value': 'A1:B2'}], False)
    mito.excel_range_import(TEST_FILE_PATH_2, {'type': 'sheet name', 'value': TEST_SHEET_NAME_2}, [{'type': 'range', 'df_name': 'df3', 'value': 'A1:B2'}], False)

    assert len(mito.dfs) == 3
    assert TEST_DF_1.equals(mito.dfs[0])
    assert TEST_DF_2.equals(mito.dfs[1])
    assert TEST_DF_2.equals(mito.dfs[2])

    assert len(mito.optimized_code_chunks) == 2
    os.remove(TEST_FILE_PATH)

@pandas_post_1_2_only
@python_post_3_6_only
def test_convert_csv_to_excel_before_importing():
    mito = create_mito_wrapper()
    TEST_DF_2.to_csv(TEST_FILE_CSV_PATH, index=False)

    mito.excel_range_import(TEST_FILE_CSV_PATH, {'type': 'sheet name', 'value': TEST_SHEET_NAME}, [{'type': 'range', 'df_name': 'df2', 'value': 'A1:B2'}], True)

    assert len(mito.dfs) == 1
    assert TEST_DF_2.equals(mito.dfs[0])

    os.remove(TEST_FILE_CSV_PATH)

@pandas_post_1_2_only
@python_post_3_6_only
def test_convert_csv_to_excel_multiple_ranges_same_number_of_columns():
    mito = create_mito_wrapper()

    # Write two CSVS to the same file
    TEST_DF_1.to_csv(TEST_FILE_CSV_PATH, index=False)
    TEST_DF_2.to_csv(TEST_FILE_CSV_PATH, mode='a', index=False, header=True)

    mito.excel_range_import(
        TEST_FILE_CSV_PATH, 
        {'type': 'sheet name', 'value': TEST_SHEET_NAME}, 
        [
            # NOTE: You need to pass '1' in the ending value, as it gets read in as a string, as the second set of headers lead to it being a string column
            {'type': 'dynamic', 'df_name': 'df1', 'start_condition': {'type': 'upper left corner value', 'value': TEST_DF_1.columns[0]}, 'end_condition': {'type': 'bottom left corner value', 'value': '1'}, 'column_end_condition': {'type': 'first empty cell'}},
            {'type': 'dynamic', 'df_name': 'df2', 'start_condition': {'type': 'upper left corner value', 'value': TEST_DF_2.columns[0]}, 'end_condition': {'type': 'first empty cell'}, 'column_end_condition': {'type': 'first empty cell'}}
        ], True)

    assert len(mito.dfs) == 2
    print(mito.dfs[0])
    assert TEST_DF_1.equals(mito.dfs[0])
    assert TEST_DF_2.equals(mito.dfs[1])

    os.remove(TEST_FILE_CSV_PATH)

@pandas_post_1_2_only
@python_post_3_6_only
def test_convert_csv_to_excel_multiple_ranges_grows_in_columns():
    mito = create_mito_wrapper()

    # Write two CSVS to the same file
    TEST_DF_1.to_csv(TEST_FILE_CSV_PATH, index=False)
    TEST_DF_5.to_csv(TEST_FILE_CSV_PATH, mode='a', index=False, header=True)
    TEST_DF_2.to_csv(TEST_FILE_CSV_PATH, mode='a', index=False, header=True)

    mito.excel_range_import(
        TEST_FILE_CSV_PATH, 
        {'type': 'sheet name', 'value': TEST_SHEET_NAME}, 
        [
            # NOTE: You need to pass '1' in the ending value, as it gets read in as a string, as the second set of headers lead to it being a string column
            {'type': 'dynamic', 'df_name': 'df1', 'start_condition': {'type': 'upper left corner value', 'value': TEST_DF_1.columns[0]}, 'end_condition': {'type': 'bottom left corner value', 'value': '1'}, 'column_end_condition': {'type': 'first empty cell'}},
            {'type': 'dynamic', 'df_name': 'df2', 'start_condition': {'type': 'upper left corner value', 'value': TEST_DF_5.columns[0]}, 'end_condition': {'type': 'bottom left corner value', 'value': 'def'}, 'column_end_condition': {'type': 'first empty cell'}},
            {'type': 'dynamic', 'df_name': 'df3', 'start_condition': {'type': 'upper left corner value', 'value': TEST_DF_2.columns[0]}, 'end_condition': {'type': 'bottom left corner value', 'value': '3'}, 'column_end_condition': {'type': 'first empty cell'}},
        ], True)

    assert len(mito.dfs) == 3
    assert TEST_DF_1.equals(mito.dfs[0])
    assert TEST_DF_5.equals(mito.dfs[1])
    assert TEST_DF_2.equals(mito.dfs[2])

    os.remove(TEST_FILE_CSV_PATH)

@pandas_post_1_2_only
@python_post_3_6_only
def test_excel_range_import_sheet_index():
    # Use ExcelWriter to write two sheets
    with pd.ExcelWriter(TEST_FILE_PATH) as writer:
        TEST_DF_1.to_excel(writer, sheet_name=TEST_SHEET_NAME, index=False)
        TEST_DF_2.to_excel(writer, sheet_name=TEST_SHEET_NAME_2, index=False)
    
    mito = create_mito_wrapper()

    mito.excel_range_import(TEST_FILE_PATH, {'type': 'sheet index', 'value': 0}, [{'type': 'range', 'df_name': 'df2', 'value': 'A1:B2'}], False)
    mito.excel_range_import(TEST_FILE_PATH, {'type': 'sheet index', 'value': 1}, [{'type': 'range', 'df_name': 'df2', 'value': 'A1:B2'}], False)
    mito.excel_range_import(TEST_FILE_PATH, {'type': 'sheet index', 'value': -1}, [{'type': 'range', 'df_name': 'df2', 'value': 'A1:B2'}], False)
    mito.excel_range_import(TEST_FILE_PATH, {'type': 'sheet index', 'value': -2}, [{'type': 'range', 'df_name': 'df2', 'value': 'A1:B2'}], False)

    assert len(mito.dfs) == 4
    assert TEST_DF_1.equals(mito.dfs[0])
    assert TEST_DF_2.equals(mito.dfs[1])
    assert TEST_DF_2.equals(mito.dfs[2])
    assert TEST_DF_1.equals(mito.dfs[3])

@pandas_post_1_2_only
@python_post_3_6_only
def test_excel_range_import_can_add_multiple_end_conditions_no_error():
    # Use ExcelWriter to write two sheets
    with pd.ExcelWriter(TEST_FILE_PATH) as writer:
        TEST_DF_8.to_excel(writer, index=False)
    
    from mitosheet.public.v3 import get_table_range

    range1 = get_table_range(TEST_FILE_PATH, sheet_index=0, upper_left_value='A', bottom_left_value='B', bottom_left_consecutive_empty_cells_in_first_column=2)
    range2 = get_table_range(TEST_FILE_PATH, sheet_index=0, upper_left_value='A', bottom_left_value='A', bottom_left_consecutive_empty_cells_in_first_column=2)
    range3 = get_table_range(TEST_FILE_PATH, sheet_index=0, upper_left_value='A', bottom_left_value='A', bottom_left_consecutive_empty_cells_in_first_column=3)
    assert range1 == 'A1:A3'
    assert range2 == 'A1:A3'
    assert range3 == 'A1:A3'
<|MERGE_RESOLUTION|>--- conflicted
+++ resolved
@@ -257,13 +257,40 @@
         [{'type': 'dynamic', 'start_condition': {'type': 'upper left corner value contains', 'value': 'A'}, 'end_condition': {'type': 'row entirely empty'}, 'column_end_condition': {'type': 'first empty cell'}, 'df_name': 'dataframe_1'}],
         [TEST_DF_7],
     ), 
-<<<<<<< HEAD
+    # Doesn't check starting cell for contains, and skips NaN values if the bottom left corner value is in the import code
+    (
+        ['A1:A3'],
+        [TEST_DF_8],
+        [{'type': 'dynamic', 'start_condition': {'type': 'upper left corner value contains', 'value': 'A'}, 'end_condition': {'type': 'bottom left corner value contains', 'value': 'A'}, 'column_end_condition': {'type': 'first empty cell'}, 'df_name': 'dataframe_1'}],
+        [TEST_DF_8],
+    ), 
+    # Number of consecutive empty cells in a column
+    (
+        ['A1:A3', 'A6:A8'],
+        [TEST_DF_8, TEST_DF_8],
+        [{'type': 'dynamic', 'start_condition': {'type': 'upper left corner value contains', 'value': 'A'}, 'end_condition': {'type': 'bottom left corner consecutive empty cells in first column', 'value': 2}, 'column_end_condition': {'type': 'first empty cell'}, 'df_name': 'dataframe_1'}],
+        [TEST_DF_8],
+    ), 
+    # Number of consecutive empty cells in a column end of sheet
+    (
+        ['A1:A3'],
+        [TEST_DF_8],
+        [{'type': 'dynamic', 'start_condition': {'type': 'upper left corner value contains', 'value': 'A'}, 'end_condition': {'type': 'bottom left corner consecutive empty cells in first column', 'value': 2}, 'column_end_condition': {'type': 'first empty cell'}, 'df_name': 'dataframe_1'}],
+        [TEST_DF_8],
+    ), 
     # Tests number of entirely empty rows with one skip
     (
         ['A1:B2', 'A4:B5'],
         [TEST_DF_1, TEST_DF_1],
         [{'type': 'dynamic', 'start_condition': {'type': 'upper left corner value', 'value': 'header 1'}, 'end_condition': {'type': 'number of empty rows', 'value': 2}, 'column_end_condition': {'type': 'first empty cell'}, 'df_name': 'dataframe_1'}],
         [pd.DataFrame({'header 1': [1, None, 'header 1', 1], 'header 2': [2, None, 'header 2', 2]})],
+    ), 
+    # Tests number of entirely empty rows with one skip, which is triggered
+    (
+        ['A1:B2', 'A5:B6'],
+        [TEST_DF_1, TEST_DF_1],
+        [{'type': 'dynamic', 'start_condition': {'type': 'upper left corner value', 'value': 'header 1'}, 'end_condition': {'type': 'number of empty rows', 'value': 2}, 'column_end_condition': {'type': 'first empty cell'}, 'df_name': 'dataframe_1'}],
+        [TEST_DF_1],
     ), 
     # Tests number of entirely empty rows with two skips
     (
@@ -278,29 +305,7 @@
         [TEST_DF_1],
         [{'type': 'dynamic', 'start_condition': {'type': 'upper left corner value', 'value': 'header 1'}, 'end_condition': {'type': 'number of empty rows', 'value': 10}, 'column_end_condition': {'type': 'first empty cell'}, 'df_name': 'dataframe_1'}],
         [TEST_DF_1],
-=======
-    # Doesn't check starting cell for contains, and skips NaN values if the bottom left corner value is in the import code
-    (
-        ['A1:A3'],
-        [TEST_DF_8],
-        [{'type': 'dynamic', 'start_condition': {'type': 'upper left corner value contains', 'value': 'A'}, 'end_condition': {'type': 'bottom left corner value contains', 'value': 'A'}, 'column_end_condition': {'type': 'first empty cell'}, 'df_name': 'dataframe_1'}],
-        [TEST_DF_8],
-    ), 
-    # Number of consecutive empty cells in a column
-    (
-        ['A1:A3', 'A6:A8'],
-        [TEST_DF_8, TEST_DF_8],
-        [{'type': 'dynamic', 'start_condition': {'type': 'upper left corner value contains', 'value': 'A'}, 'end_condition': {'type': 'bottom left corner consecutive empty cells in first column', 'value': 2}, 'column_end_condition': {'type': 'first empty cell'}, 'df_name': 'dataframe_1'}],
-        [TEST_DF_8],
-    ), 
-    # Number of consecutive empty cells in a column end of sheet
-    (
-        ['A1:A3'],
-        [TEST_DF_8],
-        [{'type': 'dynamic', 'start_condition': {'type': 'upper left corner value contains', 'value': 'A'}, 'end_condition': {'type': 'bottom left corner consecutive empty cells in first column', 'value': 2}, 'column_end_condition': {'type': 'first empty cell'}, 'df_name': 'dataframe_1'}],
-        [TEST_DF_8],
->>>>>>> 56b9b46f
-    ), 
+    ),
     
 ]
 @pandas_post_1_2_only
