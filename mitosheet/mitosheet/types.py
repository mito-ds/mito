--- conflicted
+++ resolved
@@ -255,8 +255,6 @@
         modified_columns: List[ColumnHeader]
         renamed_columns: Dict[ColumnHeader, ColumnHeader]
 
-<<<<<<< HEAD
-=======
     class ModifiedDataframeReconData(TypedDict):
         column_recon: ColumnReconData
         num_added_or_removed_rows: int
@@ -267,7 +265,6 @@
         deleted_dataframe_names: List[str]
         modified_dataframes_recons: Dict[str, ModifiedDataframeReconData]
         prints: str
->>>>>>> 062ea0bd
 
 else:
     Filter = Any #type: ignore
