--- conflicted
+++ resolved
@@ -19,12 +19,8 @@
 from mitosheet.state import State
 from mitosheet.step_performers.step_performer import StepPerformer
 from mitosheet.step_performers.utils.utils import get_param
-<<<<<<< HEAD
 from mitosheet.types import FORMULA_ENTIRE_COLUMN_TYPE, ColumnHeader, ColumnID, FormulaAppliedToType, StepType
-=======
-from mitosheet.types import (FORMULA_ENTIRE_COLUMN_TYPE, ColumnHeader,
-                             ColumnID, FormulaAppliedToType)
->>>>>>> 53c89d6b
+
 
 
 class SetColumnFormulaStepPerformer(StepPerformer):
