--- conflicted
+++ resolved
@@ -5,11 +5,7 @@
 # Copyright (c) Saga Inc.
 # Distributed under the terms of the GPL License.
 
-<<<<<<< HEAD
-=======
 import os
-from time import perf_counter
->>>>>>> 9d5f5d68
 from typing import Any, Dict, List, Optional, Set, Tuple
 from mitosheet.code_chunks.code_chunk import CodeChunk
 from mitosheet.code_chunks.snowflake_import_code_chunk import SnowflakeImportCodeChunk
