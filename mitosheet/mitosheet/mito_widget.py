#!/usr/bin/env python
# coding: utf-8

# Copyright (c) Saga Inc.
# Distributed under the terms of the GPL License.

"""
Main file containing the mito widget.
"""
import json
import os
from sysconfig import get_python_version
import time
from typing import Any, Dict, List, Optional, Union

import pandas as pd
import traitlets as t
from ipywidgets import DOMWidget

from mitosheet._frontend import module_name, module_version
from mitosheet.api import API
from mitosheet.data_in_mito import DataTypeInMito
from mitosheet.errors import (MitoError, get_recent_traceback,
                              make_execution_error)
from mitosheet.mito_config import MitoConfig
from mitosheet.saved_analyses import write_analysis
from mitosheet.steps_manager import StepsManager
from mitosheet.telemetry.telemetry_utils import (MITOSHEET_HELPER_PRIVATE, log, log_event_processed,
                                                 telemetry_turned_on)
from mitosheet.updates.replay_analysis import REPLAY_ANALYSIS_UPDATE
from mitosheet.user import is_local_deployment, should_upgrade_mitosheet
from mitosheet.user.create import try_create_user_json_file
from mitosheet.user.db import USER_JSON_PATH, get_user_field
from mitosheet.user.location import is_in_google_colab, is_in_vs_code
from mitosheet.user.schemas import (UJ_MITOSHEET_LAST_FIFTY_USAGES, UJ_RECEIVED_CHECKLISTS,
<<<<<<< HEAD
                                    UJ_RECEIVED_TOURS, UJ_STATIC_USER_ID, UJ_USER_EMAIL)
from mitosheet.user.utils import is_excel_import_enabled, is_pro, is_running_test
=======
                                    UJ_RECEIVED_TOURS, UJ_USER_EMAIL)
from mitosheet.user.utils import get_pandas_version, is_pro, is_running_test
>>>>>>> 3619df25

try:
    from mitosheet_helper_config import MITO_ENTERPRISE_CONFIGURATION 
except ImportError:
    MITO_ENTERPRISE_CONFIGURATION = None


class MitoWidget(DOMWidget):
    """
        The MitoWidget holds all of the backend state for the Mito extension, and syncs
        the state with the frontend widget. 
    """
    _model_name = t.Unicode('ExampleModel').tag(sync=True) # type: ignore
    _model_module = t.Unicode(module_name).tag(sync=True) # type: ignore
    _model_module_version = t.Unicode(module_version).tag(sync=True) # type: ignore
    _view_name = t.Unicode('ExampleView').tag(sync=True) # type: ignore
    _view_module = t.Unicode(module_name).tag(sync=True) # type: ignore
    _view_module_version = t.Unicode(module_version).tag(sync=True) # type: ignore

    sheet_data_json = t.Unicode('').tag(sync=True) # type: ignore
    analysis_data_json = t.Unicode('').tag(sync=True) # type: ignore
    user_profile_json = t.Unicode('').tag(sync=True) # type: ignore
    
    def __init__(self, *args: List[Union[pd.DataFrame, str]], analysis_to_replay: str=None):
        """
        Takes a list of dataframes and strings that are paths to CSV files
        passed through *args.
        """
        # Call the DOMWidget constructor to set up the widget properly
        super(MitoWidget, self).__init__()
            
        # Set up the state container to hold private widget state
        self.steps_manager = StepsManager(args, analysis_to_replay=analysis_to_replay)

        self.mito_config = MitoConfig(MITO_ENTERPRISE_CONFIGURATION)

        # Set up message handler
        self.on_msg(self.receive_message)

        # And the api
        self.api = API(self.steps_manager, self.send)

        # We store static variables to make writing the shared
        # state variables quicker; we store them so we don't 
        # have to recompute them on each update
        last_50_usages = get_user_field(UJ_MITOSHEET_LAST_FIFTY_USAGES)
        self.num_usages = len(last_50_usages if last_50_usages is not None else [])
        self.is_local_deployment = is_local_deployment()
        self.should_upgrade_mitosheet = should_upgrade_mitosheet()
        self.received_tours = get_user_field(UJ_RECEIVED_TOURS)

        # Set up starting shared state variables
        self.update_shared_state_variables()

    @property
    def analysis_name(self):
        return self.steps_manager.analysis_name


    def update_shared_state_variables(self) -> None:
        """
        Helper function for updating all the variables that are shared
        between the backend and the frontend through trailets.
        """
        self.sheet_data_json = self.steps_manager.sheet_data_json
        self.analysis_data_json = self.steps_manager.analysis_data_json
        self.user_profile_json = json.dumps({
            # Dynamic, update each time
            'userEmail': get_user_field(UJ_USER_EMAIL),
            'receivedTours': get_user_field(UJ_RECEIVED_TOURS),
            'receivedChecklists': get_user_field(UJ_RECEIVED_CHECKLISTS),
            'isPro': is_pro(),
            'telemetryEnabled': telemetry_turned_on(),
            # Static over a single analysis
            'pythonVersion': get_python_version(),
            'pandasVersion': get_pandas_version(),
            'isLocalDeployment': self.is_local_deployment,
            'shouldUpgradeMitosheet': self.should_upgrade_mitosheet,
            'numUsages': self.num_usages,
            'mitoConfig': self.mito_config.get_mito_config()
        })


    def handle_edit_event(self, event: Dict[str, Any]) -> None:
        """
        Handles an edit_event. Per the spec, an edit_event
        updates both the sheet and the codeblock, and as such
        the sheet is re-evaluated and the code for the codeblock
        is re-transpiled.

        Useful for any event that changes the state of both the sheet
        and the codeblock!
        """

        # First, we send this new edit to the evaluator
        self.steps_manager.handle_edit_event(event)

        # We update the state variables 
        self.update_shared_state_variables()

        # Also, write the analysis to a file!
        write_analysis(self.steps_manager)

        # Tell the front-end to render the new sheet and new code with an empty
        # response. NOTE: in the future, we can actually send back some data
        # with the response (like an error), to get this response in-place!        
        self.send({
            'event': 'response',
            'id': event['id']
        })


    def handle_update_event(self, event: Dict[str, Any]) -> None:
        """
        This event is not the user editing the sheet, but rather information
        that has been collected from the frontend (after render) that is being
        passed back.

        For example:
        - Names of the dataframes
        - Name of an existing analysis
        """

        try:
            self.steps_manager.handle_update_event(event)

            # Update all state variables
            self.update_shared_state_variables()
        except Exception as e:           
            # We handle the case of replaying the analysis specially, because we don't
            # want to display the error modal - we want to display something specific
            # in this case. Note that we include the updating of shared state variables
            # in the try catch, as this is sometimes where errors occur
            if event["type"] == REPLAY_ANALYSIS_UPDATE['event_type']:
                # Propagate the Mito error if we can. We never want a replay analysis to open
                # an error modal, so make sure to update the error if necessary
                if isinstance(e, MitoError):
                    e.error_modal = False
                    raise e
                raise make_execution_error(error_modal=False)
            raise
        # Also, write the analysis to a file!
        write_analysis(self.steps_manager)

        # Tell the front-end to render the new sheet and new code with an empty
        # response. NOTE: in the future, we can actually send back some data
        # with the response (like an error), to get this response in-place!
        self.send({
            'event': 'response',
            'id': event['id'],
        })

    def receive_message(self, widget: Any, content: Dict[str, Any], buffers: Any=None) -> bool:
        """
        Handles all incoming messages from the JS widget. There are three main
        types of events:

        1. edit_event: any event that updates the state of the sheet and the
        code block at once. Leads to reevaluation, and a re-transpile.

        2. update_event: any event that isn't caused by an edit, but instead
        other types of new data coming from the frontend (e.g. the df names 
        or some existing steps).

        3. api_call: an event that is used to retrieve information from the backend without
        updating the backend state.

        4. A log_event is just an event that should get logged on the backend.
        """

        start_time: Optional[float] = time.perf_counter()
        event = content

        try:
            if event['event'] == 'edit_event':
                self.handle_edit_event(event)
            elif event['event'] == 'update_event':
                self.handle_update_event(event)
            elif event['event'] == 'api_call':
                self.api.process_new_api_call(event)
                # NOTE: since API calls are in a seperate thread, their start time and end
                # time are not valid, and so we don't even log the start time to not be confusing
                start_time = None

            
            if event['event'] != 'api_call':
                # NOTE: we don't need to case on log_event above because it always gets
                # passed to this function, and thus is logged. We also don't log in the
                # case of an API event as that is in a seperate thread and so takes care
                # of it's logging seperately
                log_event_processed(event, self.steps_manager, start_time=start_time)

            return True
        except MitoError as e:
            if is_running_test():
                print(e)

            # Log processing this event failed
            log_event_processed(event, self.steps_manager, failed=True, mito_error=e, start_time=start_time)

            # If the error says to ignore the error modal, then we
            # send some data with the response so that the frontend
            # knows to ignore the error moda 
            response = {
                'event': 'edit_error',
                'id': event['id'],
                'type': e.type_,
                'header': e.header,
                'to_fix': e.to_fix,
                'traceback': e.traceback,
            }
            if not e.error_modal:
                response['data'] = {
                    'event': 'edit_error',
                    'type': e.type_,
                    'header': e.header,
                    'to_fix': e.to_fix,
                    'traceback': e.traceback,
                }

            # Report it to the user, and then return
            self.send(response)
        except:
            if is_running_test():
                print(get_recent_traceback())
            # We log that processing failed, but have no edit error
            log_event_processed(event, self.steps_manager, failed=True, start_time=start_time)
            # Report it to the user, and then return
            self.send({
                'event': 'edit_error',
                'id': event['id'],
                'type': 'execution_error',
                'header': 'Execution Error',
                'to_fix': 'Sorry, there was an error during executing this code.',
                'traceback': get_recent_traceback()
            })

        return False

def sheet(
        *args: Any,
        analysis_to_replay: str=None, # This is the parameter that tracks the analysis that you want to replay (NOTE: requires a frontend to be replayed!)
        view_df: bool=False, # We use this param to log if the mitosheet.sheet call is created from the df output button,
        # NOTE: if you add named variables to this function, make sure argument parsing on the front-end still
        # works by updating the getArgsFromCellContent function.
    ) -> MitoWidget:
    """
    Renders a Mito sheet. If no arguments are passed, renders an empty sheet. Otherwise, renders
    any dataframes that are passed. Errors if any given arguments are not dataframes or paths to
    CSV files that can be read in as dataframes.

    If running this function just prints text that looks like `MitoWidget(...`, then you need to 
    install the JupyterLab extension manager by running:

    python -m pip install mitoinstaller
    python -m mitoinstaller install

    Run this command in the terminal where you installed Mito. It should take 1-2 minutes to complete.

    Then, restart your JupyterLab instance, and refresh your browser. Mito should now render.

    NOTE: if you have any issues with installation, please email jake@sagacollab.com
    """
    # We throw a custom error message if we're sure the user is in
    # vs code or google collab (these conditions are more secure than
    # the conditons for checking if we're in JLab or JNotebook).
    if is_in_vs_code() or is_in_google_colab():
        log('mitosheet_sheet_call_location_failed', failed=True)
        raise Exception("The mitosheet currently only works in JupyterLab.\n\nTo see instructions on getting Mitosheet running in JupyterLab, find install instructions here: https://docs.trymito.io/getting-started/installing-mito")

    # If the user.json does not exist, we create it. This ensures if the file is deleted in between
    # when the package is imported and mitosheet.sheet is called, the user still gets a user.json. 
    # We don't need to upgrade as creating the file will automatically use the most recent version
    if not os.path.exists(USER_JSON_PATH):
        try_create_user_json_file()

    try:
        # We pass in the dataframes directly to the widget
        widget = MitoWidget(*args, analysis_to_replay=analysis_to_replay) 

        # Log they have personal data in the tool if they passed a dataframe
        # that is not tutorial data or sample data from import docs
        if widget.steps_manager.data_type_in_mito == DataTypeInMito.PERSONAL:
            log('used_personal_data') 

    except:
        log('mitosheet_sheet_call_failed', failed=True)
        raise

    # Then, we log that the call was successful, along with all of it's params
    log(
        'mitosheet_sheet_call',
        {
            # NOTE: analysis name is the UUID that mito saves the analysis under
            'steps_manager_analysis_name': widget.steps_manager.analysis_name,
            'num_args': len(args),
            'num_str_args': len([arg for arg in args if isinstance(arg, str)]),
            'num_df_args': len([arg for arg in args if isinstance(arg, pd.DataFrame)]),
            'df_index_type': [str(type(arg.index)) for arg in args if isinstance(arg, pd.DataFrame)],
            'view_df': view_df
        }
    )

    return widget<|MERGE_RESOLUTION|>--- conflicted
+++ resolved
@@ -25,7 +25,7 @@
 from mitosheet.mito_config import MitoConfig
 from mitosheet.saved_analyses import write_analysis
 from mitosheet.steps_manager import StepsManager
-from mitosheet.telemetry.telemetry_utils import (MITOSHEET_HELPER_PRIVATE, log, log_event_processed,
+from mitosheet.telemetry.telemetry_utils import (log, log_event_processed,
                                                  telemetry_turned_on)
 from mitosheet.updates.replay_analysis import REPLAY_ANALYSIS_UPDATE
 from mitosheet.user import is_local_deployment, should_upgrade_mitosheet
@@ -33,13 +33,8 @@
 from mitosheet.user.db import USER_JSON_PATH, get_user_field
 from mitosheet.user.location import is_in_google_colab, is_in_vs_code
 from mitosheet.user.schemas import (UJ_MITOSHEET_LAST_FIFTY_USAGES, UJ_RECEIVED_CHECKLISTS,
-<<<<<<< HEAD
-                                    UJ_RECEIVED_TOURS, UJ_STATIC_USER_ID, UJ_USER_EMAIL)
-from mitosheet.user.utils import is_excel_import_enabled, is_pro, is_running_test
-=======
                                     UJ_RECEIVED_TOURS, UJ_USER_EMAIL)
 from mitosheet.user.utils import get_pandas_version, is_pro, is_running_test
->>>>>>> 3619df25
 
 try:
     from mitosheet_helper_config import MITO_ENTERPRISE_CONFIGURATION 
