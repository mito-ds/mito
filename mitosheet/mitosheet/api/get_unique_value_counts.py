#!/usr/bin/env python
# coding: utf-8

# Copyright (c) Saga Inc.
# Distributed under the terms of the GPL License.
import json
from typing import Any, Dict

import pandas as pd
from mitosheet.state import FORMAT_DEFAULT
from mitosheet.types import StepsManagerType
from mitosheet.utils import df_to_json_dumpsable, get_row_data_array

# The maximum number of values the front-end sends to the backend
# See comments in function description below.
MAX_UNIQUE_VALUES = 1_000

def get_unique_value_counts(params: Dict[str, Any], steps_manager: StepsManagerType) -> str:
    """
    Sends back a string that can be parsed to a JSON object that
    contains the normalized value counts for the series at column_id 
    in the df at sheet_index.

    Also takes a search_string and sort string, which it uses to filter 
    down the dataset if there are more than MAX_UNIQUE_VALUES
    
    NOTE: the front-end also filters with the search string, and
    reorders with the sort; we just do it here on the backend in 
    the case that there are more than MAX_UNIQUE_VALUES so we 
    don't crash the front-end with too much data.
    """
    sheet_index = params['sheet_index']
    column_id = params['column_id']
    search_string = params['search_string']
    sort = params['sort']

    column_header = steps_manager.curr_step.column_ids.get_column_header_by_id(sheet_index, column_id)
    
    series: pd.Series = steps_manager.dfs[sheet_index][column_header]

    unique_value_counts_percents_series = series.value_counts(normalize=True, dropna=False)
    unique_value_counts_series = series.value_counts(dropna=False)
    
    unique_value_counts_df = pd.DataFrame({
        'values': unique_value_counts_percents_series.index,
        'percents': unique_value_counts_percents_series, 
        'counts': unique_value_counts_series
    })

    if len(unique_value_counts_df) > MAX_UNIQUE_VALUES:
        # First, we turn the series into a string series, so that we can
        # easily filter on it without issues (and sort in some cases)
        new_unique_value_counts_df = unique_value_counts_df.copy(deep=True)
        new_unique_value_counts_df['values_strings'] = new_unique_value_counts_df['values'].astype('str')

        # First, we sort in the order they want
        try:
            if sort == 'Ascending Value':
                new_unique_value_counts_df = new_unique_value_counts_df.sort_values(by='values', ascending=True, na_position='first')
            elif sort == 'Descending Value':
                new_unique_value_counts_df = new_unique_value_counts_df.sort_values(by='values', ascending=False, na_position='first')
            elif sort == 'Ascending Occurence':
                new_unique_value_counts_df = new_unique_value_counts_df.sort_values(by='counts', ascending=True, na_position='first')
            elif sort == 'Descending Occurence':
                new_unique_value_counts_df = new_unique_value_counts_df.sort_values(by='counts', ascending=False, na_position='first')
        except:
            # If the sort values throws an exception, then this must be because we have a mixed value type, and so we instead
            # sort on the string representation of the values (as this will always work)
            if sort == 'Ascending Value':
                new_unique_value_counts_df = new_unique_value_counts_df.sort_values(by='values_strings', ascending=True, na_position='first')
            elif sort == 'Descending Value':
                new_unique_value_counts_df = new_unique_value_counts_df.sort_values(by='values_strings', ascending=False, na_position='first')

        # Then, we filter with the string. Note that we always filter on the string representation
        # because the front-end sends a string
        new_unique_value_counts_df = new_unique_value_counts_df[new_unique_value_counts_df['values_strings'].str.contains(search_string, na=False, case=False)]

        # Finially, we only take the first MAX_UNIQUE_VALUES
        if len(new_unique_value_counts_df) > MAX_UNIQUE_VALUES:
            new_unique_value_counts_df = new_unique_value_counts_df.head(MAX_UNIQUE_VALUES)
            is_all_data = False
        else:
            is_all_data = True

        # And then we filter the unique values down to these specific values
        unique_value_counts_df = unique_value_counts_df.loc[new_unique_value_counts_df.index]
        unique_value_counts_df.reset_index(drop=True)

    else:
        is_all_data = True
    
    return json.dumps({
<<<<<<< HEAD
        'uniqueValueRowDataArray': get_row_data_array(unique_value_counts_df),
=======
        'uniqueValueCountsSheetData': df_to_json_dumpsable(
            unique_value_counts_df, 
            'value counts',
            'imported',
            {},
            {},
            {'values': 'values', 'percents': 'percents', 'counts': 'counts'},
            {'values': {'type': FORMAT_DEFAULT}, 'percents': {'type': FORMAT_DEFAULT}, 'counts': {'type': FORMAT_DEFAULT}},
            max_length=None
        ),
>>>>>>> 054bb285
        'isAllData': is_all_data
    })
<|MERGE_RESOLUTION|>--- conflicted
+++ resolved
@@ -90,19 +90,6 @@
         is_all_data = True
     
     return json.dumps({
-<<<<<<< HEAD
         'uniqueValueRowDataArray': get_row_data_array(unique_value_counts_df),
-=======
-        'uniqueValueCountsSheetData': df_to_json_dumpsable(
-            unique_value_counts_df, 
-            'value counts',
-            'imported',
-            {},
-            {},
-            {'values': 'values', 'percents': 'percents', 'counts': 'counts'},
-            {'values': {'type': FORMAT_DEFAULT}, 'percents': {'type': FORMAT_DEFAULT}, 'counts': {'type': FORMAT_DEFAULT}},
-            max_length=None
-        ),
->>>>>>> 054bb285
         'isAllData': is_all_data
     })
