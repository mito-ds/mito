--- conflicted
+++ resolved
@@ -51,28 +51,16 @@
 
         pro = is_pro()
 
-<<<<<<< HEAD
-        if not pro and __num_usages >= 20:
+        if not pro and __num_usages >= OPEN_SOURCE_AI_COMPLETIONS_LIMIT:
                 return {
-                        'error': f'You have used Mito AI 20 times.'
+                        'error': f'You have used Mito AI {OPEN_SOURCE_AI_COMPLETIONS_LIMIT} times.'
                 }
                 
 
         data = {
                 'email': __user_email,
                 'user_id': __user_id,
-=======
-        if not pro and num_usages >= OPEN_SOURCE_AI_COMPLETIONS_LIMIT:
-                return json.dumps({
-                        'error': f'You have used Mito AI {OPEN_SOURCE_AI_COMPLETIONS_LIMIT} times.'
-                })
-                
-
-        data = {
-                'email': user_email,
-                'user_id': user_id,
                 'user_input': user_input,
->>>>>>> b2b2a475
                 'data': _get_ai_completion_data(prompt)
         }
 
@@ -96,19 +84,11 @@
                         'prompt_version': PROMPT_VERSION,
                         'prompt': prompt,
                         'completion': res.json()['completion'],
-<<<<<<< HEAD
                 }
         
         return {
-                'error': f'There was an error accessing the OpenAI API. {res.json()["error"]}'
+                'error': f'There was an error accessing the MitoAI API. {res.json()["error"]}'
         }
-=======
-                })
-        
-        return json.dumps({
-                'error': f'There was an error accessing the MitoAI API. {res.json()["error"]}'
-        })
->>>>>>> b2b2a475
 
 def _get_ai_completion_from_open_ai_api_compatible_server(url: str, user_input: str, prompt: str) -> Dict[str, Any]:
 
