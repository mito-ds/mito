--- conflicted
+++ resolved
@@ -4,15 +4,10 @@
 # Copyright (c) Mito.
 # Distributed under the terms of the Modified BSD License.
 from copy import deepcopy
-<<<<<<< HEAD
-from typing import Any, Dict, Collection, List, Optional, Tuple
-=======
 from typing import TYPE_CHECKING, Any, Dict, Collection, List, Optional, Tuple
->>>>>>> 81406a5c
 import pandas as pd
 from mitosheet.preprocessing.preprocess_step_performer import \
     PreprocessStepPerformer
-from mitosheet.steps_manager import StepsManager
 
 # To avoid circular imports
 if TYPE_CHECKING:
