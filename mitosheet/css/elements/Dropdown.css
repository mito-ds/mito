--- conflicted
+++ resolved
@@ -1,12 +1,8 @@
-<<<<<<< HEAD
 .mito-dropdown {
-=======
-.dropdown {
     display: flex;
     flex-direction: column;
     overflow-y: hidden;
 
->>>>>>> 80ee087d
     z-index: 3;
     position: absolute;
 
@@ -39,22 +35,14 @@
     padding-top: 0px;
 }
 
-<<<<<<< HEAD
 .mito-dropdown-search-input {
-    position: fixed;
-=======
-.dropdown-search-input {
->>>>>>> 80ee087d
     padding: 10px;
     width: 320px;
     padding-bottom: 10px;
     background-color: white;
-<<<<<<< HEAD
     box-sizing: unset; /* Ignore the box sizing in JNotebook*/
-=======
 }
 
 .dropdown-items-container {
     overflow-y: auto;
->>>>>>> 80ee087d
 }