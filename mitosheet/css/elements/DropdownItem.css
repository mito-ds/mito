--- conflicted
+++ resolved
@@ -19,19 +19,7 @@
     padding-bottom: 4px;
 }
 
-<<<<<<< HEAD
-/* 
-    If there is a search bar, we have to bump the items
-    down 50px, so they aren't under the search bar
-*/
-.mito-dropdown-item-with-search-first-item {
-    margin-top: 50px;
-}
-
 .mito-dropdown-item-selected {
-=======
-.dropdown-item-selected {
->>>>>>> 80ee087d
     background-color: var(--mito-light-blue);
 }
 .mito-dropdown-item:hover {
