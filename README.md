--- conflicted
+++ resolved
@@ -40,12 +40,8 @@
 
 ## Mitosheet
 
-<<<<<<< HEAD
-To see the code for `mitosheet` Python package, see the `mitosheet/` folder.
-=======
 To see the code for the `mitosheet` package, see the `mitosheet` folder. 
->>>>>>> 2d4b9304
 
 ## Trymito.io
 
-To see the code for our website, see the `trymito.io/` folder. +To see the code for our website, see the `trymito.io` folder. 