import React, { useEffect, useState } from 'react';
import Image from "next/image"

import codeBlockStyles from './CodeBlock.module.css'
import { classNames } from '../../utils/classNames';


const CodeBlock = (props:{
<<<<<<< HEAD
  children: string,
  prefix?: string,
  paddingRight?: string
=======
  code: string
  className?: string
>>>>>>> 700d77e3
}) => {

  const [copied, setCopied] = useState(false);
  useEffect(() => {
    if (copied) {
      setTimeout(() => {setCopied(false)}, 8000)
    }
  }, [copied])

  return (
<<<<<<< HEAD
    <div 
      className={codeBlockStyles.container_div}
      onClick={async () => {
=======
    <div className={classNames(codeBlockStyles.container_div, props.className)} onClick={async () => {
>>>>>>> 700d77e3

        // Undefined on some mobile devices so we disable it as to not error
        if (navigator.clipboard === undefined) {
          return;
        }
        
        await navigator.clipboard.writeText(props.children);
        setCopied(true);
      }}
    >
      <pre className={codeBlockStyles.code_container} style={{paddingRight: props.paddingRight}}>
        {props.prefix !== undefined && <span className='text-unselectable'>{props.prefix}</span>}<code className={classNames("language-python")}>{props.children}</code>
      </pre>
      <div className={codeBlockStyles.clipboard_container}>
        {!copied && <div className={codeBlockStyles.copy_text}>Copy!</div>}
        {copied && <div className={codeBlockStyles.copy_text}>Copied!</div>}
        <Image src={'/excel-to-python/copy_icon.svg'} alt='Clipboard' width={23} height={23} />
      </div>
    </div>
  );
};

export default CodeBlock;<|MERGE_RESOLUTION|>--- conflicted
+++ resolved
@@ -6,14 +6,10 @@
 
 
 const CodeBlock = (props:{
-<<<<<<< HEAD
   children: string,
   prefix?: string,
   paddingRight?: string
-=======
-  code: string
   className?: string
->>>>>>> 700d77e3
 }) => {
 
   const [copied, setCopied] = useState(false);
@@ -24,13 +20,9 @@
   }, [copied])
 
   return (
-<<<<<<< HEAD
     <div 
-      className={codeBlockStyles.container_div}
+      className={classNames(codeBlockStyles.container_div, props.className)}
       onClick={async () => {
-=======
-    <div className={classNames(codeBlockStyles.container_div, props.className)} onClick={async () => {
->>>>>>> 700d77e3
 
         // Undefined on some mobile devices so we disable it as to not error
         if (navigator.clipboard === undefined) {
