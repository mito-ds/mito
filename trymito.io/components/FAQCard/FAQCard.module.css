.faq_card_container {
    /* 
        Reduce the padding so we can increase the size of the header to 
        make it easily clickable w/o making it look rediculous
    */
    padding-top: 1rem;
    padding-bottom: 1rem;
    margin-top: 3rem;

    /* When we scroll to a card, make sure its not cutoff by the header */
    scroll-margin-top: 7rem; 

}

.header {
    display: flex;
    flex-direction: row;
    justify-content: space-between;
    align-items: center;
    /* Set a large height so make the div easily clickable to open/close the FAQ */
    height: 40px;
    cursor: pointer;
}

<<<<<<< HEAD
.faq_card_container li {
    /* Ensures that the 1. 2. 3. included in the list */
    list-style-position: inside;
=======
.faq_card_header_text {
    font-size: 2rem;
    color: white;
>>>>>>> f6c2e347
}

.faq_card_container *:first-child {
    margin-top: 0;
}


@media only screen and (min-width: 50em) { 
    .faq_card_container {
        max-width: 70rem;
    }

    .header {
        height: 70px;
    }

    .faq_card_container li {
        line-height: 1.25;
        margin-top: 2rem;
        margin-left: 2rem;
    }
}<|MERGE_RESOLUTION|>--- conflicted
+++ resolved
@@ -22,15 +22,14 @@
     cursor: pointer;
 }
 
-<<<<<<< HEAD
 .faq_card_container li {
     /* Ensures that the 1. 2. 3. included in the list */
     list-style-position: inside;
-=======
+}
+
 .faq_card_header_text {
     font-size: 2rem;
     color: white;
->>>>>>> f6c2e347
 }
 
 .faq_card_container *:first-child {
