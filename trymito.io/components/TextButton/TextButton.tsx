--- conflicted
+++ resolved
@@ -9,12 +9,8 @@
     variant?: 'primary' | 'secondary' | 'highlight'
     fontSize?: 'small'
     buttonSize?: 'small' 
-<<<<<<< HEAD
-    openInNewTab?: boolean,
-=======
     openInNewTab?: boolean
     className?: string
->>>>>>> 700d77e3
 }): JSX.Element => {
 
     const colorStyle = props.variant === undefined ? textButtonStyles.highlight : textButtonStyles[props.variant];
