import type { NextPage } from 'next';
import Head from 'next/head';
import Image from 'next/image';
import Link from 'next/link';
import { useEffect, useState } from 'react';
import AIThesis from '../components/AIThesis/AIThesis';
import CTAButtons from '../components/CTAButtons/CTAButtons';
import DownloadCTACard from '../components/CTACards/DownloadCTACard';
import FAQCard from '../components/FAQCard/FAQCard';
import Footer from '../components/Footer/Footer';
import Header, { MITO_INSTALLATION_DOCS_LINK } from '../components/Header/Header';
import InstallInstructions from '../components/InstallInstructions/InstallInstructions';
import StreamlitAppGallery from '../components/StreamlitAppGallery/StreamlitAppGallery';
<<<<<<< HEAD
import TextButton from '../components/TextButton/TextButton';
import homeStyles from '../styles/Home.module.css';
import pageStyles from '../styles/Page.module.css';
import textImageSplitStyles from '../styles/TextImageSplit.module.css';
import titleStyles from '../styles/Title.module.css';
import { classNames } from '../utils/classNames';
import Prism from 'prismjs';
import LogoSection from '../components/LogoSection/LogoSection';
=======
import { PLAUSIBLE_INSTALL_DOCS_CTA_LOCATION_TITLE_CARD } from '../utils/plausible';
>>>>>>> 700d77e3

const Home: NextPage = () => {

  const [copied, setCopied] = useState(false);
  useEffect(() => {
    if (copied) {
      setTimeout(() => {setCopied(false)}, 3000)
    }
  }, [copied])

  useEffect(() => {
    Prism.highlightAll();
  }, []);

  return (
    <>
      <Head>
        <title>Best Python Spreadsheet Automation & Code Generation | Mito </title>
        <meta name="viewport" content="width=device-width, initial-scale=1" />
      </Head>
      
      <Header/>
    
      <div className={pageStyles.container}>

        <main className={pageStyles.main}>
          <section className={pageStyles.background_card + ' ' + titleStyles.title_card}>
            <h1 className={titleStyles.title}>
              Automate your spreadsheets. No computer science degree required.
            </h1>

<<<<<<< HEAD
            <h2 className={titleStyles.description}>
              Analysts at the world&apos;s largest banks  
              save themselves from hours of repetitive work.
            </h2>
            <div className={homeStyles.cta_button_and_video_spacer}>
              <div className={homeStyles.cta_buttons_homepage_container}>
                <CTAButtons variant='download' align='center' displaySecondaryCTA={false}/>
                <CTAButtons variant='book a demo' align='center' displaySecondaryCTA={false}/>
=======
              <h2 className={titleStyles.description}>
                Analysts at the world&apos;s largest banks  
                save themselves from hours of repetitive work.
              </h2>
              
              <div className={homeStyles.cta_button_and_video_spacer}>
                <CTAButtons variant='download' align='center' textButtonClassName={PLAUSIBLE_INSTALL_DOCS_CTA_LOCATION_TITLE_CARD}/>
>>>>>>> 700d77e3
              </div>
            </div>
            
            <iframe
              className='display-desktop-only-inline-block'
              src="https://mito-for-st-demo.streamlit.app/?embed=true"
              height="650"
              style={{width: '80%', border: 'none'}}
            ></iframe>
            <div id='video' className='only-on-mobile'>
              <video className={homeStyles.video} autoPlay loop disablePictureInPicture playsInline webkit-playsinline="true" muted>
                <source src="/demo.mp4" />
              </video>
            </div>
        </section>

        <LogoSection></LogoSection>

        {false && <section className={pageStyles.background_card} >
          {/* So that we can scroll to the correct location on the page, and 
            because we have a fixed header taking up some space, we scroll 
            to this anchor tag. See here: https://stackoverflow.com/questions/10732690/offsetting-an-html-anchor-to-adjust-for-fixed-header
          */}
          <a className="anchor" id='installation'></a>
          <InstallInstructions/>
        </section>}

          <section>
            <div className={classNames(pageStyles.subsection, pageStyles.subsection_justify_baseline)}>
              <div className={textImageSplitStyles.functionality_text}>
                <h2>
                  <span className='text-highlight'>Edit a spreadsheet.</span> <br></br>
                  Generate Python.
                </h2>
                <p className='only-on-mobile'> 
                  Every edit you make to the Mito spreadsheet automatically generates Python code.
                  Stop sitting through Python trainings or waiting for IT support. 
                  Take automation into your own hands using the tools you already know.
                </p>
                <p className='display-desktop-only-inline-block'>
                  Every edit you make to the Mito spreadsheet automatically generates Python code.
                </p>
                <p>
                  Stop sitting through Python trainings or waiting for IT support. 
                  Take automation into your own hands using the tools you already know.
                </p>
                <a href="https://docs.trymito.io/how-to/importing-data-to-mito" target="_blank" rel="noreferrer" className={pageStyles.link_with_p_tag_margins}>
                  View all 100+ transformations →
                </a>
              </div>
              <div className={classNames(textImageSplitStyles.functionality_media, textImageSplitStyles.functionality_media_supress_bottom_margin)}>
                <Image src={'/automate.png'} alt='Automate analysis with Mito' width={500} height={250} layout='responsive'/>
              </div>
            </div>
          
            <div className={classNames(pageStyles.subsection, pageStyles.subsection_justify_baseline)}>
              <div className={classNames(textImageSplitStyles.functionality_media, textImageSplitStyles.functionality_media_supress_bottom_margin, 'display-desktop-only-inline-block')}>
                <Image src={'/Mito_AI_Taskpane.png'} alt='Use Mito AI to transform your data' width={500} height={250} layout='responsive'/>
              </div>
                <div className={textImageSplitStyles.functionality_text}>
                <h2>
                  <span className='text-highlight'>Transform</span> your data with AI
                </h2>
                <p>
                  Describe your edits in plain english. The Mito AI assistant will write the code.
                </p>
                <p className={pageStyles.link}>
                  <Link href="/python-ai-tools" >
                    Learn more about Mito AI →
                  </Link>
                </p>
              </div>
              <div className={classNames(textImageSplitStyles.functionality_media, textImageSplitStyles.functionality_media_supress_bottom_margin, 'only-on-mobile-block')}>
                <Image src={'/Mito_AI_Taskpane.png'} alt='Use Mito AI to transform your data' width={500} height={250} layout='responsive'/>
              </div>
            </div>

            <div className={classNames(pageStyles.subsection, pageStyles.subsection_justify_baseline)}>
              <div className={textImageSplitStyles.functionality_text}>
                <h2>
                  All in <span className='text-color-jupyter-orange'>Jupyter</span>, <span className='text-color-streamlit-red'>Streamlit</span>, and <span className='text-highlight'>Dash</span>
                </h2>
                <p className='only-on-mobile'> 
                  Mito is a Jupyter extension and Streamlit component, so you don&apos;t need to set up any new infrastructure. 
                  Get started with Mito in seconds. It&apos;s easy as pip install mitosheet.
                </p>
                <p className='display-desktop-only-inline-block'>
                  Mito is a Jupyter extension, so you don&apos;t need to set up any new infrastructure.
                </p>
                <p className='display-desktop-only-inline-block'>
                  Get started with Mito in seconds. It&apos;s easy as: <br></br><br></br>
                  <span className='code-background' onClick={async () => {
                    // Copy to clickboard on click
                    await navigator.clipboard.writeText('pip install mitosheet');
                    setCopied(true);
                  }}>
                    pip install mitosheet
                  </span> {copied && "- copied!"}
                </p>
              </div>
              <div className={classNames(textImageSplitStyles.functionality_media, textImageSplitStyles.functionality_media_supress_bottom_margin)}>
                <Image src={'/jupyter-and-streamlit.png'} alt='Use Mito in Jupyter or Streamlit' width={678} height={342} layout='responsive'/>
              </div>
            </div>

          </section>


          <section>
            <div className={classNames(pageStyles.subsection, pageStyles.subsection_column, 'center')}>
                <h2>
                  Upgrade Python scripts to interactive Streamlit Dashboards
                </h2>
                <p>
                  Turn one hour of automation savings into tens of hours by sharing automation scripts through Streamlit dashboards.
                </p>
                <p className={pageStyles.link}>
                  <Link href="/data-app" >
                    Learn more about Mito in Streamlit →
                  </Link>
                </p>
            </div>
            <StreamlitAppGallery />
                
          </section>

          <section className={homeStyles.metrics_container + ' margin-top-8rem'}>
            <div className={homeStyles.metric_container}>
              <p className={homeStyles.metric_number_text}>
                50,000+
              </p>
              <p className={homeStyles.metrics_label}>
                Mito users
              </p>
            </div>
            <div className={homeStyles.metric_container}>
              <p className={homeStyles.metric_number_text}>
                100,000+
              </p>
              <p className={homeStyles.metrics_label}>
                Hours saved through automation
              </p>
            </div>
            <div className={homeStyles.metric_container}>
              <p className={homeStyles.metric_number_text}>
                800,000+
              </p>
              <p className={homeStyles.metrics_label}>
                Mito Sheets Created
              </p>
            </div>
          </section>

          <AIThesis/>

          <section className={classNames(pageStyles.background_card, homeStyles.case_study_section, 'margin-top-8rem')}>
            <div>
              <h2 className={homeStyles.case_study_text}>
                Enigma’s Director of Finance saves 16 hours per month with Mito
              </h2>
              <TextButton 
                text="Read Tom's Story"
                href="/blog/enigma-case-study/"
              />
            </div>
            <div className={homeStyles.case_study_headshot}>
              <Image src='/bellis.jpeg' alt='Explore your data with Mito' width={250} height={250} ></Image>
            </div>
          </section>

          <section className={homeStyles.open_source_section}>
              <div className={homeStyles.open_source_section_header + ' center'}>
                <h2>
                  We&apos;re proud to support important open source projects
                </h2>
              </div>
              <div className={classNames(pageStyles.subsection, homeStyles.open_source_section_logos)}>
                <a className={homeStyles.open_source_section_logo_container} href='https://numfocus.org/donate-to-jupyter' target='_blank' rel="noreferrer">
                  <Image src={'/mito_and_jupyter.png'} alt='Mito supports Jupyter' width={800} height={600}/>
                </a>
              </div>
          </section>

          <section className={pageStyles.background_card}>
            <DownloadCTACard />
          </section>

          <section style={{marginBottom: '60px'}}>
            <h2 className='center'>
              Frequently Asked Questions
            </h2>
            <FAQCard title='Is Mito open source?'>
              <div>
                <p>
                  Mito is an open source project, and the codebase is available on <a className={pageStyles.link} href='https://github.com/mito-ds/mito' target="_blank" rel="noreferrer">Github</a>.
                </p>
                <p>
                  Outside contributions are welcome and encouraged! 
                </p>
              </div>
            </FAQCard>
            <FAQCard title='Is Mito free?'>
              <div>
                <p>
                  Mito Open Source is free. You can install Mito by following the install instructions <a className={pageStyles.link} href={MITO_INSTALLATION_DOCS_LINK} target="_blank" rel="noreferrer">here</a>.
                </p>
                <p>
                  For individuals automating spreadsheet processes, we offer a Pro version. Mito Pro includes unlimited AI completions, disabling all telemetry, and additional formatting and transformation options.
                </p>
                <p>
                  For enterprises looking to accelerate Python adoption, Mito Enterprise includes advanced functionality like admin controls, database and LLM integrations, and training programs. 
                </p>
                <p>
                  See more at our <Link href='/plans'><a className={pageStyles.link}>plans page.</a></Link>
                </p>
              </div>
            </FAQCard>
            <FAQCard title='How do I install Mito?'>
              <div>
                <p>
                  Mito is a Jupyter extension that runs in JupyterLab, Jupyter notebooks, and JupyterHub.
                </p>
                <p>
                  You can install Mito by following the install instructions <a className={pageStyles.link} href={MITO_INSTALLATION_DOCS_LINK} target="_blank" rel="noreferrer">here</a>.
                </p>
              </div>
            </FAQCard>
            <FAQCard title='Can I use Mito to automate my spreadsheet tasks?'>
              <div>
                <p>
                  Yes! Mito is designed to help you automate your spreadsheet tasks.
                </p>
                <p>
                  By completing your spreadsheet workflow a single time in Mito, you will get a Python script that you can rerun on new data.
                </p>
              </div>
            </FAQCard>
            <FAQCard title='Can I use Python to view a spreadsheet?'>
              <div>
                <p>
                  Mito provides a spreadsheet interface within your Python enviornment. 
                </p>
                <p>
                  You can use Mito to view, edit, and transform your spreadsheet data from within Python, without needing to be a Python expert.
                </p>
              </div>
            </FAQCard>
            
          </section>
        </main>
        <Footer />
      </div>
    </>
  )
}

export default Home<|MERGE_RESOLUTION|>--- conflicted
+++ resolved
@@ -11,7 +11,6 @@
 import Header, { MITO_INSTALLATION_DOCS_LINK } from '../components/Header/Header';
 import InstallInstructions from '../components/InstallInstructions/InstallInstructions';
 import StreamlitAppGallery from '../components/StreamlitAppGallery/StreamlitAppGallery';
-<<<<<<< HEAD
 import TextButton from '../components/TextButton/TextButton';
 import homeStyles from '../styles/Home.module.css';
 import pageStyles from '../styles/Page.module.css';
@@ -20,9 +19,8 @@
 import { classNames } from '../utils/classNames';
 import Prism from 'prismjs';
 import LogoSection from '../components/LogoSection/LogoSection';
-=======
-import { PLAUSIBLE_INSTALL_DOCS_CTA_LOCATION_TITLE_CARD } from '../utils/plausible';
->>>>>>> 700d77e3
+import { PLAUSIBLE_BOOK_A_DEMO_CTA_PRESSED, PLAUSIBLE_INSTALL_DOCS_CTA_LOCATION_TITLE_CARD } from '../utils/plausible';
+import { MITO_GITHUB_LINK } from '../components/GithubButton/GithubButton';
 
 const Home: NextPage = () => {
 
@@ -54,29 +52,20 @@
               Automate your spreadsheets. No computer science degree required.
             </h1>
 
-<<<<<<< HEAD
             <h2 className={titleStyles.description}>
               Analysts at the world&apos;s largest banks  
               save themselves from hours of repetitive work.
             </h2>
+              
             <div className={homeStyles.cta_button_and_video_spacer}>
               <div className={homeStyles.cta_buttons_homepage_container}>
-                <CTAButtons variant='download' align='center' displaySecondaryCTA={false}/>
-                <CTAButtons variant='book a demo' align='center' displaySecondaryCTA={false}/>
-=======
-              <h2 className={titleStyles.description}>
-                Analysts at the world&apos;s largest banks  
-                save themselves from hours of repetitive work.
-              </h2>
-              
-              <div className={homeStyles.cta_button_and_video_spacer}>
-                <CTAButtons variant='download' align='center' textButtonClassName={PLAUSIBLE_INSTALL_DOCS_CTA_LOCATION_TITLE_CARD}/>
->>>>>>> 700d77e3
+                <CTAButtons variant='download' align='center' displaySecondaryCTA={false} textButtonClassName={PLAUSIBLE_INSTALL_DOCS_CTA_LOCATION_TITLE_CARD}/>
+                <CTAButtons variant='book a demo' align='center' displaySecondaryCTA={false} textButtonClassName={PLAUSIBLE_BOOK_A_DEMO_CTA_PRESSED}/>
               </div>
             </div>
             
             <iframe
-              className='display-desktop-only-inline-block'
+              className='only-on-desktop-inline-block'
               src="https://mito-for-st-demo.streamlit.app/?embed=true"
               height="650"
               style={{width: '80%', border: 'none'}}
@@ -111,7 +100,7 @@
                   Stop sitting through Python trainings or waiting for IT support. 
                   Take automation into your own hands using the tools you already know.
                 </p>
-                <p className='display-desktop-only-inline-block'>
+                <p className='only-on-desktop-inline-block'>
                   Every edit you make to the Mito spreadsheet automatically generates Python code.
                 </p>
                 <p>
@@ -128,7 +117,7 @@
             </div>
           
             <div className={classNames(pageStyles.subsection, pageStyles.subsection_justify_baseline)}>
-              <div className={classNames(textImageSplitStyles.functionality_media, textImageSplitStyles.functionality_media_supress_bottom_margin, 'display-desktop-only-inline-block')}>
+              <div className={classNames(textImageSplitStyles.functionality_media, textImageSplitStyles.functionality_media_supress_bottom_margin, 'only-on-desktop-inline-block')}>
                 <Image src={'/Mito_AI_Taskpane.png'} alt='Use Mito AI to transform your data' width={500} height={250} layout='responsive'/>
               </div>
                 <div className={textImageSplitStyles.functionality_text}>
@@ -158,10 +147,10 @@
                   Mito is a Jupyter extension and Streamlit component, so you don&apos;t need to set up any new infrastructure. 
                   Get started with Mito in seconds. It&apos;s easy as pip install mitosheet.
                 </p>
-                <p className='display-desktop-only-inline-block'>
+                <p className='only-on-desktop-inline-block'>
                   Mito is a Jupyter extension, so you don&apos;t need to set up any new infrastructure.
                 </p>
-                <p className='display-desktop-only-inline-block'>
+                <p className='only-on-desktop-inline-block'>
                   Get started with Mito in seconds. It&apos;s easy as: <br></br><br></br>
                   <span className='code-background' onClick={async () => {
                     // Copy to clickboard on click
@@ -266,7 +255,7 @@
             <FAQCard title='Is Mito open source?'>
               <div>
                 <p>
-                  Mito is an open source project, and the codebase is available on <a className={pageStyles.link} href='https://github.com/mito-ds/mito' target="_blank" rel="noreferrer">Github</a>.
+                  Mito is an open source project, and the codebase is available on <a className={pageStyles.link} href={MITO_GITHUB_LINK} target="_blank" rel="noreferrer">Github</a>.
                 </p>
                 <p>
                   Outside contributions are welcome and encouraged! 
