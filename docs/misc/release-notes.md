--- conflicted
+++ resolved
@@ -7,7 +7,6 @@
 ## 2022-4-19 <a href="#2022-4-19" id="2022-4-19"></a>
 
 New Features:
-<<<<<<< HEAD
 * More Code optimization for Mito Pro users. When the user deletes a dataframe, Mito now deletes all of the code that was used to create that dataframe, in most cases. 
 * The file browser now works with arrow keys! Woo for efficiency.
 
@@ -24,15 +23,6 @@
 * Filter and concatenate operations now display text telling you the result of the operation - how many rows were removed and how many columns were included respectively - making it easier to figure out the effect of these operations.
 
 Bug Fixes:
-* Drop duplicates now opens with no column selected, to allow users to opt into changing the data if they are just exploring.
-=======
-
-* Code optimization for Mito Pro users. Common scripts now will be 1/3 the size of previous scripts, as Mito automatically generates optimized code as you edit.
-* Filter and concatenate operations now display text telling you the result of the operation - how many rows were removed and how many columns were included respectively - making it easier to figure out the effect of these operations.
-
-Bug Fixes:
->>>>>>> 9d9efdee
-
 * Drop duplicates now opens with no column selected, to allow users to opt into changing the data if they are just exploring.
 
 ## 2022-4-5 <a href="#2022-4-5" id="2022-4-5"></a>
